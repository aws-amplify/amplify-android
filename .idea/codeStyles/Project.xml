<component name="ProjectCodeStyleConfiguration">
  <code_scheme name="Project" version="173">
    <JavaCodeStyleSettings>
      <option name="JD_INDENT_ON_CONTINUATION" value="true" />
    </JavaCodeStyleSettings>
    <JetCodeStyleSettings>
<<<<<<< HEAD
=======
      <option name="PACKAGES_TO_USE_STAR_IMPORTS">
        <value />
      </option>
>>>>>>> 37c712a4
      <option name="PACKAGES_IMPORT_LAYOUT">
        <value>
          <package name="" alias="false" withSubpackages="true" />
        </value>
      </option>
      <option name="NAME_COUNT_TO_USE_STAR_IMPORT" value="2147483647" />
      <option name="NAME_COUNT_TO_USE_STAR_IMPORT_FOR_MEMBERS" value="2147483647" />
      <option name="CODE_STYLE_DEFAULTS" value="KOTLIN_OFFICIAL" />
    </JetCodeStyleSettings>
    <codeStyleSettings language="XML">
      <option name="FORCE_REARRANGE_MODE" value="1" />
      <indentOptions>
        <option name="CONTINUATION_INDENT_SIZE" value="4" />
      </indentOptions>
      <arrangement>
        <rules>
          <section>
            <rule>
              <match>
                <AND>
                  <NAME>xmlns:android</NAME>
                  <XML_ATTRIBUTE />
                  <XML_NAMESPACE>^$</XML_NAMESPACE>
                </AND>
              </match>
            </rule>
          </section>
          <section>
            <rule>
              <match>
                <AND>
                  <NAME>xmlns:.*</NAME>
                  <XML_ATTRIBUTE />
                  <XML_NAMESPACE>^$</XML_NAMESPACE>
                </AND>
              </match>
              <order>BY_NAME</order>
            </rule>
          </section>
          <section>
            <rule>
              <match>
                <AND>
                  <NAME>.*:id</NAME>
                  <XML_ATTRIBUTE />
                  <XML_NAMESPACE>http://schemas.android.com/apk/res/android</XML_NAMESPACE>
                </AND>
              </match>
            </rule>
          </section>
          <section>
            <rule>
              <match>
                <AND>
                  <NAME>.*:name</NAME>
                  <XML_ATTRIBUTE />
                  <XML_NAMESPACE>http://schemas.android.com/apk/res/android</XML_NAMESPACE>
                </AND>
              </match>
            </rule>
          </section>
          <section>
            <rule>
              <match>
                <AND>
                  <NAME>name</NAME>
                  <XML_ATTRIBUTE />
                  <XML_NAMESPACE>^$</XML_NAMESPACE>
                </AND>
              </match>
            </rule>
          </section>
          <section>
            <rule>
              <match>
                <AND>
                  <NAME>style</NAME>
                  <XML_ATTRIBUTE />
                  <XML_NAMESPACE>^$</XML_NAMESPACE>
                </AND>
              </match>
            </rule>
          </section>
          <section>
            <rule>
              <match>
                <AND>
                  <NAME>.*</NAME>
                  <XML_ATTRIBUTE />
                  <XML_NAMESPACE>^$</XML_NAMESPACE>
                </AND>
              </match>
              <order>BY_NAME</order>
            </rule>
          </section>
          <section>
            <rule>
              <match>
                <AND>
                  <NAME>.*</NAME>
                  <XML_ATTRIBUTE />
                  <XML_NAMESPACE>http://schemas.android.com/apk/res/android</XML_NAMESPACE>
                </AND>
              </match>
              <order>ANDROID_ATTRIBUTE_ORDER</order>
            </rule>
          </section>
          <section>
            <rule>
              <match>
                <AND>
                  <NAME>.*</NAME>
                  <XML_ATTRIBUTE />
                  <XML_NAMESPACE>.*</XML_NAMESPACE>
                </AND>
              </match>
              <order>BY_NAME</order>
            </rule>
          </section>
        </rules>
      </arrangement>
    </codeStyleSettings>
    <codeStyleSettings language="kotlin">
      <option name="CODE_STYLE_DEFAULTS" value="KOTLIN_OFFICIAL" />
<<<<<<< HEAD
      <indentOptions>
        <option name="CONTINUATION_INDENT_SIZE" value="4" />
      </indentOptions>
=======
      <option name="KEEP_BLANK_LINES_IN_DECLARATIONS" value="0" />
      <option name="KEEP_BLANK_LINES_IN_CODE" value="1" />
      <option name="KEEP_BLANK_LINES_BEFORE_RBRACE" value="0" />
>>>>>>> 37c712a4
    </codeStyleSettings>
  </code_scheme>
</component><|MERGE_RESOLUTION|>--- conflicted
+++ resolved
@@ -4,12 +4,9 @@
       <option name="JD_INDENT_ON_CONTINUATION" value="true" />
     </JavaCodeStyleSettings>
     <JetCodeStyleSettings>
-<<<<<<< HEAD
-=======
       <option name="PACKAGES_TO_USE_STAR_IMPORTS">
         <value />
       </option>
->>>>>>> 37c712a4
       <option name="PACKAGES_IMPORT_LAYOUT">
         <value>
           <package name="" alias="false" withSubpackages="true" />
@@ -134,15 +131,12 @@
     </codeStyleSettings>
     <codeStyleSettings language="kotlin">
       <option name="CODE_STYLE_DEFAULTS" value="KOTLIN_OFFICIAL" />
-<<<<<<< HEAD
       <indentOptions>
         <option name="CONTINUATION_INDENT_SIZE" value="4" />
       </indentOptions>
-=======
       <option name="KEEP_BLANK_LINES_IN_DECLARATIONS" value="0" />
       <option name="KEEP_BLANK_LINES_IN_CODE" value="1" />
       <option name="KEEP_BLANK_LINES_BEFORE_RBRACE" value="0" />
->>>>>>> 37c712a4
     </codeStyleSettings>
   </code_scheme>
 </component>