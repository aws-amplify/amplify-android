--- conflicted
+++ resolved
@@ -1,9 +1,11 @@
-<<<<<<< HEAD
 ## [Release 1.36.0-dev-preview.0](https://github.com/aws-amplify/amplify-android/releases/tag/release_v1.36.0-dev-preview.0)
+
 ### ⚠ BREAKING CHANGES
+
 - The escape hatch for dev-preview supported plugins will no longer return AWSMobileClient.
 
 ### Features
+
 - **Auth**:
   - Redesigned AWS Cognito Plugin architecture using state machines.
   - Dependency on `AWSMobileClient` is replaced with [AWS SDK for Kotlin](https://github.com/awslabs/aws-sdk-kotlin).
@@ -12,11 +14,12 @@
 - **API and DataStore**:
   - Dependency on `AWSMobileClient` is replaced with [AWS SDK for Kotlin](https://github.com/awslabs/aws-sdk-kotlin).
 
-[See all changes between 1.35.2 and 1.36.0-dev-preview.0](https://github.com/aws-amplify/amplify-android/compare/release_v1.35.2...release_v1.36.0-dev-preview.0)
-=======
+[See all changes between 1.35.5 and 1.36.0-dev-preview.0](https://github.com/aws-amplify/amplify-android/compare/release_v1.35.5...release_v1.36.0-dev-preview.0)
+
 ## [Release 1.35.5](https://github.com/aws-amplify/amplify-android/releases/tag/release_v1.35.5)
 
 ### Miscellaneous
+
 - chore: update gson version (#1744)
 - Update notify_comments.yml (#1746)
 - Update SDK version in build.gradle (#1747)
@@ -26,6 +29,7 @@
 ## [Release 1.35.4](https://github.com/aws-amplify/amplify-android/releases/tag/release_v1.35.4)
 
 ### Miscellaneous
+
 - Update SDK version in build.gradle (#1741)
 
 [See all changes between 1.35.3 and 1.35.4](https://github.com/aws-amplify/amplify-android/compare/release_v1.35.3...release_v1.35.4)
@@ -33,17 +37,19 @@
 ## [Release 1.35.3](https://github.com/aws-amplify/amplify-android/releases/tag/release_v1.35.3)
 
 ### Bug Fixes
+
 - When DateTimeParseException is not available for lower apis (#1701)
 
 ### Miscellaneous
+
 - Version bumps (#1721)
 
 [See all changes between 1.35.2 and 1.35.3](https://github.com/aws-amplify/amplify-android/compare/release_v1.35.2...release_v1.35.3)
->>>>>>> 94845937
 
 ## [Release 1.35.2](https://github.com/aws-amplify/amplify-android/releases/tag/release_v1.35.2)
 
 ### Bug Fixes
+
 - Update logic to extract S3 keys from list api response (#1706)
 
 [See all changes between 1.35.1 and 1.35.2](https://github.com/aws-amplify/amplify-android/compare/release_v1.35.1...release_v1.35.2)
@@ -51,9 +57,11 @@
 ## [Release 1.35.1](https://github.com/aws-amplify/amplify-android/releases/tag/release_v1.35.1)
 
 ### Bug Fixes
+
 - **aws-api:** double-encode plus in url path segments (#1252)
 
 ### Miscellaneous
+
 - Conflict resolver fixes in comments. (#1681)
 - Provide default message for GraphQLResponse.Error when null/missing (#1700)
 
@@ -62,9 +70,11 @@
 ## [Release 1.35.0](https://github.com/aws-amplify/amplify-android/releases/tag/release_v1.35.0)
 
 ### Features
+
 - **maplibre-adapter:** add clustering to map view (#1692)
 
 ### Miscellaneous
+
 - updated the pull request template to include information about tests and documentation update (#1695)
 - Adding a new feature request template to our repo (#1696)
 - Updating version of aws sdk (#1698)
@@ -74,12 +84,15 @@
 ## [Release 1.34.0](https://github.com/aws-amplify/amplify-android/releases/tag/release_v1.34.0)
 
 ### Features
+
 - Add authFlow type in signInOptions (#1686)
 
 ### Bug Fixes
+
 - **datastore:** compare datetime values in consistent format when querying (#1670)
 
 ### Miscellaneous
+
 - Connectivity crash fix (#1688)
 - [aws-api] Fix DELETE rest calls not working with IamRequestDecorator (#1684)
 
@@ -88,6 +101,7 @@
 ## [Release 1.33.0](https://github.com/aws-amplify/amplify-android/releases/tag/release_v1.33.0)
 
 ### Features
+
 - **auth:** Add deleteUser API (#1656)
 
 [See all changes between 1.32.2 and 1.33.0](https://github.com/aws-amplify/amplify-android/compare/release_v1.32.2...release_v1.33.0)
@@ -95,6 +109,7 @@
 ## [Release 1.32.2](https://github.com/aws-amplify/amplify-android/releases/tag/release_v1.32.2)
 
 ### Miscellaneous
+
 - Update notify_comments.yml (#1675)
 - Remove the UUID restriction from persistentRecord (#1678)
 - conflict resolver retry local fix (#1634)
@@ -104,10 +119,12 @@
 ## [Release 1.32.1](https://github.com/aws-amplify/amplify-android/releases/tag/release_v1.32.1)
 
 ### Bug Fixes
+
 - **datastore:** SerializedModel returns null for non-nullable list field (#1665)
 - **datastore:** Remove timeout for hydrating sync processor in orchestrator. (#1658)
 
 ### Miscellaneous
+
 - Update notify_comments.yml (#1671)
 
 [See all changes between 1.32.0 and 1.32.1](https://github.com/aws-amplify/amplify-android/compare/release_v1.32.0...release_v1.32.1)
@@ -115,9 +132,11 @@
 ## [Release 1.32.0](https://github.com/aws-amplify/amplify-android/releases/tag/release_v1.32.0)
 
 ### Features
+
 - Add support for custom prefix resolver (#1659)
 
 ### Miscellaneous
+
 - Update notify_comments.yml (#1654)
 - Updating the AWS SDK to 2.41.0 (#1662)
 
@@ -126,6 +145,7 @@
 ## [Release 1.31.3](https://github.com/aws-amplify/amplify-android/releases/tag/release_v1.31.3)
 
 ### Miscellaneous
+
 - Update build.gradle (#1644)
 - Adding Dokka to the core-kotlin module (#1645)
 - Update build.gradle (#1652)
@@ -135,6 +155,7 @@
 ## [Release 1.31.2](https://github.com/aws-amplify/amplify-android/releases/tag/release_v1.31.2)
 
 ### Bug Fixes
+
 - **aws-api-appsync:** update getModelFields for flutter support (#1611)
 - **api:** create RequestDecorator in interceptor (#1623)
 - **api:** prevent thread blocking on subx cancellation (#1482)
@@ -144,11 +165,13 @@
 ## [Release 1.31.1](https://github.com/aws-amplify/amplify-android/releases/tag/release_v1.31.1)
 
 ### Bug Fixes
+
 - **datastore:** Alias table names and make column aliases unique in query (#1603)
 - **aws-datastore:** halt cascading delete if foreign key not found (#1614)
 - **maplibre-adapter** adjust pop-up elevation (#1601)
 
 ### Miscellaneous
+
 - Bump SDK version in build.gradle (#1619)
 
 [See all changes between 1.31.0 and 1.31.1](https://github.com/aws-amplify/amplify-android/compare/release_v1.31.0...release_v1.31.1)
@@ -156,6 +179,7 @@
 ## [Release 1.31.0](https://github.com/aws-amplify/amplify-android/releases/tag/release_v1.31.0)
 
 ### Features
+
 - **maplibre-adapter:** amplify map view with markers and search capabilities (#1598)
 
 [See all changes between 1.30.1 and 1.31.0](https://github.com/aws-amplify/amplify-android/compare/release_v1.30.1...release_v1.31.0)
@@ -163,6 +187,7 @@
 ## [Release 1.30.1](https://github.com/aws-amplify/amplify-android/releases/tag/release_v1.30.1)
 
 ### Bug Fixes
+
 - **aws-api-appsync:** include nested belongsTo object in query selection set (#1585)
 - **maplibre-adapter:** add content attribution info to map view (#1591)
 
@@ -171,9 +196,11 @@
 ## [Release 1.30.0](https://github.com/aws-amplify/amplify-android/releases/tag/release_v1.30.0)
 
 ### Features
+
 - **maplibre-adapter:** MapLibreView and Geo adapter integration (#1568)
 
 ### Bug Fixes
+
 - **api:** GraphQL operation is now launched from a new thread (#1562)
 
 [See all changes between 1.29.1 and 1.30.0](https://github.com/aws-amplify/amplify-android/compare/release_v1.29.1...release_v1.30.0)
@@ -181,9 +208,11 @@
 ## [Release 1.29.1](https://github.com/aws-amplify/amplify-android/releases/tag/release_v1.29.1)
 
 ### Bug Fixes
+
 - **api:** Add null check before cancelling Call object. (#1570)
 
 ### Miscellaneous
+
 - Update build.gradle (#1578)
 
 [See all changes between 1.29.0 and 1.29.1](https://github.com/aws-amplify/amplify-android/compare/release_v1.29.0...release_v1.29.1)
@@ -191,10 +220,12 @@
 ## [Release 1.29.0](https://github.com/aws-amplify/amplify-android/releases/tag/release_v1.29.0)
 
 ### Features
+
 - **geo:** Add search APIs (#1558)
 - **api:** Add support for custom GraphQL endpoints. (#1564)
 
 ### Bug Fixes
+
 - **datastore:** specify model name when querying with Where.id (#1548)
 
 [See all changes between 1.28.3 and 1.29.0](https://github.com/aws-amplify/amplify-android/compare/release_v1.28.3...release_v1.29.0)
@@ -202,11 +233,13 @@
 ## [Release 1.28.3](https://github.com/aws-amplify/amplify-android/releases/tag/release_v1.28.3)
 
 ### Bug Fixes
+
 - **geo:** Specify jvm target for kotlin package (#1546)
 - **api:** replace pluralName with listPluralName & syncPluralName (#1523)
 - **datastore:** Allow different model types with same ID (#1541)
 
 ### Miscellaneous
+
 - Update build.gradle (#1553)
 
 [See all changes between 1.28.2 and 1.28.3](https://github.com/aws-amplify/amplify-android/compare/release_v1.28.2...release_v1.28.3)
@@ -214,6 +247,7 @@
 ## [Release 1.28.2](https://github.com/aws-amplify/amplify-android/releases/tag/release_v1.28.2)
 
 ### Miscellaneous
+
 - fix(datastore):predicate handling for observe (#1537)
 
 [See all changes between 1.28.1 and 1.28.2](https://github.com/aws-amplify/amplify-android/compare/release_v1.28.1...release_v1.28.2)
@@ -221,6 +255,7 @@
 ## [Release 1.28.1](https://github.com/aws-amplify/amplify-android/releases/tag/release_v1.28.1)
 
 ### Miscellaneous
+
 - Observe query updates (#1520)
 - Update AWS SDK ver to 2.33.0 (#1526)
 
@@ -229,15 +264,18 @@
 ## [Release 1.28.0](https://github.com/aws-amplify/amplify-android/releases/tag/release_v1.28.0)
 
 ### Features
+
 - **datastore:** Add support for parsing match none predicate in AppSync request builder (#1515)
 - **datastore:** Add support for observe query (#1470)
 
 ### Bug Fixes
+
 - **datastore:** timeout period not increasing for flutter (#1505)
 - **datastore:** Ensure not to parse SerializedCustomType if value is null (#1513)
 - **datastore:** Fix for issue with foreign keys on schema upgrade delete (#1501)
 
 ### Miscellaneous
+
 - better announce which schema is failing to sync (#1479)
 
 [See all changes between 1.27.0 and 1.28.0](https://github.com/aws-amplify/amplify-android/compare/release_v1.27.0...release_v1.28.0)
@@ -245,9 +283,11 @@
 ## [Release 1.27.0](https://github.com/aws-amplify/amplify-android/releases/tag/release_v1.27.0)
 
 ### Features
+
 - **geo:** Added support for Geo category (#1502)
 
 ### Bug Fixes
+
 - **datastore:** ensure attaching nested model schema to SerializedModel (#1495)
 
 [See all changes between 1.26.0 and 1.27.0](https://github.com/aws-amplify/amplify-android/compare/release_v1.26.0...release_v1.27.0)
@@ -255,9 +295,11 @@
 ## [Release 1.26.0](https://github.com/aws-amplify/amplify-android/releases/tag/release_v1.26.0)
 
 ### Features
+
 - **datastore:** Add non-model type support for amplify-flutter (#1459)
 
 ### Bug Fixes
+
 - **auth:** check for correct exception type when signing out globally (#1473)
 - **auth:** null-check username when getting current user (#1490)
 
@@ -266,6 +308,7 @@
 ## [Release 1.25.1](https://github.com/aws-amplify/amplify-android/releases/tag/release_v1.25.1)
 
 ### Miscellaneous
+
 - fix(predictions):remove invalid test (#1476)
 - chore: SDK version bump
 
@@ -274,6 +317,7 @@
 ## [Release 1.25.0](https://github.com/aws-amplify/amplify-android/releases/tag/release_v1.25.0)
 
 ### Features
+
 - **datastore:** Added logic to retry on sync failure. (#1414)
 
 [See all changes between 1.24.1 and 1.25.0](https://github.com/aws-amplify/amplify-android/compare/release_v1.24.1...release_v1.25.0)
@@ -281,6 +325,7 @@
 ## [Release 1.24.1](https://github.com/aws-amplify/amplify-android/releases/tag/release_v1.24.1)
 
 ### Bug Fixes
+
 - handle null values for predicates (#1435)
 
 [See all changes between 1.24.0 and 1.24.1](https://github.com/aws-amplify/amplify-android/compare/release_v1.24.0...release_v1.24.1)
@@ -288,10 +333,12 @@
 ## [Release 1.24.0](https://github.com/aws-amplify/amplify-android/releases/tag/release_v1.24.0)
 
 ### Features
+
 - **auth:** add options to resendSignUpCode (#1422)
 - **auth:** add options to resetPassword and confirmResetPassword (#1426)
 
 ### Bug Fixes
+
 - **api:** expose selectionSet in request builder (#1440)
 - check for canceled call to fix RxJava crash (#1441)
 
@@ -300,9 +347,11 @@
 ## [Release 1.23.0](https://github.com/aws-amplify/amplify-android/releases/tag/release_v1.23.0)
 
 ### Features
+
 - add support for AWS_LAMBDA auth type (#1412)
 
 ### Miscellaneous
+
 - Delete stale.yml (#1421)
 - Updated DataStore delete test based on expected delete behavior (#1423)
 - feat(api) add CUSTOM case to AuthStrategy (#1428)
@@ -312,6 +361,7 @@
 ## [Release 1.22.0](https://github.com/aws-amplify/amplify-android/releases/tag/release_v1.22.0)
 
 ### Features
+
 - **aws-auth-cognito:** Adds clientMetadata to AWSCognitoAuthSignUpOptions (#1407)
 
 [See all changes between 1.21.0 and 1.22.0](https://github.com/aws-amplify/amplify-android/compare/release_v1.21.0...release_v1.22.0)
@@ -319,9 +369,11 @@
 ## [Release 1.21.0](https://github.com/aws-amplify/amplify-android/releases/tag/release_v1.21.0)
 
 ### Features
+
 - **datastore:** Return nested data for belongsTo associations in datastore (#1390)
 
 ### Bug Fixes
+
 - **analytics:** allow user attributes in identifyUser (#1306)
 
 [See all changes between 1.20.1 and 1.21.0](https://github.com/aws-amplify/amplify-android/compare/release_v1.20.1...release_v1.21.0)
@@ -329,6 +381,7 @@
 ## [Release 1.20.1](https://github.com/aws-amplify/amplify-android/releases/tag/release_v1.20.1)
 
 ### Bug Fixes
+
 - increase timeout for subscriptions to be established on slow networks (#1389)
 - **api:** move error handling to multi-auth operation (#1399)
 
@@ -337,13 +390,16 @@
 ## [Release 1.20.0](https://github.com/aws-amplify/amplify-android/releases/tag/release_v1.20.0)
 
 ### Features
+
 - **datastore:** adding multiauth support (#1347)
 
 ### Bug Fixes
+
 - **datastore:** Merge mutations when create is followed by update (#1384)
 - **datastore:** explicitly include id field for update mutations, to support types with custom primary keys (#1385)
 
 ### Miscellaneous
+
 - Update SDK version to 2.26.0 (#1386)
 
 [See all changes between 1.19.0 and 1.20.0](https://github.com/aws-amplify/amplify-android/compare/release_v1.19.0...release_v1.20.0)
@@ -351,15 +407,18 @@
 ## [Release 1.19.0](https://github.com/aws-amplify/amplify-android/releases/tag/release_v1.19.0)
 
 ### Features
+
 - add supporting types for multi-auth (#1346)
 
 ### Bug Fixes
+
 - **auth:** throw correct auth exception for code mismatch (#1370)
 - **datastore:** fix subscription timeout period not increasing (#1376)
 - **datastore:** Add support for SerializedModel to predicate evaluation (#1375)
 - **datastore:** merge incoming mutation with existing update mutation (#1379)
 
 ### Miscellaneous
+
 - chore(api):tweaks to the api init process (#1309)
 - Update stale.yml (#1380)
 
@@ -368,6 +427,7 @@
 ## [Release 1.18.0](https://github.com/aws-amplify/amplify-android/releases/tag/release_v1.18.0)
 
 ### Features
+
 - **aws-auth-cognito:** Allows userattributes in confirmSignIn (#1343)
 
 [See all changes between 1.17.8 and 1.18.0](https://github.com/aws-amplify/amplify-android/compare/release_v1.17.8...release_v1.18.0)
@@ -375,6 +435,7 @@
 ## [Release 1.17.8](https://github.com/aws-amplify/amplify-android/releases/tag/release_v1.17.8)
 
 ### Bug Fixes
+
 - **auth:** Add ConfirmSignUpOptions for confirmSignUp API method (#1357)
 - **storage:** remove duplicate error callback (#1366)
 
@@ -383,11 +444,13 @@
 ## [Release 1.17.7](https://github.com/aws-amplify/amplify-android/releases/tag/release_v1.17.7)
 
 ### Bug Fixes
+
 - **api:** check for null ModelSchema to prevent crash in SerializedModel toString method (#1341)
 - **api:** default to mobile client for iam auth mode (#1351)
 - **Auth:** prevent multiple invocations of success callback for updateUserAttributes (#1339)
 
 ### Miscellaneous
+
 - refactor:add enum to represent auth rule provider (#1320)
 
 [See all changes between 1.17.6 and 1.17.7](https://github.com/aws-amplify/amplify-android/compare/release_v1.17.6...release_v1.17.7)
@@ -395,6 +458,7 @@
 ## [Release 1.17.6](https://github.com/aws-amplify/amplify-android/releases/tag/release_v1.17.6)
 
 ### Bug Fixes
+
 - checkstyle failure on Windows (#1326)
 - **datastore:** save metadata when merging even if mutation outbox has pending item (#1319)
 - **datastore:** add syncExpression method to configuration builder that takes the modelName as a String (#1330)
@@ -404,6 +468,7 @@
 ## [Release 1.17.5](https://github.com/aws-amplify/amplify-android/releases/tag/release_v1.17.5)
 
 ### Bug Fixes
+
 - signed in hub event is now fired after currentUser is set, instead of before (#1300)
 - **datastore,api:** Update and delete mutations now work when custom primary key is defined (#1292)
 
@@ -412,10 +477,12 @@
 ## [Release 1.17.4](https://github.com/aws-amplify/amplify-android/releases/tag/release_v1.17.4)
 
 ### Bug Fixes
+
 - Use ObjectsCompat since Objects is API 19+ (#1289)
 - adds ConfirmSignInOptions for confirmSignIn API method (#1297)
 
 ### Miscellaneous
+
 - Upgrade dependency on the latest SDK version (#1294, #1296)
 
 [See all changes between 1.17.3 and 1.17.4](https://github.com/aws-amplify/amplify-android/compare/release_v1.17.3...release_v1.17.4)
@@ -423,9 +490,9 @@
 # Release 1.17.3
 
 ### Bug Fixes
+
 - **datastore:** optimize sync queries with predicates by wrapping in an AND group (#1225)
 - **kotlin:** getCurrentUser return type should be nullable (#1265)
 - throws AlreadyConfiguredException when configured == true (#1274)
 
-
 [See all changes between 1.17.2 and 1.17.3](https://github.com/aws-amplify/amplify-android/compare/release_v1.17.2...release_v1.17.3)