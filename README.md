## Amplify for Android
<img src="https://s3.amazonaws.com/aws-mobile-hub-images/aws-amplify-logo.png" alt="AWS Amplify" width="550">
 
[![DiscordChat](https://img.shields.io/discord/308323056592486420?logo=discord)](https://discord.gg/jWVbPfC)
[![GitHub release](https://img.shields.io/github/release/aws-amplify/amplify-android.svg)](https://github.com/aws-amplify/amplify-android/releases)
[![Maven Central](https://img.shields.io/maven-central/v/com.amplifyframework/core.svg)](https://search.maven.org/search?q=g:com.amplifyframework%20a:core)
-------------------------------------------------------

The Amplify Android library is AWS' preferred mechanism for interacting
with AWS services from an Android device.

The library provides a high-level interface to perform different
**categories** of cloud operations. Each category may be fulfilled by a
**plugin**, which you configure during setup.

The default plugins that we provide are designed to facilitate
interaction with Amazon Web Services (AWS). But, the Amplify Framework
is designed to be extensible to any other backend or service.

To familiarize yourself with Amplify, checkout our [Getting Started
Guide](https://docs.amplify.aws/start/q/integration/android).

## Categories

| Category                                                                                         | AWS Provider | Description                                                                                   |
|--------------------------------------------------------------------------------------------------|--------------|-----------------------------------------------------------------------------------------------|
| **[Authentication](https://docs.amplify.aws/lib/devpreview/getting-started/q/platform/android)** | Cognito      | Building blocks to create auth experiences                                                    |
| **[Storage](https://docs.amplify.aws/lib/storage/getting-started/q/platform/android)**           | S3           | Manages content in public, protected, private storage buckets                                 |
| **[DataStore](https://docs.amplify.aws/lib/datastore/getting-started/q/platform/android)**       | AppSync      | Programming model for shared and distributed data, with simple online/offline synchronization |
| **[API (GraphQL)](https://docs.amplify.aws/lib/graphqlapi/getting-started/q/platform/android)**  | AppSync      | Interact with your GraphQL or AppSync endpoint                                                |
| **[API (REST)](https://docs.amplify.aws/lib/restapi/getting-started/q/platform/android)**        | API Gateway  | Sigv4 signing and AWS auth for API Gateway and other REST endpoints                           |
| **[Analytics](https://docs.amplify.aws/lib/analytics/getting-started/q/platform/android)**       | Pinpoint     | Collect Analytics data for your app including tracking user sessions                          |
| **[Geo](https://docs.amplify.aws/lib/geo/getting-started/q/platform/android)**                   | Location     | Add maps to your app with APIs and map UI components                                          |
| **[Predictions](https://docs.amplify.aws/lib/predictions/getting-started/q/platform/android)**   | Various*     | Connect your app with machine learning services like NLP, computer vision, TTS, and more.     |
| **Push Notifications**                                                                           | Pinpoint     | Segment users, trigger push notifications, and record metrics                                 |

\* Predictions utilizes a range of Amazon's Machine Learning services,
including: Amazon Comprehend, Amazon Polly, Amazon Rekognition, Amazon
Textract, and Amazon Translate.

All services and features not listed above are supported via the [Kotlin SDK](https://github.com/awslabs/aws-sdk-kotlin) or if supported by a category can be accessed via the Escape Hatch like below:

### Kotlin

```kotlin
val s3StoragePlugin = Amplify.Storage.getPlugin("awsS3StoragePlugin")
val s3Client = s3StoragePlugin.escapeHatch as S3Client
```

### Java

```java
AWSS3StoragePlugin plugin = (AWSS3StoragePlugin) Amplify.Storage.getPlugin("awsS3StoragePlugin");
S3Client s3Client = plugin.getEscapeHatch();
```

## Platform Support

The Amplify Framework supports Android API level 24 (Android 7.0) and above.

## Using Amplify from Your App

For step-by-step setup instructions, checkout our [Project Setup
guide](https://docs.amplify.aws/lib/project-setup/prereq/q/platform/android).

### Specifying Gradle Dependencies

To begin, include Amplify from your `app` module's `build.gradle`
dependencies section:

```groovy
dependencies {
    // Only specify modules that provide functionality your app will use
<<<<<<< HEAD
    implementation 'com.amplifyframework:aws-analytics-pinpoint:2.4.0'
    implementation 'com.amplifyframework:aws-api:2.4.0'
    implementation 'com.amplifyframework:aws-auth-cognito:2.4.0'
    implementation 'com.amplifyframework:aws-datastore:2.4.0'
    implementation 'com.amplifyframework:aws-predictions:2.4.0'
    implementation 'com.amplifyframework:aws-storage-s3:2.4.0'
    implementation 'com.amplifyframework:aws-geo-location:2.4.0'
=======
    implementation 'com.amplifyframework:aws-analytics-pinpoint:2.4.1'
    implementation 'com.amplifyframework:aws-api:2.4.1'
    implementation 'com.amplifyframework:aws-auth-cognito:2.4.1'
    implementation 'com.amplifyframework:aws-datastore:2.4.1'
    implementation 'com.amplifyframework:aws-predictions:2.4.1'
    implementation 'com.amplifyframework:aws-storage-s3:2.4.1'
>>>>>>> 38045c05
}
```

### Java 8 Requirement

Amplify Android _requires_ Java 8 features. Please add a `compileOptions`
block inside your app's `build.gradle`, as below:

```gradle
android {
    compileOptions {
        coreLibraryDesugaringEnabled true
        sourceCompatibility JavaVersion.VERSION_1_8
        targetCompatibility JavaVersion.VERSION_1_8
    }
}
```
In the same file, add core library desugaring in your `dependencies`
block:
```gradle
dependencies {
    // Add this line
    coreLibraryDesugaring 'com.android.tools:desugar_jdk_libs:1.0.10'
}
```

### Kotlin & Rx Support

Amplify's default interface renders results through async callbacks. We also provide optional, adapter APIs which better integrate with RxJava and Kotlin:

 - [Using RxJava with Amplify](https://docs.amplify.aws/lib/project-setup/rxjava/q/platform/android)
 - [Kotlin Coroutines Support](https://docs.amplify.aws/lib/project-setup/coroutines/q/platform/android)

## License

This library is licensed under the [Apache 2.0 License](./LICENSE).

## Report a Bug

[![Open Bugs](https://img.shields.io/github/issues/aws-amplify/amplify-android/bug?color=d73a4a&label=bugs)](https://github.com/aws-amplify/amplify-android/issues?q=is%3Aissue+is%3Aopen+label%3Abug)
[![Open Questions](https://img.shields.io/github/issues/aws-amplify/amplify-android/question?color=558dfd&label=questions)](https://github.com/aws-amplify/amplify-android/issues?q=is%3Aissue+label%3A%22question%22+is%3Aopen)
[![Feature Requests](https://img.shields.io/github/issues/aws-amplify/amplify-android/feature-request?color=ff9001&label=feature%20requests)](https://github.com/aws-amplify/amplify-android/issues?q=is%3Aissue+label%3A%22feature-request%22+is%3Aopen+)
[![Closed Issues](https://img.shields.io/github/issues-closed/aws-amplify/amplify-android?color=%2325CC00)](https://github.com/aws-amplify/amplify-android/issues?q=is%3Aissue+is%3Aclosed+)

We appreciate your feedback – comments, questions, and bug reports. Please
[submit a GitHub issue](https://github.com/aws-amplify/amplify-android/issues),
and we'll get back to you.

## Contribute to the Project

We welcome any and all contributions from the community! Make sure you read through our [Contribution Guidelines](./CONTRIBUTING.md) before submitting any PR's. Thanks! ♥️<|MERGE_RESOLUTION|>--- conflicted
+++ resolved
@@ -71,22 +71,13 @@
 ```groovy
 dependencies {
     // Only specify modules that provide functionality your app will use
-<<<<<<< HEAD
-    implementation 'com.amplifyframework:aws-analytics-pinpoint:2.4.0'
-    implementation 'com.amplifyframework:aws-api:2.4.0'
-    implementation 'com.amplifyframework:aws-auth-cognito:2.4.0'
-    implementation 'com.amplifyframework:aws-datastore:2.4.0'
-    implementation 'com.amplifyframework:aws-predictions:2.4.0'
-    implementation 'com.amplifyframework:aws-storage-s3:2.4.0'
-    implementation 'com.amplifyframework:aws-geo-location:2.4.0'
-=======
     implementation 'com.amplifyframework:aws-analytics-pinpoint:2.4.1'
     implementation 'com.amplifyframework:aws-api:2.4.1'
     implementation 'com.amplifyframework:aws-auth-cognito:2.4.1'
     implementation 'com.amplifyframework:aws-datastore:2.4.1'
     implementation 'com.amplifyframework:aws-predictions:2.4.1'
     implementation 'com.amplifyframework:aws-storage-s3:2.4.1'
->>>>>>> 38045c05
+    implementation 'com.amplifyframework:aws-geo-location:2.4.1'
 }
 ```
 
