/*
 * Copyright 2019 Amazon.com, Inc. or its affiliates. All Rights Reserved.
 *
 * Licensed under the Apache License, Version 2.0 (the "License").
 * You may not use this file except in compliance with the License.
 * A copy of the License is located at
 *
 *  http://aws.amazon.com/apache2.0
 *
 * or in the "license" file accompanying this file. This file is distributed
 * on an "AS IS" BASIS, WITHOUT WARRANTIES OR CONDITIONS OF ANY KIND, either
 * express or implied. See the License for the specific language governing
 * permissions and limitations under the License.
 */

package com.amplifyframework.analytics;

import android.support.annotation.NonNull;

import com.amplifyframework.ConfigurationException;

/**
 * Defines the client behavior (client API) consumed
 * by the app for collection and sending of Analytics
 * events.
 */
public interface AnalyticsCategoryBehavior {
    /**
     * Disable collection and sending of Analytics Events.
     */
    void disable();

    /**
     * Enable collection and sending of Analytics Events.
     */
    void enable();

    /**
     * Record the event by storing in the local database.
     *
     * @param eventName name of the event. An AnalyticsEvent is constructed
     *                  based on the name of the event.
     * @throws AnalyticsException when there is an error in
     *                            storing the event in the local database.
     */
    void recordEvent(@NonNull String eventName) throws AnalyticsException, ConfigurationException;

    /**
     * Record the event by storing in the local database.
     *
     * @param analyticsEvent object that encapsulates the details of an AnalyticsEvent
     * @throws AnalyticsException when there is an error in
     *                            storing the event in the local database.
     */
    void recordEvent(@NonNull AnalyticsEvent analyticsEvent) throws AnalyticsException, ConfigurationException;

    /**
     * Update the profile of the end-user/device for whom/which you are
     * collecting analytics.
     *
     * @param analyticsProfile the profile of the end-user/device for whom/which you are
     *      * collecting analytics.
     * @throws AnalyticsException when there is an error updating the
     *                            profile with the registered/chosen {@link AnalyticsPlugin}.
     */
<<<<<<< HEAD
    void updateProfile(@NonNull AnalyticsProfile analyticsProfile) throws AnalyticsException, ConfigurationException;
}
=======
    void updateProfile(@NonNull AnalyticsProfile analyticsProfile) throws AnalyticsException;
}
>>>>>>> fa3aa776
<|MERGE_RESOLUTION|>--- conflicted
+++ resolved
@@ -63,10 +63,5 @@
      * @throws AnalyticsException when there is an error updating the
      *                            profile with the registered/chosen {@link AnalyticsPlugin}.
      */
-<<<<<<< HEAD
     void updateProfile(@NonNull AnalyticsProfile analyticsProfile) throws AnalyticsException, ConfigurationException;
-}
-=======
-    void updateProfile(@NonNull AnalyticsProfile analyticsProfile) throws AnalyticsException;
-}
->>>>>>> fa3aa776
+}