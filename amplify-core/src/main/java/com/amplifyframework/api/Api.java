/*
 * Copyright 2019 Amazon.com, Inc. or its affiliates. All Rights Reserved.
 *
 * Licensed under the Apache License, Version 2.0 (the "License").
 * You may not use this file except in compliance with the License.
 * A copy of the License is located at
 *
 *  http://aws.amazon.com/apache2.0
 *
 * or in the "license" file accompanying this file. This file is distributed
 * on an "AS IS" BASIS, WITHOUT WARRANTIES OR CONDITIONS OF ANY KIND, either
 * express or implied. See the License for the specific language governing
 * permissions and limitations under the License.
 */

package com.amplifyframework.api;

import android.content.Context;
import android.support.annotation.NonNull;

import com.amplifyframework.api.graphql.GraphQLQuery;
import com.amplifyframework.core.category.Category;
import com.amplifyframework.core.category.CategoryType;
import com.amplifyframework.core.exception.ConfigurationException;
import com.amplifyframework.core.plugin.PluginException;

import java.util.HashSet;
import java.util.Map;
import java.util.Set;
import java.util.concurrent.ConcurrentHashMap;

public class Api implements Category<ApiPlugin, ApiPluginConfiguration>, ApiCategoryBehavior {
<<<<<<< HEAD

    private boolean enabled;

    @Override
    public GraphQLQuery query(@NonNull String query) {
        if (enabled){
            plugin().query(query);
        }
    }

    @Override
    public void configure(@NonNull Context context, @NonNull String environment) throws ConfigurationException, PluginException {
=======
>>>>>>> 6115aabe

    static class PluginDetails {
        ApiPlugin apiPlugin;
        ApiPluginConfiguration apiPluginConfiguration;

        public ApiPlugin getApiPlugin() {
            return apiPlugin;
        }

        public PluginDetails apiPlugin(ApiPlugin apiPlugin) {
            this.apiPlugin = apiPlugin;
            return this;
        }

        public ApiPluginConfiguration getApiPluginConfiguration() {
            return apiPluginConfiguration;
        }

        public PluginDetails apiPluginConfiguration(ApiPluginConfiguration apiPluginConfiguration) {
            this.apiPluginConfiguration = apiPluginConfiguration;
            return this;
        }
    }

    /**
     * Map of the { pluginKey => plugin } object
     */
    private Map<String, PluginDetails> plugins;

    /**
     * Flag to remember that Analytics category is already configured by Amplify
     * and throw an error if configure method is called again
     */
    private boolean isConfigured;

    /**
     * Protect enabling and disabling of Analytics event
     * collection and sending.
     */
    private static final Object LOCK = new Object();

    public Api() {
        this.plugins = new ConcurrentHashMap<String, PluginDetails>();
    }


    @Override
    public void configure(@NonNull Context context) throws ConfigurationException, PluginException {
        if (isConfigured) {
            throw new ConfigurationException.AmplifyAlreadyConfiguredException();
        }

        if (!plugins.values().isEmpty()) {
            if (plugins.values().iterator().hasNext()) {
                PluginDetails pluginDetails = plugins.values().iterator().next();
                if (pluginDetails.apiPluginConfiguration == null) {
                    pluginDetails.apiPlugin.configure(context);
                } else {
                    pluginDetails.apiPlugin.configure(pluginDetails.apiPluginConfiguration);
                }
            }
        }

        isConfigured = true;
    }

    @Override
    public void addPlugin(@NonNull ApiPlugin plugin) throws PluginException {
        PluginDetails pluginDetails = new PluginDetails()
                .apiPlugin(plugin);

        try {
            if (plugins.put(plugin.getPluginKey(), pluginDetails) == null) {
                throw new PluginException.NoSuchPluginException();
            }
        } catch (Exception ex) {
            throw new PluginException.NoSuchPluginException();
        }
    }

    @Override
    public void addPlugin(@NonNull ApiPlugin plugin, @NonNull ApiPluginConfiguration pluginConfiguration) throws PluginException {
        PluginDetails pluginDetails = new PluginDetails()
                .apiPlugin(plugin)
                .apiPluginConfiguration(pluginConfiguration);

        try {
            if (plugins.put(plugin.getPluginKey(), pluginDetails) == null) {
                throw new PluginException.NoSuchPluginException();
            }
        } catch (Exception ex) {
            throw new PluginException.NoSuchPluginException();
        }
    }

    @Override
    public void removePlugin(@NonNull ApiPlugin plugin) throws PluginException {
        if (plugins.containsKey(plugin.getPluginKey())) {
            plugins.remove(plugin.getPluginKey());
        } else {
            throw new PluginException.NoSuchPluginException();
        }
    }

    @Override
    public void reset() {

    }

    @Override
    public ApiPlugin getPlugin(@NonNull String pluginKey) throws PluginException {
        if (plugins.containsKey(pluginKey)) {
            return plugins.get(pluginKey).apiPlugin;
        } else {
            throw new PluginException.NoSuchPluginException();
        }
    }

    /**
     * @return the set of plugins added to a Category.
     */
    @Override
    public Set<ApiPlugin> getPlugins() {
        Set<ApiPlugin> analyticsPlugins = new HashSet<ApiPlugin>();
        if (!plugins.isEmpty()) {
            for (PluginDetails pluginDetails : plugins.values()) {
                analyticsPlugins.add(pluginDetails.apiPlugin);
            }
        }
        return analyticsPlugins;
    }

    @Override
    public CategoryType getCategoryType() {
        return CategoryType.API;
    }
}<|MERGE_RESOLUTION|>--- conflicted
+++ resolved
@@ -30,7 +30,7 @@
 import java.util.concurrent.ConcurrentHashMap;
 
 public class Api implements Category<ApiPlugin, ApiPluginConfiguration>, ApiCategoryBehavior {
-<<<<<<< HEAD
+
 
     private boolean enabled;
 
@@ -40,12 +40,7 @@
             plugin().query(query);
         }
     }
-
-    @Override
-    public void configure(@NonNull Context context, @NonNull String environment) throws ConfigurationException, PluginException {
-=======
->>>>>>> 6115aabe
-
+    
     static class PluginDetails {
         ApiPlugin apiPlugin;
         ApiPluginConfiguration apiPluginConfiguration;
