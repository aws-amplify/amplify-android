--- conflicted
+++ resolved
@@ -36,31 +36,23 @@
     }
 
     @Override
-<<<<<<< HEAD
     public ApiOperation<String, GraphQLResponse<String>> query(@NonNull String apiName,
                                                                @NonNull String document) {
         return getSelectedPlugin().query(apiName, document);
     }
 
     @Override
-    public ApiOperation<String, GraphQLResponse<String>> query(@NonNull String apiName,
-                                                               @NonNull String document,
-                                                               Listener<GraphQLResponse<String>> callback) {
-        return getSelectedPlugin().query(apiName, document, callback);
-    }
-
-    @Override
     public <T> ApiOperation<T, GraphQLResponse<T>> query(@NonNull String apiName,
                                                          @NonNull String document,
-                                                         Class<T> classToCast) {
+                                                         @NonNull Class<T> classToCast) {
         return getSelectedPlugin().query(apiName, document, classToCast);
     }
 
     @Override
     public <T> ApiOperation<T, GraphQLResponse<T>> query(@NonNull String apiName,
                                                          @NonNull String document,
-                                                         Class<T> classToCast,
-                                                         Listener<GraphQLResponse<T>> callback) {
+                                                         @NonNull Class<T> classToCast,
+                                                         @Nullable Listener<GraphQLResponse<T>> callback) {
         return getSelectedPlugin().query(apiName, document, classToCast, callback);
     }
 
@@ -71,74 +63,17 @@
     }
 
     @Override
-    public ApiOperation<String, GraphQLResponse<String>> mutate(@NonNull String apiName,
-                                                                @NonNull String document,
-                                                                Listener<GraphQLResponse<String>> callback) {
-        return getSelectedPlugin().mutate(apiName, document, callback);
-    }
-
-    @Override
     public <T> ApiOperation<T, GraphQLResponse<T>> mutate(@NonNull String apiName,
                                                           @NonNull String document,
-                                                          Class<T> classToCast) {
+                                                          @NonNull Class<T> classToCast) {
         return getSelectedPlugin().mutate(apiName, document, classToCast);
     }
 
     @Override
     public <T> ApiOperation<T, GraphQLResponse<T>> mutate(@NonNull String apiName,
                                                           @NonNull String document,
-                                                          Class<T> classToCast,
-                                                          Listener<GraphQLResponse<T>> callback) {
+                                                          @NonNull Class<T> classToCast,
+                                                          @Nullable Listener<GraphQLResponse<T>> callback) {
         return getSelectedPlugin().mutate(apiName, document, classToCast, callback);
-=======
-    public GraphQLOperation graphql(
-            @NonNull OperationType operationType,
-            @NonNull String operationGql) throws ApiException {
-        return getSelectedPlugin().graphql(operationType, operationGql);
-    }
-
-    @Override
-    public GraphQLOperation graphql(
-            @NonNull OperationType operationType,
-            @NonNull String operationGql,
-            @NonNull String apiName) {
-        return getSelectedPlugin().graphql(operationType, operationGql, apiName);
-    }
-
-    @Override
-    public <T> GraphQLOperation graphql(
-            @NonNull OperationType operationType,
-            @NonNull String operationGql,
-            @NonNull Class<T> classToCast) throws ApiException {
-        return getSelectedPlugin().graphql(operationType, operationGql, classToCast);
-    }
-
-    @Override
-    public <T> GraphQLOperation graphql(
-            @NonNull OperationType operationType,
-            @NonNull String operationGql,
-            @NonNull Class<T> classToCast,
-            @NonNull String apiName) {
-        return getSelectedPlugin().graphql(operationType, operationGql, classToCast, apiName);
-    }
-
-    @Override
-    public <T> GraphQLOperation graphql(
-            @NonNull OperationType operationType,
-            @NonNull String operationGql,
-            @NonNull Class<T> classToCast,
-            @Nullable GraphQLCallback<T> callback) throws ApiException {
-        return getSelectedPlugin().graphql(operationType, operationGql, classToCast, callback);
-    }
-
-    @Override
-    public <T> GraphQLOperation graphql(
-            @NonNull OperationType operationType,
-            @NonNull String operationGql,
-            @NonNull Class<T> classToCast,
-            @Nullable GraphQLCallback<T> callback,
-            @NonNull String apiName) {
-        return getSelectedPlugin().graphql(operationType, operationGql, classToCast, callback, apiName);
->>>>>>> e4263f06
     }
 }
