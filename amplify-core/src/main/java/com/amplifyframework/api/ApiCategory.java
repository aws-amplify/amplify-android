--- conflicted
+++ resolved
@@ -15,40 +15,27 @@
 
 package com.amplifyframework.api;
 
+import android.support.annotation.NonNull;
+
 import com.amplifyframework.core.category.Category;
 import com.amplifyframework.core.category.CategoryType;
-<<<<<<< HEAD
-import com.amplifyframework.core.exception.ConfigurationException;
 import com.amplifyframework.core.plugin.PluginException;
 
-import java.util.HashSet;
 import java.util.Map;
-import java.util.Set;
 import java.util.concurrent.ConcurrentHashMap;
 
-public class ApiCategory implements Category<ApiPlugin>, RestApiCategoryBehavior, GraphQLApiCategoryBehavior {
-    /**
-     * Map of the { pluginKey => plugin } object
-     */
+public class ApiCategory extends Category<ApiPlugin> implements RestApiCategoryBehavior, GraphQLApiCategoryBehavior {
     private Map<String, RestApiPlugin> restApiPlugins;
     private Map<String, GraphQLApiPlugin> gqlApiPlugins;
-
-    /**
-     * Flag to remember that API category is already configured by Amplify
-     * and throw an error if configure method is called again
-     */
-    private boolean isConfigured;
-
-    /**
-     * Protect enabling and disabling of Analytics event
-     * collection and sending.
-     */
-    private static final Object LOCK = new Object();
 
     public ApiCategory() {
         this.restApiPlugins = new ConcurrentHashMap<String, RestApiPlugin>();
         this.gqlApiPlugins = new ConcurrentHashMap<String, GraphQLApiPlugin>();
-        this.isConfigured = false;
+    }
+
+    @Override
+    public final CategoryType getCategoryType() {
+        return CategoryType.API;
     }
 
     @Override
@@ -96,106 +83,34 @@
         getSelectedRestApiPlugin().delete();
     }
 
-    /**
-     * Configure API category based on AmplifyConfiguration object
-     *
-     * @param configuration AmplifyConfiguration object for configuration via code
-     * @throws ConfigurationException thrown when already configured
-     * @throws PluginException        thrown when there is no plugin found for a configuration
-     */
-    @Override
-    public void configure(AmplifyConfiguration configuration) throws ConfigurationException, PluginException {
-        if (isConfigured) {
-            throw new ConfigurationException.AmplifyAlreadyConfiguredException();
-        }
-
-        for (ApiPlugin plugin : getPlugins()) {
-            String pluginKey = plugin.getPluginKey();
-            Object pluginConfig = configuration.api.pluginConfigs.get(pluginKey);
-            if (pluginConfig != null) {
-                plugin.configure(pluginConfig);
-            } else {
-                throw new PluginException.PluginConfigurationException();
-            }
-        }
-
-        isConfigured = true;
-    }
-
     @Override
     public void addPlugin(@NonNull ApiPlugin plugin) throws PluginException {
-        try {
-            switch (plugin.getApiType()) {
-                case REST:
-                    restApiPlugins.put(plugin.getPluginKey(), (RestApiPlugin) plugin);
-                    break;
-                case GRAPHQL:
-                    gqlApiPlugins.put(plugin.getPluginKey(), (GraphQLApiPlugin) plugin);
-                    break;
-            }
-        } catch (Exception ex) {
-            throw new PluginException.NoSuchPluginException();
+        super.addPlugin(plugin);
+        switch (plugin.getApiType()) {
+            case REST:
+                restApiPlugins.put(plugin.getPluginKey(), (RestApiPlugin) plugin);
+                break;
+            case GRAPHQL:
+                gqlApiPlugins.put(plugin.getPluginKey(), (GraphQLApiPlugin) plugin);
+                break;
         }
     }
 
     @Override
     public void removePlugin(@NonNull ApiPlugin plugin) throws PluginException {
-        ApiPlugin removed;
+        super.removePlugin(plugin);
         switch (plugin.getApiType()) {
             case REST:
-                removed = restApiPlugins.remove(plugin.getPluginKey());
+                restApiPlugins.remove(plugin.getPluginKey());
                 break;
             case GRAPHQL:
-                removed = gqlApiPlugins.remove(plugin.getPluginKey());
+                gqlApiPlugins.remove(plugin.getPluginKey());
                 break;
-            default:
-                removed = null;
-        }
-        if (removed == null) {
-            throw new PluginException.NoSuchPluginException();
         }
     }
 
-    @Override
-    public ApiPlugin getPlugin(@NonNull String pluginKey) throws PluginException {
-        if (restApiPlugins.containsKey(pluginKey)) {
-            return restApiPlugins.get(pluginKey);
-        } else if (gqlApiPlugins.containsKey(pluginKey)) {
-            return gqlApiPlugins.get(pluginKey);
-        } else {
-            throw new PluginException.NoSuchPluginException();
-        }
-    }
-
-    /**
-     * @return the set of plugins added to a Category.
-     */
-    @Override
-    public Set<ApiPlugin> getPlugins() {
-        Set<ApiPlugin> plugins = new HashSet<ApiPlugin>();
-        plugins.addAll(restApiPlugins.values());
-        plugins.addAll(gqlApiPlugins.values());
-        return plugins;
-    }
-=======
->>>>>>> 1bea7bb9
-
-public class ApiCategory extends Category<ApiPlugin> implements ApiCategoryBehavior {
-    @Override
-    public final CategoryType getCategoryType() {
-        return CategoryType.API;
-    }
-
-    /**
-     * Obtain the registered plugin. Throw runtime exception if
-     * no plugin is registered or multiple plugins are registered.
-     *
-     * @return the only registered plugin for this category
-     */
     private RestApiPlugin getSelectedRestApiPlugin() {
-        if (!isConfigured) {
-            throw new ConfigurationException("API category is not yet configured.");
-        }
+        guardConfigured();
         if (restApiPlugins.isEmpty()) {
             throw new PluginException.NoSuchPluginException("Plugin for REST API was not registered in this category.")
                     .withRecoverySuggestion("Please register a plugin that implements RestApiPlugin using `Amplify.addPlugin`.");
@@ -207,16 +122,8 @@
         return restApiPlugins.values().iterator().next();
     }
 
-    /**
-     * Obtain the registered plugin. Throw runtime exception if
-     * no plugin is registered or multiple plugins are registered.
-     *
-     * @return the only registered plugin for this category
-     */
     private GraphQLApiPlugin getSelectedGraphQLApiPlugin() {
-        if (!isConfigured) {
-            throw new ConfigurationException("API category is not yet configured.");
-        }
+        guardConfigured();
         if (gqlApiPlugins.isEmpty()) {
             throw new PluginException.NoSuchPluginException("Plugin for GraphQL API was not registered in this category.")
                     .withRecoverySuggestion("Please register a plugin that implements GraphQLApiPlugin using `Amplify.addPlugin`.");
