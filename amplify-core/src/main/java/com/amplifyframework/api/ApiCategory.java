/*
 * Copyright 2019 Amazon.com, Inc. or its affiliates. All Rights Reserved.
 *
 * Licensed under the Apache License, Version 2.0 (the "License").
 * You may not use this file except in compliance with the License.
 * A copy of the License is located at
 *
 *  http://aws.amazon.com/apache2.0
 *
 * or in the "license" file accompanying this file. This file is distributed
 * on an "AS IS" BASIS, WITHOUT WARRANTIES OR CONDITIONS OF ANY KIND, either
 * express or implied. See the License for the specific language governing
 * permissions and limitations under the License.
 */

package com.amplifyframework.api;

import androidx.annotation.NonNull;
import androidx.annotation.Nullable;

import com.amplifyframework.api.graphql.GraphQLResponse;
import com.amplifyframework.core.async.Listener;
import com.amplifyframework.core.category.Category;
import com.amplifyframework.core.category.CategoryType;

import java.util.Map;

/**
 * The API category provides methods for interacting with remote systems
 * using REST and GraphQL constructs. The category is implemented by
 * zero or more {@link ApiPlugin}. The operations made available by the
 * category are defined in the {@link ApiCategoryBehavior}.
 */
public final class ApiCategory extends Category<ApiPlugin<?>> implements ApiCategoryBehavior {
    @Override
    public CategoryType getCategoryType() {
        return CategoryType.API;
    }

    @Override
<<<<<<< HEAD
    public <T, X> ApiOperation<T, X, GraphQLResponse<T>> query(@NonNull String apiName,
                                                         @NonNull String operationGql,
=======
    public <T> ApiOperation<T, GraphQLResponse<T>> query(@NonNull String apiName,
                                                         @NonNull String gqlDocument,
                                                         @Nullable Map<String, String> variables,
>>>>>>> 24cd844e
                                                         @NonNull Class<T> classToCast,
                                                         @Nullable Listener<GraphQLResponse<T>> callback) {
        return getSelectedPlugin().query(apiName, gqlDocument, variables, classToCast, callback);
    }

    @Override
<<<<<<< HEAD
    public <T, X> ApiOperation<T, X, GraphQLResponse<T>> mutate(@NonNull String apiName,
                                                          @NonNull String operationGql,
=======
    public <T> ApiOperation<T, GraphQLResponse<T>> mutate(@NonNull String apiName,
                                                          @NonNull String gqlDocument,
                                                          @Nullable Map<String, String> variables,
>>>>>>> 24cd844e
                                                          @NonNull Class<T> classToCast,
                                                          @Nullable Listener<GraphQLResponse<T>> callback) {
        return getSelectedPlugin().mutate(apiName, gqlDocument, variables, classToCast, callback);
    }
}
<|MERGE_RESOLUTION|>--- conflicted
+++ resolved
@@ -38,30 +38,20 @@
     }
 
     @Override
-<<<<<<< HEAD
-    public <T, X> ApiOperation<T, X, GraphQLResponse<T>> query(@NonNull String apiName,
-                                                         @NonNull String operationGql,
-=======
-    public <T> ApiOperation<T, GraphQLResponse<T>> query(@NonNull String apiName,
-                                                         @NonNull String gqlDocument,
-                                                         @Nullable Map<String, String> variables,
->>>>>>> 24cd844e
-                                                         @NonNull Class<T> classToCast,
-                                                         @Nullable Listener<GraphQLResponse<T>> callback) {
+    public <T, I> ApiOperation<T, I, GraphQLResponse<T>> query(@NonNull String apiName,
+                                                               @NonNull String gqlDocument,
+                                                               @Nullable Map<String, String> variables,
+                                                               @NonNull Class<T> classToCast,
+                                                               @Nullable Listener<GraphQLResponse<T>> callback) {
         return getSelectedPlugin().query(apiName, gqlDocument, variables, classToCast, callback);
     }
 
     @Override
-<<<<<<< HEAD
-    public <T, X> ApiOperation<T, X, GraphQLResponse<T>> mutate(@NonNull String apiName,
-                                                          @NonNull String operationGql,
-=======
-    public <T> ApiOperation<T, GraphQLResponse<T>> mutate(@NonNull String apiName,
-                                                          @NonNull String gqlDocument,
-                                                          @Nullable Map<String, String> variables,
->>>>>>> 24cd844e
-                                                          @NonNull Class<T> classToCast,
-                                                          @Nullable Listener<GraphQLResponse<T>> callback) {
+    public <T, I> ApiOperation<T, I, GraphQLResponse<T>> mutate(@NonNull String apiName,
+                                                                @NonNull String gqlDocument,
+                                                                @Nullable Map<String, String> variables,
+                                                                @NonNull Class<T> classToCast,
+                                                                @Nullable Listener<GraphQLResponse<T>> callback) {
         return getSelectedPlugin().mutate(apiName, gqlDocument, variables, classToCast, callback);
     }
-}
+}