--- conflicted
+++ resolved
@@ -47,18 +47,11 @@
      * @return An {@link ApiOperation} to track progress and provide
      *         a means to cancel the asynchronous operation
      */
-<<<<<<< HEAD
     <T, I> ApiOperation<T, I, GraphQLResponse<T>> query(@NonNull String apiName,
-                                                        @NonNull String operationGql,
+                                                        @NonNull String gqlDocument,
+                                                        @Nullable Map<String, String> variables,
                                                         @NonNull Class<T> classToCast,
                                                         @Nullable Listener<GraphQLResponse<T>> callback);
-=======
-    <T> ApiOperation<T, GraphQLResponse<T>> query(@NonNull String apiName,
-                                                  @NonNull String gqlDocument,
-                                                  @Nullable Map<String, String> variables,
-                                                  @NonNull Class<T> classToCast,
-                                                  @Nullable Listener<GraphQLResponse<T>> callback);
->>>>>>> 24cd844e
 
     /**
      * Perform a GraphQL mutation against a configured GraphQL
@@ -77,17 +70,9 @@
      * @return An {@link ApiOperation} to track progress and provide
      *         a means to cancel the asynchronous operation
      */
-<<<<<<< HEAD
     <T, I> ApiOperation<T, I, GraphQLResponse<T>> mutate(@NonNull String apiName,
-                                                         @NonNull String operationGql,
+                                                         @NonNull String gqlDocument,
+                                                         @Nullable Map<String, String> variables,
                                                          @NonNull Class<T> classToCast,
                                                          @Nullable Listener<GraphQLResponse<T>> callback);
-=======
-    <T> ApiOperation<T, GraphQLResponse<T>> mutate(@NonNull String apiName,
-                                                   @NonNull String gqlDocument,
-                                                   @Nullable Map<String, String> variables,
-                                                   @NonNull Class<T> classToCast,
-                                                   @Nullable Listener<GraphQLResponse<T>> callback);
->>>>>>> 24cd844e
-
 }