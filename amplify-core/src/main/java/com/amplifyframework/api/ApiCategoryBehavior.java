--- conflicted
+++ resolved
@@ -29,252 +29,103 @@
 public interface ApiCategoryBehavior {
 
     /**
-<<<<<<< HEAD
-     * Perform an asynchronous GraphQL query operation
-     * against a previously configured API.
-     * It casts the queried result to json string.
-     * Events will only be dispatched to Amplify Hub.
-     *
-     * @param apiName name of API being invoked
-     * @param document valid GraphQL string
-     * @return GraphQLQuery query object being enqueued
-     */
-    ApiOperation<String, GraphQLResponse<String>> query(@NonNull String apiName,
-                                                        @NonNull String document);
-
-    /**
-     * Perform an asynchronous GraphQL query operation
-     * against a previously configured API.
-     * It casts the queried result to json string.
-     * Events will be dispatched both locally and
-     * to Amplify Hub.
-     *
-     * @param apiName name of API being invoked
-     * @param document valid GraphQL string
-     * @param callback callback to attach
-     * @return GraphQLQuery query object being enqueued
-     */
-    ApiOperation<String, GraphQLResponse<String>> query(@NonNull String apiName,
-                                                        @NonNull String document,
-                                                        Listener<GraphQLResponse<String>> callback);
-
-    /**
-     * Perform an asynchronous GraphQL query operation
-     * against a previously configured API.
-     * It casts the queried result to specified data type.
-     * Events will only be dispatched to Amplify Hub.
-     *
-     * @param <T> type of object being queried for
-     * @param apiName name of API being invoked
-     * @param document valid GraphQL string
-     * @param classToCast class to be cast to
-     * @return GraphQLQuery query object being enqueued
-     */
-    <T> ApiOperation<T, GraphQLResponse<T>> query(@NonNull String apiName,
-                                                  @NonNull String document,
-                                                  Class<T> classToCast);
-
-    /**
-     * Perform an asynchronous GraphQL query operation
-     * against a previously configured API.
-     * It casts the queried result to specified data type.
-     * Events will be dispatched both locally and
-     * to Amplify Hub.
-     *
-     * @param <T> type of object being queried for
-     * @param apiName name of API being invoked
-     * @param document valid GraphQL string
-     * @param classToCast class to be cast to
-     * @param callback callback to attach
-     * @return GraphQLQuery query object being enqueued
-     */
-    <T> ApiOperation<T, GraphQLResponse<T>> query(@NonNull String apiName,
-                                                  @NonNull String document,
-                                                  Class<T> classToCast,
-                                                  Listener<GraphQLResponse<T>> callback);
-
-    /**
-     * Perform an asynchronous GraphQL mutation operation
-     * against a previously configured API.
-     * It casts the queried result to json string.
-     * Events will only be dispatched to Amplify Hub.
-     *
-     * @param apiName name of API being invoked
-     * @param document valid GraphQL string
-     * @return GraphQLQuery query object being enqueued
-     */
-    ApiOperation<String, GraphQLResponse<String>> mutate(@NonNull String apiName,
-                                                         @NonNull String document);
-
-    /**
-     * Perform an asynchronous GraphQL mutation operation
-     * against a previously configured API.
-     * It casts the queried result to json string.
-     * Events will be dispatched both locally and
-     * to Amplify Hub.
-     *
-     * @param apiName name of API being invoked
-     * @param document valid GraphQL string
-     * @param callback callback to attach
-     * @return GraphQLQuery query object being enqueued
-     */
-    ApiOperation<String, GraphQLResponse<String>> mutate(@NonNull String apiName,
-                                                         @NonNull String document,
-                                                         Listener<GraphQLResponse<String>> callback);
-
-    /**
-     * Perform an asynchronous GraphQL mutation operation
-     * against a previously configured API.
-     * It casts the queried result to specified data type.
-     * Events will only be dispatched to Amplify Hub.
-     *
-     * @param <T> type of object being queried for
-     * @param apiName name of API being invoked
-     * @param document valid GraphQL string
-     * @param classToCast class to be cast to
-     * @return GraphQLQuery query object being enqueued
-     */
-    <T> ApiOperation<T, GraphQLResponse<T>> mutate(@NonNull String apiName,
-                                                   @NonNull String document,
-                                                   Class<T> classToCast);
-
-    /**
-     * Perform an asynchronous GraphQL mutation operation
-     * against a previously configured API.
-     * It casts the queried result to specified data type.
-     * Events will be dispatched both locally and
-     * to Amplify Hub.
-     *
-     * @param <T> type of object being queried for
-     * @param apiName name of API being invoked
-     * @param document valid GraphQL string
-     * @param classToCast class to be cast to
-     * @param callback callback to attach
-     * @return GraphQLQuery query object being enqueued
-     */
-    <T> ApiOperation<T, GraphQLResponse<T>> mutate(@NonNull String apiName,
-                                                   @NonNull String document,
-                                                   Class<T> classToCast,
-                                                   Listener<GraphQLResponse<T>> callback);
-=======
-     * In the case that there is only one configured GraphQL endpoint,
-     * perform a GraphQL operation against it. This operation is
-     * asynchronous and may be canceled by calling cancel on the
-     * returned operation.  The response will be rendered as a String
-     * inside of a Hub payload.
-     * @param operationType Type of GraphQL operation (Query, etc.)
+     * Perform a GraphQL query against a configured GraphQL API.
+     * This operation is asynchronous and may be canceled by calling
+     * cancel on the returned operation. The response will be rendered
+     * as a String and will be published inside a Hub payload.
+     * @param apiName The name of a configured API
      * @param operationGql A GraphQL operation, as a String
      * @return A GraphQLOperation to track progress and provide
      *         a means to cancel the asynchronous operation
-     * @throws ApiException If more than one API is configured and it is
-     *                      ambiguous which API is meant for this call
      */
-    GraphQLOperation graphql(
-            @NonNull OperationType operationType,
-            @NonNull String operationGql) throws ApiException;
+    ApiOperation<String, GraphQLResponse<String>> query(@NonNull String apiName,
+                                                        @NonNull String operationGql);
 
     /**
-     * Perform a GraphQL operation against a configured GraphQL API.
+     * Perform a GraphQL query against a configured GraphQL API.
      * This operation is asynchronous and may be canceled by calling
-     * cancel on the returned operation. The response will be rendered
-     * as a String and will be published inside a Hub payload.
-     * @param operationType Type of GraphQL operation (Query, etc.)
-     * @param operationGql A GraphQL operation, as a String
+     * cancel on the returned operation. The response will be provided
+     * in a payload over Hub. If response data is present, it will be
+     * cast to an object of the requested class type.
      * @param apiName The name of a configured API
-     * @return A GraphQLOperation to track progress and provide
-     *         a means to cancel the asynchronous operation
-     */
-    GraphQLOperation graphql(
-            @NonNull OperationType operationType,
-            @NonNull String operationGql,
-            @NonNull String apiName);
-
-    /**
-     * In the case that there is only a single GraphQL API, perform an
-     * operation against it. This operation is asynchronous and may be
-     * canceled by calling cancel on the returned operation. The
-     * response of the call will be provided as a payload on the Hub. If
-     * response data is present, it will be cast as the provided class
-     * type.
-     * @param operationType Type of GraphQL operation (Query, etc.)
      * @param operationGql A GraphQL operation, as a String
      * @param classToCast The type to which response data will be cast
      * @param <T> The type of data in the response, if available
      * @return A GraphQLOperation to track progress and provide
      *         a means to cancel the asynchronous operation
-     * @throws ApiException If more than one API is configured and it is
-     *                      ambiguous which API should be invoked
      */
-    <T> GraphQLOperation graphql(
-            @NonNull OperationType operationType,
-            @NonNull String operationGql,
-            @NonNull Class<T> classToCast) throws ApiException;
+    <T> ApiOperation<T, GraphQLResponse<T>> query(@NonNull String apiName,
+                                                  @NonNull String operationGql,
+                                                  @NonNull Class<T> classToCast);
 
     /**
-     * Perform a GraphQL operation against a configured GraphQL API.
+     * Perform a GraphQL query against a configured GraphQL
+     * endpoint.  This operation is asynchronous and may be canceled by
+     * calling cancel on the returned operation. The response will be
+     * provided to the callback, and via Hub.  If there is data present
+     * in the response, it will be cast as the requested class type.
+     * @param apiName The name of a configured API
+     * @param operationGql A GraphQL operation, as a String
+     * @param classToCast The type to which response data will be cast
+     * @param callback Invoked when response data/errors are available.
+     *                 If null, response can still be obtained via Hub.
+     * @param <T> The type of data in the response, if available
+     * @return A GraphQLOperation to track progress and provide
+     *         a means to cancel the asynchronous operation
+     */
+    <T> ApiOperation<T, GraphQLResponse<T>> query(@NonNull String apiName,
+                                                  @NonNull String operationGql,
+                                                  @NonNull Class<T> classToCast,
+                                                  @Nullable Listener<GraphQLResponse<T>> callback);
+
+    /**
+     * Perform a GraphQL mutate against a configured GraphQL API.
+     * This operation is asynchronous and may be canceled by calling
+     * cancel on the returned operation. The response will be rendered
+     * as a String and will be published inside a Hub payload.
+     * @param apiName The name of a configured API
+     * @param operationGql A GraphQL operation, as a String
+     * @return A GraphQLOperation to track progress and provide
+     *         a means to cancel the asynchronous operation
+     */
+    ApiOperation<String, GraphQLResponse<String>> mutate(@NonNull String apiName,
+                                                         @NonNull String operationGql);
+
+    /**
+     * Perform a GraphQL mutate against a configured GraphQL API.
      * This operation is asynchronous and may be canceled by calling
      * cancel on the returned operation. The response will be provided
      * in a payload over Hub. If response data is present, it will be
      * cast to an object of the requested class type.
-     * @param operationType Type of GraphQL operation (Query, etc.)
+     * @param apiName The name of a configured API
      * @param operationGql A GraphQL operation, as a String
      * @param classToCast The type to which response data will be cast
-     * @param apiName The name of a configured API
      * @param <T> The type of data in the response, if available
      * @return A GraphQLOperation to track progress and provide
      *         a means to cancel the asynchronous operation
      */
-    <T> GraphQLOperation graphql(
-            @NonNull OperationType operationType,
-            @NonNull String operationGql,
-            @NonNull Class<T> classToCast,
-            @NonNull String apiName);
+    <T> ApiOperation<T, GraphQLResponse<T>> mutate(@NonNull String apiName,
+                                                   @NonNull String operationGql,
+                                                   @NonNull Class<T> classToCast);
 
     /**
-     * In the case that there is only one GraphQL API, perform an
-     * operation against it.  This operation is asynchronous and may be
-     * canceled by calling cancel on the returned operation. The
-     * response will be provided to the callback, and via Hub. If the
-     * response contains data, it will be cast as the provided class
-     * type.
-     * @param operationType Type of GraphQL operation (Query, etc.)
-     * @param operationGql A GraphQL operation, as a String
-     * @param classToCast The type to which response data will be cast
-     * @param callback Invoked when response data/errors are available.
-     *                 If null, the response is still available via Hub.
-     * @param <T> The type of data in the response, if available
-     * @return A GraphQLOperation to track progress and provide
-     *         a means to cancel the asynchronous operation
-     * @throws ApiException If more than one API is configured and it is
-     *                      ambiguous which API should be invoked
-     */
-    <T> GraphQLOperation graphql(
-            @NonNull OperationType operationType,
-            @NonNull String operationGql,
-            @NonNull Class<T> classToCast,
-            @Nullable GraphQLCallback<T> callback) throws ApiException;
-
-    /**
-     * Perform a GraphQL operation against a configured GraphQL
+     * Perform a GraphQL mutate against a configured GraphQL
      * endpoint.  This operation is asynchronous and may be canceled by
      * calling cancel on the returned operation. The response will be
      * provided to the callback, and via Hub.  If there is data present
      * in the response, it will be cast as the requested class type.
-     * @param operationType Type of GraphQL operation (Query, etc.)
+     * @param apiName The name of a configured API
      * @param operationGql A GraphQL operation, as a String
      * @param classToCast The type to which response data will be cast
      * @param callback Invoked when response data/errors are available.
      *                 If null, response can still be obtained via Hub.
-     * @param apiName The name of a configured API
      * @param <T> The type of data in the response, if available
      * @return A GraphQLOperation to track progress and provide
      *         a means to cancel the asynchronous operation
      */
-    <T> GraphQLOperation graphql(
-            @NonNull OperationType operationType,
-            @NonNull String operationGql,
-            @NonNull Class<T> classToCast,
-            @Nullable GraphQLCallback<T> callback,
-            @NonNull String apiName);
->>>>>>> e4263f06
+    <T> ApiOperation<T, GraphQLResponse<T>> mutate(@NonNull String apiName,
+                                                   @NonNull String operationGql,
+                                                   @NonNull Class<T> classToCast,
+                                                   @Nullable Listener<GraphQLResponse<T>> callback);
+
 }
