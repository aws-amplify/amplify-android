/*
 * Copyright 2019 Amazon.com, Inc. or its affiliates. All Rights Reserved.
 *
 * Licensed under the Apache License, Version 2.0 (the "License").
 * You may not use this file except in compliance with the License.
 * A copy of the License is located at
 *
 *  http://aws.amazon.com/apache2.0
 *
 * or in the "license" file accompanying this file. This file is distributed
 * on an "AS IS" BASIS, WITHOUT WARRANTIES OR CONDITIONS OF ANY KIND, either
 * express or implied. See the License for the specific language governing
 * permissions and limitations under the License.
 */

package com.amplifyframework.core.model;

import androidx.annotation.NonNull;
import androidx.core.util.ObjectsCompat;

/**
 * Represents a field of the {@link Model} class.
 * Encapsulates all the information of a field.
 */
public final class ModelField {
    // Name of the field is the name of the instance variable
    // of the Model class.
    private final String name;

    // Type of the field is the data type of the instance variables
    // of the Model class.
    private final String type;

    // Name of the field in the target. For example: name of the
    // field in the GraphQL target.
    private final String targetName;

    // The type of the field in the target. For example: type of the
    // field in the GraphQL target.
    private final String targetType;

    // If the field is a required or an optional field
    private final boolean isRequired;

    // If the field is an array targetType. False if it is a primitive
    // targetType and True if it is an array targetType.
    private final boolean isArray;

    // True if the field is an enumeration type.
    private final boolean isEnum;

    // True if the field is a primary key in the Model.
    private final boolean isPrimaryKey;

    // Type of foreign key model that this field identifies.
    private final String belongsTo;

    /**
     * Construct the ModelField object from the builder.
     */
    private ModelField(@NonNull ModelFieldBuilder builder) {
        this.name = builder.name;
        this.type = builder.type;
        this.targetName = builder.targetName;
        this.targetType = builder.targetType;
        this.isRequired = builder.isRequired;
        this.isArray = builder.isArray;
        this.isEnum = builder.isEnum;
        this.isPrimaryKey = builder.isPrimaryKey;
        this.belongsTo = builder.belongsTo;
    }

    /**
     * Return the builder object.
     * @return the builder object.
     */
    public static ModelFieldBuilder builder() {
        return new ModelFieldBuilder();
    }

    /**
     * Returns the name of the field is the name of the instance variable of the Model class.
     * @return Name of the field is the name of the instance variable of the Model class.
     */
    public String getName() {
        return name;
    }

    /**
     * Returns the name of the field in the target. For example: name of the field in the GraphQL targetType.
     * @return Name of the field in the target. For example: name of the field in the GraphQL targetType.
     */
    public String getTargetName() {
        return targetName;
    }

    /**
     * Returns the data targetType of the field.
     * @return The data targetType of the field.
     */
    public String getTargetType() {
        return targetType;
    }

    /**
     * Returns if the field is a required or an optional field.
     * @return If the field is a required or an optional field.
     */
    public boolean isRequired() {
        return isRequired;
    }

    /**
     * Returns if the field is an array targetType. False if it is a primitive targetType and True if it
     * is an array targetType.
     *
     * @return If the field is an array targetType. False if it is a primitive targetType and True if it
     *         is an array targetType.
     */
    public boolean isArray() {
        return isArray;
    }

    /**
     * Returns true if the field's target type is Enum.
     *
     * @return true if the field's target type is Enum.
     */
    public boolean isEnum() {
        return isEnum;
    }

    /**
     * Returns true if the field is a primary key in the Model.
     * @return True if the field is a primary key in the Model.
     */
    public boolean isPrimaryKey() {
        return isPrimaryKey;
    }

    /**
     * Returns true if the field is a foreign key in the Model.
     * @return True if the field is a foreign key in the Model.
     */
    public boolean isForeignKey() {
        return belongsTo != null;
    }

    /**
     * Returns the name of model that this field belongs to.
     * @return the name of model that this field belongs to.
     */
    public String belongsTo() {
        return belongsTo;
    }

    /**
<<<<<<< HEAD
=======
     * Returns the Model Connection metadata of this field.
     * @return The Model Connection metadata of this field.
     */
    public ModelConnection getConnection() {
        return connection;
    }

    /**
     * Returns true if this ModelField is connected to an other Model.
     * @return True if this ModelField is connected to an other Model.
     */
    public boolean isConnected() {
        return connection != null;
    }

    @Override
    public boolean equals(Object thatObject) {
        if (this == thatObject) {
            return true;
        }
        if (thatObject == null || getClass() != thatObject.getClass()) {
            return false;
        }

        ModelField that = (ModelField) thatObject;

        if (isRequired != that.isRequired) {
            return false;
        }
        if (isArray != that.isArray) {
            return false;
        }
        if (isEnum != that.isEnum) {
            return false;
        }
        if (isPrimaryKey != that.isPrimaryKey) {
            return false;
        }
        if (!ObjectsCompat.equals(name, that.name)) {
            return false;
        }
        if (!ObjectsCompat.equals(type, that.type)) {
            return false;
        }
        if (!ObjectsCompat.equals(targetName, that.targetName)) {
            return false;
        }
        if (!ObjectsCompat.equals(targetType, that.targetType)) {
            return false;
        }
        if (!ObjectsCompat.equals(belongsTo, that.belongsTo)) {
            return false;
        }
        return ObjectsCompat.equals(connection, that.connection);
    }

    @SuppressWarnings("checkstyle:MagicNumber")
    @Override
    public int hashCode() {
        int result = name != null ? name.hashCode() : 0;
        result = 31 * result + (type != null ? type.hashCode() : 0);
        result = 31 * result + (targetName != null ? targetName.hashCode() : 0);
        result = 31 * result + (targetType != null ? targetType.hashCode() : 0);
        result = 31 * result + (isRequired ? 1 : 0);
        result = 31 * result + (isArray ? 1 : 0);
        result = 31 * result + (isEnum ? 1 : 0);
        result = 31 * result + (isPrimaryKey ? 1 : 0);
        result = 31 * result + (belongsTo != null ? belongsTo.hashCode() : 0);
        result = 31 * result + (connection != null ? connection.hashCode() : 0);
        return result;
    }

    @Override
    public String toString() {
        return "ModelField{" +
            "name='" + name + '\'' +
            ", type='" + type + '\'' +
            ", targetName='" + targetName + '\'' +
            ", targetType='" + targetType + '\'' +
            ", isRequired=" + isRequired +
            ", isArray=" + isArray +
            ", isEnum=" + isEnum +
            ", isPrimaryKey=" + isPrimaryKey +
            ", belongsTo='" + belongsTo + '\'' +
            ", connection=" + connection +
            '}';
    }

    /**
>>>>>>> 3fb83067
     * Builder class for {@link ModelField}.
     */
    public static class ModelFieldBuilder {
        // Name of the field is the name of the instance variable
        // of the Model class.
        private String name;

        // Type of the field is the data type of the instance variables
        // of the Model class.
        private String type;

        // Name of the field in the target. For example: name of the
        // field in the GraphQL targetType.
        private String targetName;

        // The data targetType of the field.
        private String targetType;

        // If the field is a required or an optional field
        private boolean isRequired = false;

        // If the field is an array targetType. False if it is a primitive
        // targetType and True if it is an array targetType.
        private boolean isArray = false;

        // True if the field's target type is Enum.
        private boolean isEnum = false;

        // True if the field is a primary key in the Model.
        private boolean isPrimaryKey = false;

        // Name of the model that this field identifies.
        private String belongsTo;

        /**
         * Set the name of the field.
         * @param name Name of the field is the name of the instance variable of the Model class.
         * @return the builder object
         */
        public ModelFieldBuilder name(String name) {
            this.name = name;
            return this;
        }

        /**
         * Set the type of the field.
         * @param type Type of the field is the type of the instance variable of the Model class.
         * @return the builder object
         */
        public ModelFieldBuilder type(String type) {
            this.type = type;
            return this;
        }

        /**
         * Set the name of the field in the target. For example: name of the
         * field in the GraphQL targetType.
         * @param targetName the name of the field in the target
         * @return the builder object
         */
        public ModelFieldBuilder targetName(String targetName) {
            this.targetName = targetName;
            return this;
        }

        /**
         * Set the data targetType of the field.
         * @param targetType The data targetType of the field.
         * @return the builder object
         */
        public ModelFieldBuilder targetType(String targetType) {
            this.targetType = targetType;
            return this;
        }

        /**
         * Set the flag indicating if the field is a required field or not.
         * @param isRequired ff the field is a required or an optional field
         * @return the builder object
         */
        public ModelFieldBuilder isRequired(boolean isRequired) {
            this.isRequired = isRequired;
            return this;
        }

        /**
         * Set the flag indicating if the field is an array targetType.
         * False if it is a primitive targetType and True if it
         * is an array targetType.
         * @param isArray flag indicating if the field is an array targetType
         * @return the builder object
         */
        public ModelFieldBuilder isArray(boolean isArray) {
            this.isArray = isArray;
            return this;
        }

        /**
         * Sets a flag indicating whether or not the field's target type is an Enum.
         * @param isEnum flag indicating if the field is an enum targetType
         * @return the builder object
         */
        public ModelFieldBuilder isEnum(boolean isEnum) {
            this.isEnum = isEnum;
            return this;
        }

        /**
         * Set the flag indicating if the field is a primary key.
         * @param isPrimaryKey  True if the field is a primary key in the Model
         * @return the builder object
         */
        public ModelFieldBuilder isPrimaryKey(boolean isPrimaryKey) {
            this.isPrimaryKey = isPrimaryKey;
            return this;
        }

        /**
         * Set the name of model that this field identifies as foreign key.
         * @param belongsTo  name of model that acts as foreign key
         * @return the builder object
         */
        public ModelFieldBuilder belongsTo(String belongsTo) {
            this.belongsTo = belongsTo;
            return this;
        }

        /**
         * Build the ModelField object and return.
         * @return the {@link ModelField} object.
         */
        public ModelField build() {
            return new ModelField(this);
        }
    }
}<|MERGE_RESOLUTION|>--- conflicted
+++ resolved
@@ -154,24 +154,6 @@
         return belongsTo;
     }
 
-    /**
-<<<<<<< HEAD
-=======
-     * Returns the Model Connection metadata of this field.
-     * @return The Model Connection metadata of this field.
-     */
-    public ModelConnection getConnection() {
-        return connection;
-    }
-
-    /**
-     * Returns true if this ModelField is connected to an other Model.
-     * @return True if this ModelField is connected to an other Model.
-     */
-    public boolean isConnected() {
-        return connection != null;
-    }
-
     @Override
     public boolean equals(Object thatObject) {
         if (this == thatObject) {
@@ -210,7 +192,7 @@
         if (!ObjectsCompat.equals(belongsTo, that.belongsTo)) {
             return false;
         }
-        return ObjectsCompat.equals(connection, that.connection);
+        return true;
     }
 
     @SuppressWarnings("checkstyle:MagicNumber")
@@ -225,7 +207,6 @@
         result = 31 * result + (isEnum ? 1 : 0);
         result = 31 * result + (isPrimaryKey ? 1 : 0);
         result = 31 * result + (belongsTo != null ? belongsTo.hashCode() : 0);
-        result = 31 * result + (connection != null ? connection.hashCode() : 0);
         return result;
     }
 
@@ -241,12 +222,10 @@
             ", isEnum=" + isEnum +
             ", isPrimaryKey=" + isPrimaryKey +
             ", belongsTo='" + belongsTo + '\'' +
-            ", connection=" + connection +
             '}';
     }
 
     /**
->>>>>>> 3fb83067
      * Builder class for {@link ModelField}.
      */
     public static class ModelFieldBuilder {
