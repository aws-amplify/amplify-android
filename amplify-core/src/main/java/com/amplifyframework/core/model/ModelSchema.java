/*
 * Copyright 2019 Amazon.com, Inc. or its affiliates. All Rights Reserved.
 *
 * Licensed under the Apache License, Version 2.0 (the "License").
 * You may not use this file except in compliance with the License.
 * A copy of the License is located at
 *
 *  http://aws.amazon.com/apache2.0
 *
 * or in the "license" file accompanying this file. This file is distributed
 * on an "AS IS" BASIS, WITHOUT WARRANTIES OR CONDITIONS OF ANY KIND, either
 * express or implied. See the License for the specific language governing
 * permissions and limitations under the License.
 */

package com.amplifyframework.core.model;

import androidx.annotation.NonNull;

<<<<<<< HEAD
import com.amplifyframework.core.model.annotations.BelongsTo;
import com.amplifyframework.core.model.annotations.Connection;
=======
import com.amplifyframework.AmplifyException;
>>>>>>> a04b0eed
import com.amplifyframework.core.model.annotations.Index;
import com.amplifyframework.core.model.annotations.ModelConfig;
import com.amplifyframework.util.FieldFinder;

import java.lang.reflect.Field;
import java.util.Arrays;
import java.util.Collection;
import java.util.Collections;
import java.util.HashMap;
import java.util.LinkedList;
import java.util.List;
import java.util.Map;
import java.util.Set;
import java.util.TreeMap;

/**
 * Schema of a Model that implements the {@link Model} interface.
 * The schema encapsulates the metadata information of a Model.
 */
public final class ModelSchema {

    // Logcat Tag.
    private static final String TAG = ModelSchema.class.getSimpleName();

    // Name of the Java Class of the Model.
    private final String name;

    // the name of the Model in the target. For example: the name of the
    // model in the GraphQL Schema.
    private final String targetModelName;

    // A map that contains the fields of a Model.
    // The key is the name of the instance variable in the Java class that represents the Model
    // The value is the ModelField object that encapsulates all the information about the instance variable.
    private final Map<String, ModelField> fields;

    // Maintain a sorted copy of all the fields of a Model
    // This is useful so code that uses the sortedFields to generate queries and other
    // persistence-related operations guarantee that the results are always consistent.
    private final List<ModelField> sortedFields;

    // Specifies the index of a Model.
    private final ModelIndex modelIndex;

    private ModelSchema(String name,
                        String targetModelName,
                        Map<String, ModelField> fields,
                        ModelIndex modelIndex) {
        this.name = name;
        this.targetModelName = targetModelName;
        this.fields = fields;
        this.modelIndex = modelIndex;
        this.sortedFields = sortModelFields();
    }

    /**
     * Return the builder object.
     * @return the builder object.
     */
    public static Builder builder() {
        return new Builder();
    }

    /**
     * Construct the ModelSchema from the {@link Model} class.
     *
     * @param clazz the instance of a model class
     * @return the ModelSchema object.
     */
    public static ModelSchema fromModelClass(@NonNull Class<? extends Model> clazz) {
        try {
            final Set<Field> classFields = FieldFinder.findFieldsIn(clazz);
            final TreeMap<String, ModelField> fields = new TreeMap<>();
            final ModelIndex modelIndex = getModelIndex(clazz);
            String targetModelName = null;
            if (clazz.isAnnotationPresent(ModelConfig.class)) {
                targetModelName = clazz.getAnnotation(ModelConfig.class).targetName();
            }

            for (Field field : classFields) {
                Connection connection = field.getAnnotation(Connection.class);
                final ModelConnection modelConnection = connection != null
                        && Model.class.isAssignableFrom(field.getType())
                        ? ModelConnection.builder()
                                .name(connection.name())
                                .keyField(connection.keyField())
                                .sortField(connection.sortField())
                                .limit(connection.limit())
                                .keyName(connection.keyName())
                                .fields(Arrays.asList(connection.fields()))
                                .relationship(Relationship.valueOf(connection.relationship()))
                                .connectionTarget(field.getType().getName())
                                .build()
                        : null;

                com.amplifyframework.core.model.annotations.ModelField annotation =
                        field.getAnnotation(com.amplifyframework.core.model.annotations.ModelField.class);
                if (annotation == null) {
                    continue;
                }
                final ModelField modelField = ModelField.builder()
                        .name(field.getName())
                        .targetName(annotation.targetName())
                        .targetType(annotation.targetType())
                        .isRequired(annotation.isRequired())
                        .isArray(Collection.class.isAssignableFrom(field.getType()))
                        .isPrimaryKey(PrimaryKey.matches(field.getName()))
                        .belongsTo(field.isAnnotationPresent(BelongsTo.class)
                                ? field.getAnnotation(BelongsTo.class).targetType()
                                : null)
                        .connection(modelConnection)
                        .build();
                fields.put(modelField.getName(), modelField);
            }
            return ModelSchema.builder()
                    .name(clazz.getSimpleName())
                    .targetModelName(targetModelName)
                    .fields(fields)
                    .modelIndex(modelIndex)
                    .build();
        } catch (Exception exception) {
            throw new ModelSchemaException("Error in constructing a ModelSchema.", exception);
        }
    }

    /**
     * Returns the name of the Model class.
     *
     * @return the name of the Model class.
     */
    public String getName() {
        return name;
    }

    /**
     * Returns the name of the Model in the target. For example: the name of the
     * model in the GraphQL Schema.
     * @return the name of the Model in the target. For example: the name of the
     *         model in the GraphQL Schema.
     */
    public String getTargetModelName() {
        return targetModelName;
    }

    /**
     * Returns the map of fieldName and the fieldObject
     * of all the fields of the model.
     *
     * @return map of fieldName and the fieldObject
     *         of all the fields of the model.
     */
    public Map<String, ModelField> getFields() {
        return fields;
    }

    /**
     * Returns a sorted copy of all the fields of a Model.
     *
     * @return list of fieldName and the fieldObject of all
     *          the fields of the model in sorted order.
     */
    public List<ModelField> getSortedFields() {
        return sortedFields;
    }

    /**
     * Returns the attributes of a {@link Model}.
     *
     * @return the attributes of a {@link Model}.
     */
    public ModelIndex getModelIndex() {
        return modelIndex;
    }

    /**
     * Returns the primary key of the Model.
     *
     * @return the primary key of the Model.
     */
    public ModelField getPrimaryKey() {
        for (ModelField field: sortedFields) {
            if (field.isPrimaryKey()) {
                return field;
            }
        }
        return null;
    }

    /**
<<<<<<< HEAD
     * Returns the list of foreign keys of the Model.
     *
     * @return the list of foreign keys of the Model.
     */
    public List<ModelField> getForeignKeys() {
        List<ModelField> foreignKeys = new LinkedList<>();
        for (Map.Entry<String, ModelField> field: sortedFields) {
            if (field.getValue().isForeignKey()) {
                foreignKeys.add(field.getValue());
            }
        }
        return foreignKeys;
    }

    /**
     * Returns a map of field to connection of the model.
     *
     * @return a map of field to connection of the model.
     */
    public Map<ModelField, ModelConnection> getConnections() {
        Map<ModelField, ModelConnection> connections = new TreeMap<>();
        for (Map.Entry<String, ModelField> field: sortedFields) {
            ModelField modelField = field.getValue();
            if (modelField.isConnected()) {
                connections.put(modelField, modelField.getConnection());
            }
        }
        return connections;
=======
     * Creates a map of the fields in this schema to the actual values in the provided object.
     * NOTE: This uses the schema target names as the keys, not the local Java field names.
     * @param instance An instance of this model populated with values to map
     * @return a map of the target fields in the schema to the actual values in the provided object
     * @throws AmplifyException if the object does not match the fields in this schema
     */
    public Map<String, Object> getMapOfFieldNameAndValues(Model instance) throws AmplifyException {
        HashMap<String, Object> result = new HashMap<>();

        if (!instance.getClass().getSimpleName().equals(this.getName())) {
            throw new AmplifyException(
                    "The object provided is not an instance of this Model." +
                    "Please provide an instance of " + this.getName() + " which this is a schema for.");
        }

        for (ModelField field : this.getSortedFields()) {
            try {
                Field privateField = instance.getClass().getDeclaredField(field.getName());
                privateField.setAccessible(true);
                result.put(field.getTargetName(), privateField.get(instance));
            } catch (Exception exception) {
                throw new AmplifyException("An invalid field was provided - " +
                        field.getName() +
                        " is not present in " +
                        instance.getClass().getSimpleName(),
                        exception,
                        "Check if this model schema is a correct representation of the fields in the provided Object",
                        false);
            }
        }

        return result;
>>>>>>> a04b0eed
    }

    private static ModelIndex getModelIndex(@NonNull Class<? extends Model> clazz) {
        final ModelIndex.Builder builder = ModelIndex.builder();

        if (clazz.isAnnotationPresent(Index.class)) {
            Index indexAnnotation = clazz.getAnnotation(Index.class);
            if (indexAnnotation != null) {
                builder.indexName(indexAnnotation.name());
                builder.indexFieldNames(Arrays.asList(indexAnnotation.fields()));
            }
        }
        return builder.build();
    }

    private List<ModelField> sortModelFields() {
        if (fields == null) {
            return null;
        }

        // Create a list from elements of sortedFields
        final List<ModelField> modelFieldEntries = new LinkedList<>(fields.values());

        // Returns an array of the values sorted by some pre-defined rules:
        //
        // 1. primary key comes always first
        // 2. foreign keys come always at the end
        // 3. the other sortedFields are sorted alphabetically
        //
        // This is useful so code that uses the sortedFields to generate queries and other
        // persistence-related operations guarantee that the results are always consistent.
        Collections.sort(modelFieldEntries, (fieldOne, fieldOther) -> {

            if (fieldOne.isPrimaryKey()) {
                return 1;
            }
            if (fieldOther.isPrimaryKey()) {
                return -1;
            }
            if (fieldOne.isConnected() && !fieldOther.isConnected()) {
                return -1;
            }

            if (!fieldOne.isConnected() && fieldOther.isConnected()) {
                return 1;
            }
            return fieldOne.getName().compareTo(fieldOther.getName());
        });

        return modelFieldEntries;
    }

    /**
     * The Builder to build the {@link ModelSchema} object.
     */
    public static final class Builder {
        // the name of the Model class.
        private String name;

        // the name of the Model in the target. For example: the name of the
        // model in the GraphQL Schema.
        private String targetModelName;
        private Map<String, ModelField> fields;
        private ModelIndex modelIndex;

        /**
         * Set the the name of the Model class.
         * @param name the name of the Model class.
         * @return the builder object
         */
        public Builder name(String name) {
            this.name = name;
            return this;
        }

        /**
         * the name of the Model in the target. For example: the name of the
         * model in the GraphQL Schema.
         * @param targetModelName the name of the Model in the target. For example: the name of the
         *                        model in the GraphQL Schema.
         * @return the builder object
         */
        public Builder targetModelName(String targetModelName) {
            this.targetModelName = targetModelName;
            return this;
        }

        /**
         * Set the map of fieldName and the fieldObject of all the fields of the model.
         * @param fields the map of fieldName and the fieldObject of all the fields of the model.
         * @return the builder object.
         */
        public Builder fields(Map<String, ModelField> fields) {
            this.fields = fields;
            return this;
        }

        /**
         * Set the index of a model.
         * @param modelIndex the index of the model.
         * @return the builder object.
         */
        public Builder modelIndex(ModelIndex modelIndex) {
            this.modelIndex = modelIndex;
            return this;
        }

        /**
         * Return the ModelSchema object.
         * @return the ModelSchema object.
         */
        public ModelSchema build() {
            return new ModelSchema(name,
                    targetModelName,
                    fields,
                    modelIndex);
        }
    }
}<|MERGE_RESOLUTION|>--- conflicted
+++ resolved
@@ -17,12 +17,9 @@
 
 import androidx.annotation.NonNull;
 
-<<<<<<< HEAD
+import com.amplifyframework.AmplifyException;
 import com.amplifyframework.core.model.annotations.BelongsTo;
 import com.amplifyframework.core.model.annotations.Connection;
-=======
-import com.amplifyframework.AmplifyException;
->>>>>>> a04b0eed
 import com.amplifyframework.core.model.annotations.Index;
 import com.amplifyframework.core.model.annotations.ModelConfig;
 import com.amplifyframework.util.FieldFinder;
@@ -212,16 +209,15 @@
     }
 
     /**
-<<<<<<< HEAD
      * Returns the list of foreign keys of the Model.
      *
      * @return the list of foreign keys of the Model.
      */
     public List<ModelField> getForeignKeys() {
         List<ModelField> foreignKeys = new LinkedList<>();
-        for (Map.Entry<String, ModelField> field: sortedFields) {
-            if (field.getValue().isForeignKey()) {
-                foreignKeys.add(field.getValue());
+        for (ModelField field: sortedFields) {
+            if (field.isForeignKey()) {
+                foreignKeys.add(field);
             }
         }
         return foreignKeys;
@@ -234,14 +230,15 @@
      */
     public Map<ModelField, ModelConnection> getConnections() {
         Map<ModelField, ModelConnection> connections = new TreeMap<>();
-        for (Map.Entry<String, ModelField> field: sortedFields) {
-            ModelField modelField = field.getValue();
-            if (modelField.isConnected()) {
-                connections.put(modelField, modelField.getConnection());
+        for (ModelField field : sortedFields) {
+            if (field.isConnected()) {
+                connections.put(field, field.getConnection());
             }
         }
         return connections;
-=======
+    }
+
+    /**
      * Creates a map of the fields in this schema to the actual values in the provided object.
      * NOTE: This uses the schema target names as the keys, not the local Java field names.
      * @param instance An instance of this model populated with values to map
@@ -274,7 +271,6 @@
         }
 
         return result;
->>>>>>> a04b0eed
     }
 
     private static ModelIndex getModelIndex(@NonNull Class<? extends Model> clazz) {
@@ -317,7 +313,6 @@
             if (fieldOne.isConnected() && !fieldOther.isConnected()) {
                 return -1;
             }
-
             if (!fieldOne.isConnected() && fieldOther.isConnected()) {
                 return 1;
             }
