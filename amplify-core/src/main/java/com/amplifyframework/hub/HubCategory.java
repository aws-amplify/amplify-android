/*
 * Copyright 2019 Amazon.com, Inc. or its affiliates. All Rights Reserved.
 *
 * Licensed under the Apache License, Version 2.0 (the "License").
 * You may not use this file except in compliance with the License.
 * A copy of the License is located at
 *
 *  http://aws.amazon.com/apache2.0
 *
 * or in the "license" file accompanying this file. This file is distributed
 * on an "AS IS" BASIS, WITHOUT WARRANTIES OR CONDITIONS OF ANY KIND, either
 * express or implied. See the License for the specific language governing
 * permissions and limitations under the License.
 */

package com.amplifyframework.hub;

<<<<<<< HEAD
import android.content.Context;
import android.support.annotation.NonNull;
import android.support.annotation.Nullable;

import com.amplifyframework.core.async.AmplifyOperation;
import com.amplifyframework.core.async.AmplifyOperationRequest;
import com.amplifyframework.core.async.EventListener;
import com.amplifyframework.core.async.Listener;
import com.amplifyframework.core.async.Result;
import com.amplifyframework.core.category.Category;
import com.amplifyframework.core.category.CategoryType;
import com.amplifyframework.core.exception.ConfigurationException;
import com.amplifyframework.core.plugin.PluginException;
import com.amplifyframework.core.plugin.PluginRuntimeException;
=======
import com.amplifyframework.core.async.Callback;
import com.amplifyframework.core.category.Category;
import com.amplifyframework.core.category.CategoryType;
import com.amplifyframework.core.task.Result;
>>>>>>> e35bfce4

import java.util.ArrayList;
import java.util.HashMap;
import java.util.Map;
<<<<<<< HEAD
import java.util.Set;
import java.util.concurrent.ConcurrentHashMap;

/**
 * Amplify has a local eventing system called Hub. It is a lightweight implementation of
 * Publisher-Subscriber pattern, and is used to share data between modules and components
 * in your app. Amplify uses Hub for different categories to communicate with one another
 * when specific events occur, such as authentication events like a user sign-in or
 * notification of a file download.
 */
public class HubCategory implements Category<HubPlugin,HubPluginConfiguration>, HubCategoryBehavior {

    /**
     * Dispatch a Hub message on the specified channel
     *
     * @param hubChannel The channel to send the message on
     * @param hubpayload The payload to send
     */
    @Override
    public void publish(@NonNull HubChannel hubChannel, @NonNull HubPayload hubpayload) throws HubException {
        plugin().publish(hubChannel, hubpayload);
    }

    /**
     * Listen to Hub messages on a particular channel,
     *
     * @param hubChannel The channel to listen for messages on
     * @param listener   The callback to invoke with the received message
     * @return the token which serves as an identifier for the listener
     * registered. The token can be used with
     * {@link #unsubscribe(SubscriptionToken)}
     * to de-register the listener.
     */
    @Override
    public SubscriptionToken subscribe(@NonNull HubChannel hubChannel, @Nullable HubListener listener) throws HubException {
        return plugin().subscribe(hubChannel, listener);
    }

    /**
     * Listen to Hub messages on a particular channel,
     *
     * @param hubChannel The channel to listen for messages on
     * @param hubPayloadFilter  candidate messages will be passed to this closure prior to dispatching to
     *                   the {@link HubListener}. Only messages for which the closure returns
     *                   `true` will be dispatched.
     * @param listener   The callback to invoke with the received message
     * @return the token which serves as an identifier for the listener
     * registered. The token can be used with #unsubscribe(SubscriptionToken)
     * to de-register the listener.
     */
    @Override
    public SubscriptionToken subscribe(@NonNull HubChannel hubChannel, @Nullable HubPayloadFilter hubPayloadFilter, @Nullable HubListener listener) throws HubException {
        return plugin().subscribe(hubChannel, hubPayloadFilter, listener);
    }

    /**
     * The registered listener can be removed from the Hub system by passing the
     * token received from {@link #subscribe(HubChannel, HubListener)} or
     * {@link #subscribe(HubChannel, HubPayloadFilter, HubListener)}.
     *
     * @param subscriptionToken the token which serves as an identifier for the listener
     *                          {@link HubListener} registered
     */
    @Override
    public void unsubscribe(@NonNull SubscriptionToken subscriptionToken) throws HubException {
        plugin().unsubscribe(subscriptionToken);
    }

    static class PluginDetails {
        HubPlugin hubPlugin;
        HubPluginConfiguration hubPluginConfiguration;

        public HubPlugin getHubPlugin() {
            return hubPlugin;
        }

        public PluginDetails hubPlugin(HubPlugin hubPlugin) {
            this.hubPlugin = hubPlugin;
            return this;
        }

        public HubPluginConfiguration getHubPluginConfiguration() {
            return hubPluginConfiguration;
        }

        public PluginDetails hubPluginConfiguration(HubPluginConfiguration hubPluginConfiguration) {
            this.hubPluginConfiguration = hubPluginConfiguration;
            return this;
        }
    }

    /**
     * Map of the { pluginKey => plugin } object
     */
    private Map<String, PluginDetails> plugins;

    private Map<HubChannel, ArrayList<Listener<? extends Result>>> callbacks;


    private boolean isConfigured;

    public HubCategory() {
        this.plugins = new ConcurrentHashMap<String, PluginDetails>();
        this.callbacks = new HashMap<HubChannel, ArrayList<Listener<? extends Result>>>();;
    }

    /**
     * Read the configuration from amplifyconfiguration.json file
     *
     * @param context     Android context required to read the contents of file
     * @throws ConfigurationException thrown when already configured
     * @throws PluginException        thrown when there is no plugin found for a configuration
     */
    @Override
    public void configure(@NonNull Context context) throws ConfigurationException, PluginException {
        if (isConfigured) {
            throw new ConfigurationException.AmplifyAlreadyConfiguredException();
        }

        if (!plugins.values().isEmpty()) {
            if (plugins.values().iterator().hasNext()) {
                PluginDetails pluginDetails = plugins.values().iterator().next();
                if (pluginDetails.hubPluginConfiguration == null) {
                    pluginDetails.hubPlugin.configure(context);
                } else {
                    pluginDetails.hubPlugin.configure(pluginDetails.hubPluginConfiguration);
                }
            }
        }

        isConfigured = true;
    }

    /**
     * Register a plugin with Amplify
     *
     * @param plugin an implementation of a CATEGORY_TYPE that
     *               conforms to the {@link Plugin} interface.
     * @throws PluginException when a plugin cannot be registered for this category
     */
    @Override
    public void addPlugin(@NonNull HubPlugin plugin) throws PluginException {
        PluginDetails pluginDetails = new PluginDetails()
                .hubPlugin(plugin);

        try {
            if (plugins.put(plugin.getPluginKey(), pluginDetails) == null) {
                throw new PluginException.NoSuchPluginException();
            }
        } catch (Exception ex) {
            throw new PluginException.NoSuchPluginException();
        }
    }

    /**
     * Register a plugin with Amplify
     *
     * @param plugin              an implementation of a Category that
     *                            conforms to the {@link Plugin} interface.
     * @param pluginConfiguration configuration information for the plugin.
     * @throws PluginException when a plugin cannot be registered for this category
     */
    @Override
    public void addPlugin(@NonNull HubPlugin plugin, @NonNull HubPluginConfiguration pluginConfiguration) throws PluginException {

    }

    /**
     * Remove a registered plugin
     *
     * @param plugin an implementation of a Category that
     *               conforms to the {@link Plugin} interface
     * @throws PluginException when a plugin cannot be registered for this category
     */
    @Override
    public void removePlugin(@NonNull HubPlugin plugin) throws PluginException {
        if (plugins.remove(plugin.getPluginKey()) == null) {
            throw new PluginException.NoSuchPluginException();
        }
    }

    /**
     * Reset Amplify to state where it is not configured.
     * <p>
     * Remove all the plugins added.
     * Remove the configuration stored.
     */
    @Override
    public void reset() {

    }

    /**
     * Retrieve a plugin of category.
     *
     * @param pluginKey the key that identifies the plugin implementation
     * @return the plugin object
     */
    @Override
    public HubPlugin getPlugin(@NonNull String pluginKey) throws PluginException {
        return null;
    }

    /**
     * @return the set of plugins added to a Category.
     */
    @Override
    public Set<HubPlugin> getPlugins() {
        return null;
    }

    @Override
    public CategoryType getCategoryType() {
=======

public class HubCategory extends Category<HubPlugin> implements HubCategoryBehavior {
    private static Map<HubChannel, ArrayList<Callback<? extends Result>>> callbacks =
            new HashMap<HubChannel, ArrayList<Callback<? extends Result>>>();

    @Override
    public final CategoryType getCategoryType() {
>>>>>>> e35bfce4
        return CategoryType.HUB;
    }

    /**
     * Obtain the registered plugin. Throw runtime exception if
     * no plugin is registered or multiple plugins are registered.
     *
     * @return the only registered plugin for this category
     */
    private HubPlugin plugin() throws HubException {
        if (!isConfigured) {
            throw new HubException("Hub category is not yet configured.");
        }
        if (plugins.isEmpty()) {
            throw new PluginRuntimeException.NoPluginException();
        }
        if (plugins.size() > 1) {
            throw new PluginRuntimeException.MultiplePluginsException();
        }

        return plugins.values().iterator().next().hubPlugin;
    }

    /**
     * Convenience method to allow callers to listen to Hub events for a particular operation.
     * Internally, the listener transforms the HubPayload into the Operation's expected AsyncEvent
     * type, so callers may re-use their `listener`s.
     *
     * @param operation The operation to listen to events for
     * @param eventListener The Operation-specific listener callback to be invoked
     *                 when an AsyncEvent for that operation is received.
     */
    public <R extends AmplifyOperationRequest, E> SubscriptionToken subscribe(@NonNull final AmplifyOperation<R> operation,
                                                                              @NonNull final EventListener<E> eventListener) {
        HubChannel channel = HubChannel.forCategoryType(operation.getCategoryType());
        HubPayloadFilter filter = HubFilters.hubPayloadFilter(operation);
        HubListener transformingListener = new HubListener() {
            @Override
            public void onEvent(@NonNull HubPayload payload) {
                // TODO: check for casting of Object to E and
                // see if it can be prevented.
                eventListener.onEvent((E) payload.getEventData());
            }
        };

        return subscribe(channel, filter, transformingListener);
    }
}<|MERGE_RESOLUTION|>--- conflicted
+++ resolved
@@ -15,34 +15,14 @@
 
 package com.amplifyframework.hub;
 
-<<<<<<< HEAD
-import android.content.Context;
 import android.support.annotation.NonNull;
 import android.support.annotation.Nullable;
 
 import com.amplifyframework.core.async.AmplifyOperation;
 import com.amplifyframework.core.async.AmplifyOperationRequest;
 import com.amplifyframework.core.async.EventListener;
-import com.amplifyframework.core.async.Listener;
-import com.amplifyframework.core.async.Result;
 import com.amplifyframework.core.category.Category;
 import com.amplifyframework.core.category.CategoryType;
-import com.amplifyframework.core.exception.ConfigurationException;
-import com.amplifyframework.core.plugin.PluginException;
-import com.amplifyframework.core.plugin.PluginRuntimeException;
-=======
-import com.amplifyframework.core.async.Callback;
-import com.amplifyframework.core.category.Category;
-import com.amplifyframework.core.category.CategoryType;
-import com.amplifyframework.core.task.Result;
->>>>>>> e35bfce4
-
-import java.util.ArrayList;
-import java.util.HashMap;
-import java.util.Map;
-<<<<<<< HEAD
-import java.util.Set;
-import java.util.concurrent.ConcurrentHashMap;
 
 /**
  * Amplify has a local eventing system called Hub. It is a lightweight implementation of
@@ -51,7 +31,7 @@
  * when specific events occur, such as authentication events like a user sign-in or
  * notification of a file download.
  */
-public class HubCategory implements Category<HubPlugin,HubPluginConfiguration>, HubCategoryBehavior {
+public class HubCategory extends Category<HubPlugin> implements HubCategoryBehavior {
 
     /**
      * Dispatch a Hub message on the specified channel
@@ -61,7 +41,7 @@
      */
     @Override
     public void publish(@NonNull HubChannel hubChannel, @NonNull HubPayload hubpayload) throws HubException {
-        plugin().publish(hubChannel, hubpayload);
+        getSelectedPlugin().publish(hubChannel, hubpayload);
     }
 
     /**
@@ -76,7 +56,7 @@
      */
     @Override
     public SubscriptionToken subscribe(@NonNull HubChannel hubChannel, @Nullable HubListener listener) throws HubException {
-        return plugin().subscribe(hubChannel, listener);
+        return getSelectedPlugin().subscribe(hubChannel, listener);
     }
 
     /**
@@ -93,7 +73,7 @@
      */
     @Override
     public SubscriptionToken subscribe(@NonNull HubChannel hubChannel, @Nullable HubPayloadFilter hubPayloadFilter, @Nullable HubListener listener) throws HubException {
-        return plugin().subscribe(hubChannel, hubPayloadFilter, listener);
+        return getSelectedPlugin().subscribe(hubChannel, hubPayloadFilter, listener);
     }
 
     /**
@@ -106,184 +86,12 @@
      */
     @Override
     public void unsubscribe(@NonNull SubscriptionToken subscriptionToken) throws HubException {
-        plugin().unsubscribe(subscriptionToken);
-    }
-
-    static class PluginDetails {
-        HubPlugin hubPlugin;
-        HubPluginConfiguration hubPluginConfiguration;
-
-        public HubPlugin getHubPlugin() {
-            return hubPlugin;
-        }
-
-        public PluginDetails hubPlugin(HubPlugin hubPlugin) {
-            this.hubPlugin = hubPlugin;
-            return this;
-        }
-
-        public HubPluginConfiguration getHubPluginConfiguration() {
-            return hubPluginConfiguration;
-        }
-
-        public PluginDetails hubPluginConfiguration(HubPluginConfiguration hubPluginConfiguration) {
-            this.hubPluginConfiguration = hubPluginConfiguration;
-            return this;
-        }
-    }
-
-    /**
-     * Map of the { pluginKey => plugin } object
-     */
-    private Map<String, PluginDetails> plugins;
-
-    private Map<HubChannel, ArrayList<Listener<? extends Result>>> callbacks;
-
-
-    private boolean isConfigured;
-
-    public HubCategory() {
-        this.plugins = new ConcurrentHashMap<String, PluginDetails>();
-        this.callbacks = new HashMap<HubChannel, ArrayList<Listener<? extends Result>>>();;
-    }
-
-    /**
-     * Read the configuration from amplifyconfiguration.json file
-     *
-     * @param context     Android context required to read the contents of file
-     * @throws ConfigurationException thrown when already configured
-     * @throws PluginException        thrown when there is no plugin found for a configuration
-     */
-    @Override
-    public void configure(@NonNull Context context) throws ConfigurationException, PluginException {
-        if (isConfigured) {
-            throw new ConfigurationException.AmplifyAlreadyConfiguredException();
-        }
-
-        if (!plugins.values().isEmpty()) {
-            if (plugins.values().iterator().hasNext()) {
-                PluginDetails pluginDetails = plugins.values().iterator().next();
-                if (pluginDetails.hubPluginConfiguration == null) {
-                    pluginDetails.hubPlugin.configure(context);
-                } else {
-                    pluginDetails.hubPlugin.configure(pluginDetails.hubPluginConfiguration);
-                }
-            }
-        }
-
-        isConfigured = true;
-    }
-
-    /**
-     * Register a plugin with Amplify
-     *
-     * @param plugin an implementation of a CATEGORY_TYPE that
-     *               conforms to the {@link Plugin} interface.
-     * @throws PluginException when a plugin cannot be registered for this category
-     */
-    @Override
-    public void addPlugin(@NonNull HubPlugin plugin) throws PluginException {
-        PluginDetails pluginDetails = new PluginDetails()
-                .hubPlugin(plugin);
-
-        try {
-            if (plugins.put(plugin.getPluginKey(), pluginDetails) == null) {
-                throw new PluginException.NoSuchPluginException();
-            }
-        } catch (Exception ex) {
-            throw new PluginException.NoSuchPluginException();
-        }
-    }
-
-    /**
-     * Register a plugin with Amplify
-     *
-     * @param plugin              an implementation of a Category that
-     *                            conforms to the {@link Plugin} interface.
-     * @param pluginConfiguration configuration information for the plugin.
-     * @throws PluginException when a plugin cannot be registered for this category
-     */
-    @Override
-    public void addPlugin(@NonNull HubPlugin plugin, @NonNull HubPluginConfiguration pluginConfiguration) throws PluginException {
-
-    }
-
-    /**
-     * Remove a registered plugin
-     *
-     * @param plugin an implementation of a Category that
-     *               conforms to the {@link Plugin} interface
-     * @throws PluginException when a plugin cannot be registered for this category
-     */
-    @Override
-    public void removePlugin(@NonNull HubPlugin plugin) throws PluginException {
-        if (plugins.remove(plugin.getPluginKey()) == null) {
-            throw new PluginException.NoSuchPluginException();
-        }
-    }
-
-    /**
-     * Reset Amplify to state where it is not configured.
-     * <p>
-     * Remove all the plugins added.
-     * Remove the configuration stored.
-     */
-    @Override
-    public void reset() {
-
-    }
-
-    /**
-     * Retrieve a plugin of category.
-     *
-     * @param pluginKey the key that identifies the plugin implementation
-     * @return the plugin object
-     */
-    @Override
-    public HubPlugin getPlugin(@NonNull String pluginKey) throws PluginException {
-        return null;
-    }
-
-    /**
-     * @return the set of plugins added to a Category.
-     */
-    @Override
-    public Set<HubPlugin> getPlugins() {
-        return null;
+        getSelectedPlugin().unsubscribe(subscriptionToken);
     }
 
     @Override
-    public CategoryType getCategoryType() {
-=======
-
-public class HubCategory extends Category<HubPlugin> implements HubCategoryBehavior {
-    private static Map<HubChannel, ArrayList<Callback<? extends Result>>> callbacks =
-            new HashMap<HubChannel, ArrayList<Callback<? extends Result>>>();
-
-    @Override
     public final CategoryType getCategoryType() {
->>>>>>> e35bfce4
         return CategoryType.HUB;
-    }
-
-    /**
-     * Obtain the registered plugin. Throw runtime exception if
-     * no plugin is registered or multiple plugins are registered.
-     *
-     * @return the only registered plugin for this category
-     */
-    private HubPlugin plugin() throws HubException {
-        if (!isConfigured) {
-            throw new HubException("Hub category is not yet configured.");
-        }
-        if (plugins.isEmpty()) {
-            throw new PluginRuntimeException.NoPluginException();
-        }
-        if (plugins.size() > 1) {
-            throw new PluginRuntimeException.MultiplePluginsException();
-        }
-
-        return plugins.values().iterator().next().hubPlugin;
     }
 
     /**
