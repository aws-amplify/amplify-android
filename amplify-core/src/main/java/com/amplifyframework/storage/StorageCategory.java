/*
 * Copyright 2019 Amazon.com, Inc. or its affiliates. All Rights Reserved.
 *
 * Licensed under the Apache License, Version 2.0 (the "License").
 * You may not use this file except in compliance with the License.
 * A copy of the License is located at
 *
 *  http://aws.amazon.com/apache2.0
 *
 * or in the "license" file accompanying this file. This file is distributed
 * on an "AS IS" BASIS, WITHOUT WARRANTIES OR CONDITIONS OF ANY KIND, either
 * express or implied. See the License for the specific language governing
 * permissions and limitations under the License.
 */

package com.amplifyframework.storage;

import android.support.annotation.NonNull;

import com.amplifyframework.core.async.Listener;
import com.amplifyframework.core.category.Category;
import com.amplifyframework.core.category.CategoryType;
import com.amplifyframework.storage.exception.*;
import com.amplifyframework.storage.operation.*;
import com.amplifyframework.storage.options.*;
import com.amplifyframework.storage.result.*;


/**
 * Defines the Client API consumed by the application.
 * Internally routes the calls to the Storage Category
 * plugins registered.
 */

public class StorageCategory extends Category<StoragePlugin> implements StorageCategoryBehavior {
    /**
     * Retrieve the Storage category type enum
     *
     * @return enum that represents Storage category
     */
    @Override
    public final CategoryType getCategoryType() {
        return CategoryType.STORAGE;
    }

    @Override
    public StorageGetOperation get(@NonNull String key) throws StorageGetException {
        return get(key, new StorageGetOptions(), null);
    }

    @Override
    public StorageGetOperation get(@NonNull String key,
                                   @NonNull StorageGetOptions options) throws StorageGetException {
        return get(key, options, null);
    }

    @Override
    public StorageGetOperation get(@NonNull String key,
                                   @NonNull StorageGetOptions options,
<<<<<<< HEAD
                                   Listener<StorageGetResult> callback) throws StorageGetException {
        return plugin.get(key, options, callback);
=======
                                   Callback<StorageGetResult> callback) throws StorageGetException {
        return getSelectedPlugin().get(key, options, callback);
>>>>>>> e35bfce4
    }

    /**
     * Upload local file on given path to storage
     *
     * @param key   the unique identifier of the object in storage
     * @param local the path to a local file
     * @return an operation object that provides notifications and
     * actions related to the execution of the work
     * @throws StoragePutException
     */
    @Override
    public StoragePutOperation put(@NonNull String key, @NonNull String local) throws StoragePutException {
        return put(key, local, new StoragePutOptions(), null);
    }

    @Override
    public StoragePutOperation put(@NonNull String key,
                                   @NonNull String local,
                                   @NonNull StoragePutOptions options) throws StoragePutException {
        return put(key, local, options, null);
    }

    @Override
    public StoragePutOperation put(@NonNull String key,
                                   @NonNull String local,
                                   @NonNull StoragePutOptions options,
<<<<<<< HEAD
                                   Listener<StoragePutResult> callback) throws StoragePutException {
        return plugin.put(key, local, options, callback);
=======
                                   Callback<StoragePutResult> callback) throws StoragePutException {
        return getSelectedPlugin().put(key, local, options, callback);
>>>>>>> e35bfce4
    }

    @Override
    public StorageListOperation list() throws StorageListException {
        return list(new StorageListOptions());
    }

    @Override
    public StorageListOperation list(@NonNull StorageListOptions options) throws StorageListException {
        return list(options, null);
    }

    @Override
    public StorageListOperation list(@NonNull StorageListOptions options,
<<<<<<< HEAD
                                     Listener<StorageListResult> callback) throws StorageListException {
        return plugin.list(options, callback);
=======
                                     Callback<StorageListResult> callback) throws StorageListException {
        return getSelectedPlugin().list(options, callback);
>>>>>>> e35bfce4
    }

    @Override
    public StorageRemoveOperation remove(@NonNull String key) throws StorageRemoveException {
        return remove(key, new StorageRemoveOptions());
    }

    @Override
    public StorageRemoveOperation remove(@NonNull String key,
                                         StorageRemoveOptions options) throws StorageRemoveException {
        return remove(key, options, null);
    }

    @Override
    public StorageRemoveOperation remove(@NonNull String key,
                                         @NonNull StorageRemoveOptions options,
<<<<<<< HEAD
                                         Listener<StorageRemoveResult> callback) throws StorageRemoveException {
        return plugin.remove(key, options, callback);
    }

    /**
     * Read the configuration from amplifyconfiguration.json file
     *
     * @param context     Android context required to read the contents of file
     * @throws ConfigurationException thrown when already configured
     * @throws PluginException        thrown when there is no plugin found for a configuration
     */
    @Override
    public void configure(@NonNull Context context) throws ConfigurationException, PluginException {
        if (isConfigured) {
            throw new ConfigurationException.AmplifyAlreadyConfiguredException();
        }

        if (!plugins.values().isEmpty()) {
            if (plugins.values().iterator().hasNext()) {
                PluginDetails pluginDetails = plugins.values().iterator().next();
                if (pluginDetails.storagePluginConfiguration == null) {
                    pluginDetails.storagePlugin.configure(context);
                } else {
                    pluginDetails.storagePlugin.configure(pluginDetails.storagePluginConfiguration);
                }

            }
        }

        isConfigured = true;
    }

    /**
     * Register a Storage plugin with Amplify
     *
     * @param plugin an implementation of StoragePlugin
     * @throws PluginException when this plugin cannot be found
     */
    @Override
    public void addPlugin(@NonNull StoragePlugin plugin) throws PluginException {
        PluginDetails pluginDetails = new PluginDetails()
                .storagePlugin(plugin);

        try {
            if (plugins.put(plugin.getPluginKey(), pluginDetails) == null) {
                throw new PluginException.NoSuchPluginException();
            }
        } catch (Exception ex) {
            throw new PluginException.NoSuchPluginException();
        }
    }

    /**
     * Register a Storage plugin with Amplify
     *
     * @param plugin              an implementation of a StoragePlugin
     * @param pluginConfiguration configuration information for the plugin.
     * @throws PluginException when a plugin cannot be registered for Storage category
     */
    @Override
    public void addPlugin(@NonNull StoragePlugin plugin, @NonNull StoragePluginConfiguration pluginConfiguration) throws PluginException {
        PluginDetails pluginDetails = new PluginDetails()
                .storagePlugin(plugin)
                .storagePluginConfiguration(pluginConfiguration);

        try {
            if (plugins.put(plugin.getPluginKey(), pluginDetails) == null) {
                throw new PluginException.NoSuchPluginException();
            }
        } catch (Exception ex) {
            throw new PluginException.NoSuchPluginException();
        }
    }

    /**
     * Remove a registered Storage plugin
     *
     * @param plugin an implementation of StoragePlugin
     */
    @Override
    public void removePlugin(@NonNull StoragePlugin plugin) throws PluginException {
        if (plugins.containsKey(plugin.getPluginKey())) {
            plugins.remove(plugin.getPluginKey());
        } else {
            throw new PluginException.NoSuchPluginException();
        }
    }

    /**
     * Reset Storage category to state where it is not configured
     */
    @Override
    public void reset() {
        //TODO: Implement
    }

    /**
     * Retrieve a registered Storage plugin.
     *
     * @param pluginKey the key that identifies the plugin implementation
     * @return the Storage plugin object
     */
    @Override
    public StoragePlugin getPlugin(@NonNull String pluginKey) throws PluginException {
        if (plugins.containsKey(pluginKey)) {
            return plugins.get(pluginKey).storagePlugin;
        } else {
            throw new PluginException.NoSuchPluginException();
        }
    }

    /**
     * @return the set of plugins added to a Category.
     */
    @Override
    public Set<StoragePlugin> getPlugins() {
        Set<StoragePlugin> storagePlugins = new HashSet<StoragePlugin>();
        if (!plugins.isEmpty()) {
            for (PluginDetails pluginDetails : plugins.values()) {
                storagePlugins.add(pluginDetails.storagePlugin);
            }
        }
        return storagePlugins;
    }

    /**
     * Retrieve the Storage category type enum
     *
     * @return enum that represents Storage category
     */
    @Override
    public final CategoryType getCategoryType() {
        return CategoryType.STORAGE;
=======
                                         Callback<StorageRemoveResult> callback) throws StorageRemoveException {
        return getSelectedPlugin().remove(key, options, callback);
>>>>>>> e35bfce4
    }
}<|MERGE_RESOLUTION|>--- conflicted
+++ resolved
@@ -57,13 +57,8 @@
     @Override
     public StorageGetOperation get(@NonNull String key,
                                    @NonNull StorageGetOptions options,
-<<<<<<< HEAD
-                                   Listener<StorageGetResult> callback) throws StorageGetException {
-        return plugin.get(key, options, callback);
-=======
-                                   Callback<StorageGetResult> callback) throws StorageGetException {
-        return getSelectedPlugin().get(key, options, callback);
->>>>>>> e35bfce4
+                                   Listener<StorageGetResult> listener) throws StorageGetException {
+        return getSelectedPlugin().get(key, options, listener);
     }
 
     /**
@@ -91,13 +86,8 @@
     public StoragePutOperation put(@NonNull String key,
                                    @NonNull String local,
                                    @NonNull StoragePutOptions options,
-<<<<<<< HEAD
-                                   Listener<StoragePutResult> callback) throws StoragePutException {
-        return plugin.put(key, local, options, callback);
-=======
-                                   Callback<StoragePutResult> callback) throws StoragePutException {
-        return getSelectedPlugin().put(key, local, options, callback);
->>>>>>> e35bfce4
+                                   Listener<StoragePutResult> listener) throws StoragePutException {
+        return getSelectedPlugin().put(key, local, options, listener);
     }
 
     @Override
@@ -112,13 +102,8 @@
 
     @Override
     public StorageListOperation list(@NonNull StorageListOptions options,
-<<<<<<< HEAD
-                                     Listener<StorageListResult> callback) throws StorageListException {
-        return plugin.list(options, callback);
-=======
-                                     Callback<StorageListResult> callback) throws StorageListException {
-        return getSelectedPlugin().list(options, callback);
->>>>>>> e35bfce4
+                                     Listener<StorageListResult> listener) throws StorageListException {
+        return getSelectedPlugin().list(options, listener);
     }
 
     @Override
@@ -135,143 +120,7 @@
     @Override
     public StorageRemoveOperation remove(@NonNull String key,
                                          @NonNull StorageRemoveOptions options,
-<<<<<<< HEAD
-                                         Listener<StorageRemoveResult> callback) throws StorageRemoveException {
-        return plugin.remove(key, options, callback);
-    }
-
-    /**
-     * Read the configuration from amplifyconfiguration.json file
-     *
-     * @param context     Android context required to read the contents of file
-     * @throws ConfigurationException thrown when already configured
-     * @throws PluginException        thrown when there is no plugin found for a configuration
-     */
-    @Override
-    public void configure(@NonNull Context context) throws ConfigurationException, PluginException {
-        if (isConfigured) {
-            throw new ConfigurationException.AmplifyAlreadyConfiguredException();
-        }
-
-        if (!plugins.values().isEmpty()) {
-            if (plugins.values().iterator().hasNext()) {
-                PluginDetails pluginDetails = plugins.values().iterator().next();
-                if (pluginDetails.storagePluginConfiguration == null) {
-                    pluginDetails.storagePlugin.configure(context);
-                } else {
-                    pluginDetails.storagePlugin.configure(pluginDetails.storagePluginConfiguration);
-                }
-
-            }
-        }
-
-        isConfigured = true;
-    }
-
-    /**
-     * Register a Storage plugin with Amplify
-     *
-     * @param plugin an implementation of StoragePlugin
-     * @throws PluginException when this plugin cannot be found
-     */
-    @Override
-    public void addPlugin(@NonNull StoragePlugin plugin) throws PluginException {
-        PluginDetails pluginDetails = new PluginDetails()
-                .storagePlugin(plugin);
-
-        try {
-            if (plugins.put(plugin.getPluginKey(), pluginDetails) == null) {
-                throw new PluginException.NoSuchPluginException();
-            }
-        } catch (Exception ex) {
-            throw new PluginException.NoSuchPluginException();
-        }
-    }
-
-    /**
-     * Register a Storage plugin with Amplify
-     *
-     * @param plugin              an implementation of a StoragePlugin
-     * @param pluginConfiguration configuration information for the plugin.
-     * @throws PluginException when a plugin cannot be registered for Storage category
-     */
-    @Override
-    public void addPlugin(@NonNull StoragePlugin plugin, @NonNull StoragePluginConfiguration pluginConfiguration) throws PluginException {
-        PluginDetails pluginDetails = new PluginDetails()
-                .storagePlugin(plugin)
-                .storagePluginConfiguration(pluginConfiguration);
-
-        try {
-            if (plugins.put(plugin.getPluginKey(), pluginDetails) == null) {
-                throw new PluginException.NoSuchPluginException();
-            }
-        } catch (Exception ex) {
-            throw new PluginException.NoSuchPluginException();
-        }
-    }
-
-    /**
-     * Remove a registered Storage plugin
-     *
-     * @param plugin an implementation of StoragePlugin
-     */
-    @Override
-    public void removePlugin(@NonNull StoragePlugin plugin) throws PluginException {
-        if (plugins.containsKey(plugin.getPluginKey())) {
-            plugins.remove(plugin.getPluginKey());
-        } else {
-            throw new PluginException.NoSuchPluginException();
-        }
-    }
-
-    /**
-     * Reset Storage category to state where it is not configured
-     */
-    @Override
-    public void reset() {
-        //TODO: Implement
-    }
-
-    /**
-     * Retrieve a registered Storage plugin.
-     *
-     * @param pluginKey the key that identifies the plugin implementation
-     * @return the Storage plugin object
-     */
-    @Override
-    public StoragePlugin getPlugin(@NonNull String pluginKey) throws PluginException {
-        if (plugins.containsKey(pluginKey)) {
-            return plugins.get(pluginKey).storagePlugin;
-        } else {
-            throw new PluginException.NoSuchPluginException();
-        }
-    }
-
-    /**
-     * @return the set of plugins added to a Category.
-     */
-    @Override
-    public Set<StoragePlugin> getPlugins() {
-        Set<StoragePlugin> storagePlugins = new HashSet<StoragePlugin>();
-        if (!plugins.isEmpty()) {
-            for (PluginDetails pluginDetails : plugins.values()) {
-                storagePlugins.add(pluginDetails.storagePlugin);
-            }
-        }
-        return storagePlugins;
-    }
-
-    /**
-     * Retrieve the Storage category type enum
-     *
-     * @return enum that represents Storage category
-     */
-    @Override
-    public final CategoryType getCategoryType() {
-        return CategoryType.STORAGE;
-=======
-                                         Callback<StorageRemoveResult> callback) throws StorageRemoveException {
-        return getSelectedPlugin().remove(key, options, callback);
->>>>>>> e35bfce4
+                                         Listener<StorageRemoveResult> listener) throws StorageRemoveException {
+        return getSelectedPlugin().remove(key, options, listener);
     }
 }