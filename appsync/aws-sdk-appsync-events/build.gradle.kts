/*
 * Copyright 2025 Amazon.com, Inc. or its affiliates. All Rights Reserved.
 *
 * Licensed under the Apache License, Version 2.0 (the "License").
 * You may not use this file except in compliance with the License.
 * A copy of the License is located at
 *
 *  http://aws.amazon.com/apache2.0
 *
 * or in the "license" file accompanying this file. This file is distributed
 * on an "AS IS" BASIS, WITHOUT WARRANTIES OR CONDITIONS OF ANY KIND, either
 * express or implied. See the License for the specific language governing
 * permissions and limitations under the License.
 */

import java.util.Properties

plugins {
    id("com.android.library")
    id("kotlin-android")
    id("org.jetbrains.kotlin.plugin.serialization")
}

apply(from = rootProject.file("configuration/publishing.gradle"))

fun readVersion() = Properties().run {
    file("../version.properties").inputStream().use { load(it) }
    get("VERSION_NAME").toString()
}

project.setProperty("VERSION_NAME", readVersion())
group = properties["POM_GROUP"].toString()

android {
    namespace = "com.amazonaws.sdk.appsync.events"
}

dependencies {
    api(project(":aws-sdk-appsync-core"))

    implementation(libs.okhttp)
    implementation(libs.kotlin.serializationJson)
    implementation(libs.kotlin.coroutines)

    testImplementation(libs.test.junit)
    testImplementation(libs.test.mockk)
    testImplementation(libs.test.kotlin.coroutines)
    testImplementation(libs.test.kotest.assertions)
    testImplementation(libs.test.kotest.assertions.json)
    testImplementation(libs.test.mockwebserver)
<<<<<<< HEAD
    testImplementation(libs.test.turbine)
=======

    androidTestApi(project(":aws-sdk-appsync-amplify"))
    androidTestImplementation(project(":aws-auth-cognito"))
    androidTestImplementation(project(":core-kotlin"))
    androidTestImplementation(libs.test.androidx.runner)
    androidTestImplementation(libs.test.androidx.junit)
    androidTestImplementation(libs.test.kotlin.coroutines)
    androidTestImplementation(libs.test.kotest.assertions)
    androidTestImplementation(libs.test.turbine)

    androidTestUtil(libs.test.androidx.orchestrator)
>>>>>>> 941a904f
}<|MERGE_RESOLUTION|>--- conflicted
+++ resolved
@@ -33,6 +33,13 @@
 
 android {
     namespace = "com.amazonaws.sdk.appsync.events"
+    defaultConfig {
+        testInstrumentationRunner = "androidx.test.runner.AndroidJUnitRunner"
+    }
+
+    testOptions {
+        execution = "ANDROIDX_TEST_ORCHESTRATOR"
+    }
 }
 
 dependencies {
@@ -48,9 +55,7 @@
     testImplementation(libs.test.kotest.assertions)
     testImplementation(libs.test.kotest.assertions.json)
     testImplementation(libs.test.mockwebserver)
-<<<<<<< HEAD
     testImplementation(libs.test.turbine)
-=======
 
     androidTestApi(project(":aws-sdk-appsync-amplify"))
     androidTestImplementation(project(":aws-auth-cognito"))
@@ -62,5 +67,4 @@
     androidTestImplementation(libs.test.turbine)
 
     androidTestUtil(libs.test.androidx.orchestrator)
->>>>>>> 941a904f
 }