--- conflicted
+++ resolved
@@ -118,25 +118,16 @@
         return Collections.unmodifiableMap(apiClientsByName);
     }
 
-    @Override
-<<<<<<< HEAD
-    public <T, X> ApiOperation<T, X, GraphQLResponse<T>> query(@NonNull String apiName,
-                                                         @NonNull String document,
-=======
-    public <T> ApiOperation<T, GraphQLResponse<T>> query(@NonNull String apiName,
-                                                         @NonNull String gqlDocument,
-                                                         @Nullable Map<String, String> variables,
->>>>>>> 24cd844e
-                                                         @NonNull Class<T> classToCast,
-                                                         @Nullable Listener<GraphQLResponse<T>> callback) {
+    public <T, I> ApiOperation<T, I, GraphQLResponse<T>> query(@NonNull String apiName,
+                                                               @NonNull String gqlDocument,
+                                                               @Nullable Map<String, String> variables,
+                                                               @NonNull Class<T> classToCast,
+                                                               @Nullable Listener<GraphQLResponse<T>> callback) {
         final ClientDetails clientDetails = httpClients.get(apiName);
         if (clientDetails == null) {
             throw new ApiException("No client information for API named " + apiName);
         }
 
-<<<<<<< HEAD
-        ApiOperation<T, X, GraphQLResponse<T>> operation =
-=======
         GraphQLQuery gqlQuery = new GraphQLQuery(OperationType.QUERY, gqlDocument);
         if (variables != null) {
             for (String key : variables.keySet()) {
@@ -144,8 +135,7 @@
             }
         }
 
-        ApiOperation<T, GraphQLResponse<T>> operation =
->>>>>>> 24cd844e
+        ApiOperation<T, I, GraphQLResponse<T>> operation =
                 new AWSGraphQLOperation<>(clientDetails.getEndpoint(),
                         clientDetails.getClient(),
                         gqlQuery,
@@ -158,24 +148,16 @@
     }
 
     @Override
-<<<<<<< HEAD
-    public <T, X> ApiOperation<T, X, GraphQLResponse<T>> mutate(@NonNull String apiName,
-                                                          @NonNull String document,
-=======
-    public <T> ApiOperation<T, GraphQLResponse<T>> mutate(@NonNull String apiName,
-                                                          @NonNull String gqlDocument,
-                                                          @Nullable Map<String, String> variables,
->>>>>>> 24cd844e
-                                                          @NonNull Class<T> classToCast,
-                                                          @Nullable Listener<GraphQLResponse<T>> callback) {
+    public <T, I> ApiOperation<T, I, GraphQLResponse<T>> mutate(@NonNull String apiName,
+                                                                @NonNull String gqlDocument,
+                                                                @Nullable Map<String, String> variables,
+                                                                @NonNull Class<T> classToCast,
+                                                                @Nullable Listener<GraphQLResponse<T>> callback) {
         final ClientDetails clientDetails = httpClients.get(apiName);
         if (clientDetails == null) {
             throw new ApiException("No client information for API named " + apiName);
         }
 
-<<<<<<< HEAD
-        ApiOperation<T, X, GraphQLResponse<T>> operation =
-=======
         GraphQLQuery gqlQuery = new GraphQLQuery(OperationType.MUTATION, gqlDocument);
         if (variables != null) {
             for (String key : variables.keySet()) {
@@ -183,8 +165,7 @@
             }
         }
 
-        ApiOperation<T, GraphQLResponse<T>> operation =
->>>>>>> 24cd844e
+        ApiOperation<T, I, GraphQLResponse<T>> operation =
                 new AWSGraphQLOperation<>(clientDetails.getEndpoint(),
                         clientDetails.getClient(),
                         gqlQuery,
@@ -228,4 +209,4 @@
             return client;
         }
     }
-}
+}