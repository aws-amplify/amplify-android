/*
 * Copyright 2019 Amazon.com, Inc. or its affiliates. All Rights Reserved.
 *
 * Licensed under the Apache License, Version 2.0 (the "License").
 * You may not use this file except in compliance with the License.
 * A copy of the License is located at
 *
 *  http://aws.amazon.com/apache2.0
 *
 * or in the "license" file accompanying this file. This file is distributed
 * on an "AS IS" BASIS, WITHOUT WARRANTIES OR CONDITIONS OF ANY KIND, either
 * express or implied. See the License for the specific language governing
 * permissions and limitations under the License.
 */

package com.amplifyframework.datastore.storage.sqlite;

import android.content.Context;
import android.database.Cursor;
import android.os.StrictMode;
import android.util.Log;
import androidx.test.core.app.ApplicationProvider;

import com.amplifyframework.core.ResultListener;
import com.amplifyframework.core.model.Model;
import com.amplifyframework.core.model.ModelSchema;
import com.amplifyframework.datastore.DataStoreCategoryBehavior;
import com.amplifyframework.datastore.MutationEvent;
import com.amplifyframework.testmodels.AmplifyCliGeneratedModelProvider;
import com.amplifyframework.testmodels.Car;
import com.amplifyframework.testmodels.Person;

import org.junit.After;
import org.junit.Before;
import org.junit.BeforeClass;
import org.junit.Test;

import java.text.DateFormat;
import java.text.ParseException;
import java.text.SimpleDateFormat;
import java.util.HashSet;
import java.util.Iterator;
import java.util.List;
import java.util.Set;
import java.util.UUID;
import java.util.concurrent.CountDownLatch;
import java.util.concurrent.TimeUnit;
import java.util.concurrent.atomic.AtomicReference;

import static org.junit.Assert.assertEquals;
import static org.junit.Assert.assertFalse;
import static org.junit.Assert.assertNotNull;
import static org.junit.Assert.assertNull;
import static org.junit.Assert.assertTrue;

/**
 * Test the functionality of
 * {@link DataStoreCategoryBehavior#save(Model, ResultListener)} operation.
 */
public final class SQLiteStorageAdapterInstrumentedTest {

    private static final String TAG = "sqlite-instrumented-test";
    private static final long SQLITE_OPERATION_TIMEOUT_IN_MILLISECONDS = 1000;

    private Context context;
    private SQLiteStorageAdapter sqLiteStorageAdapter;

    /**
     * Enable strict mode for catching SQLite leaks.
     */
    @BeforeClass
    public static void enableStrictMode() {
        StrictMode.setVmPolicy(new StrictMode.VmPolicy.Builder()
                .detectLeakedSqlLiteObjects()
                .detectLeakedClosableObjects()
                .penaltyLog()
                .penaltyDeath()
                .build());
    }

    /**
     * Setup the required information for SQLiteStorageHelper construction.
     * @throws InterruptedException when the waiting for initialize is interrupted.
     */
    @Before
    public void setUp() throws InterruptedException {
        context = ApplicationProvider.getApplicationContext();
        deleteDatabase();

        sqLiteStorageAdapter = SQLiteStorageAdapter.defaultInstance();

        AtomicReference<List<ModelSchema>> responseSuccess = new AtomicReference<>();
        AtomicReference<Throwable> responseError = new AtomicReference<>();
        final CountDownLatch waitForSetUp = new CountDownLatch(1);
<<<<<<< HEAD
        sqLiteStorageAdapter.initialize(context,
                AmplifyCliGeneratedModelProvider.getInstance(),
=======
        sqLiteStorageAdapter.setUp(context,
                AmplifyCliGeneratedModelProvider.singletonInstance(),
>>>>>>> 33ea8ad2
                new ResultListener<List<ModelSchema>>() {
                    @Override
                    public void onResult(List<ModelSchema> result) {
                        responseSuccess.set(result);
                        waitForSetUp.countDown();
                    }

                    @Override
                    public void onError(Throwable error) {
                        responseError.set(error);
                        waitForSetUp.countDown();
                    }
                });
        assertTrue(waitForSetUp.await(SQLITE_OPERATION_TIMEOUT_IN_MILLISECONDS,
                TimeUnit.MILLISECONDS));
        assertNotNull(responseSuccess.get());
        assertFalse(responseSuccess.get().isEmpty());
        assertNull(responseError.get());
    }

    /**
     * Drop all tables and database, terminate and delete the database.
     */
    @After
    public void tearDown() {
        if (sqLiteStorageAdapter != null) {
            sqLiteStorageAdapter.getDatabaseConnectionHandle().close();
            sqLiteStorageAdapter.getSqLiteOpenHelper().close();
        }
        deleteDatabase();
    }

    /**
     * Assert that save stores data in the SQLite database correctly.
     *
     * @throws ParseException when the date cannot be parsed.
     * @throws InterruptedException when the waiting for save is interrupted.
     */
    @SuppressWarnings("MagicNumber")
    @Test
    public void saveModelInsertsData() throws ParseException, InterruptedException {
        final Person person = Person.builder()
                .firstName("Alan")
                .lastName("Turing")
                .age(41)
                .dob(SimpleDateFormat.getDateInstance(DateFormat.SHORT).parse("06/23/1912"))
                .build();
        assertEquals(person, saveModel(person));

        final Cursor cursor = sqLiteStorageAdapter.getQueryAllCursor("Person");
        assertNotNull(cursor);
        assertEquals(1, cursor.getCount());
        if (cursor.moveToFirst()) {
            assertEquals("Alan",
                    cursor.getString(cursor.getColumnIndexOrThrow("firstName")));
            assertEquals("Turing",
                    cursor.getString(cursor.getColumnIndexOrThrow("lastName")));
            assertEquals(41,
                    cursor.getInt(cursor.getColumnIndexOrThrow("age")));
            assertEquals("Jun 23, 1912",
                    cursor.getString(cursor.getColumnIndexOrThrow("dob")));
        }
        cursor.close();
    }

    /**
     * Test querying the saved data in the SQLite database.
     *
     * @throws ParseException when the date cannot be parsed.
     * @throws InterruptedException when the waiting for save is interrupted.
     */
    @SuppressWarnings("magicnumber")
    @Test
    public void querySavedDataWithSingleItem() throws ParseException, InterruptedException {
        final Person person = Person.builder()
                .firstName("Alan")
                .lastName("Turing")
                .age(41)
                .dob(SimpleDateFormat.getDateInstance().parse("Jun 23, 1912"))
                .build();
        assertEquals(person, saveModel(person));

        Iterator<Person> result = queryModel(Person.class);
        assertNotNull(result);
        assertTrue(result.hasNext());
        Person queriedPerson = result.next();
        assertNotNull(queriedPerson);
        Log.d(TAG, queriedPerson.toString());
        assertEquals(person, queriedPerson);
    }

    /**
     * Test querying the saved data in the SQLite database.
     *
     * @throws ParseException when the date cannot be parsed.
     * @throws InterruptedException when the waiting for save is interrupted.
     */
    @SuppressWarnings("magicnumber")
    @Test
    public void querySavedDataWithMultipleItems() throws ParseException, InterruptedException {
        final Set<Person> savedModels = new HashSet<>();
        final int numModels = 10;
        for (int counter = 0; counter < numModels; counter++) {
            final Person person = Person.builder()
                    .firstName("firstNamePrefix:" + counter)
                    .lastName("lastNamePrefix:" + counter)
                    .age(counter)
                    .dob(SimpleDateFormat.getDateInstance().parse("Jun 23, 1912"))
                    .build();
            saveModel(person);
            savedModels.add(person);
        }

        Iterator<Person> result = queryModel(Person.class);
        int count = 0;
        while (result.hasNext()) {
            final Person person = result.next();
            assertNotNull(person);
            assertTrue("Unable to find expected item in the storage adapter.",
                    savedModels.contains(person));
            count++;
        }
        assertEquals(numModels, count);
    }

    /**
     * Assert that save stores foreign key in the SQLite database correctly.
     *
     * @throws ParseException when the date cannot be parsed.
     * @throws InterruptedException when the waiting for save is interrupted.
     */
    @SuppressWarnings("MagicNumber")
    @Test
    public void saveModelWithValidForeignKey() throws ParseException, InterruptedException {
        final Person person = Person.builder()
                .firstName("Alan")
                .lastName("Turing")
                .age(41)
                .dob(SimpleDateFormat.getDateInstance(DateFormat.SHORT).parse("06/23/1912"))
                .build();
        saveModel(person);

        final Car car = Car.builder()
                .vehicleModel("Lamborghini")
                .personId(person.getId())
                .build();
        saveModel(car);

        final Cursor cursor = sqLiteStorageAdapter.getQueryAllCursor("Car");
        assertNotNull(cursor);
        assertEquals(1, cursor.getCount());
        if (cursor.moveToFirst()) {
            assertEquals("Lamborghini",
                    cursor.getString(cursor.getColumnIndexOrThrow("vehicleModel")));
            assertNotNull(cursor.getString(cursor.getColumnIndexOrThrow("personId")));
        }
        cursor.close();
    }

    /**
     * Assert that foreign key constraint is enforced.
     *
     * @throws ParseException when the date cannot be parsed.
     * @throws InterruptedException when the waiting for save is interrupted.
     */
    @SuppressWarnings("MagicNumber")
    @Test
    public void saveModelWithInvalidForeignKey() throws ParseException, InterruptedException {
        final String expectedError = "FOREIGN KEY constraint failed";

        final Person person = Person.builder()
                .firstName("Alan")
                .lastName("Turing")
                .age(41)
                .dob(SimpleDateFormat.getDateInstance(DateFormat.SHORT).parse("06/23/1912"))
                .build();
        saveModel(person);

        final Car car = Car.builder()
                .vehicleModel("Lamborghini")
                .personId(UUID.randomUUID().toString())
                .build();

        AtomicReference<Car> responseSuccess = new AtomicReference<>();
        AtomicReference<Throwable> responseError = new AtomicReference<>();
        final CountDownLatch waitForSave = new CountDownLatch(1);
        sqLiteStorageAdapter.save(car, new ResultListener<MutationEvent<Car>>() {
            @Override
            public void onResult(MutationEvent<Car> result) {
                responseSuccess.set(result.data());
                waitForSave.countDown();
            }

            @Override
            public void onError(Throwable error) {
                Log.e(TAG, error.getCause().getMessage());
                responseError.set(error);
                waitForSave.countDown();
            }
        });

        assertTrue(waitForSave.await(SQLITE_OPERATION_TIMEOUT_IN_MILLISECONDS,
                TimeUnit.MILLISECONDS));
        assertNull(responseSuccess.get());
        assertNotNull(responseError.get());
        assertTrue(responseError.get().getCause().getMessage().contains(expectedError));
    }

    private <T extends Model> T saveModel(T model) throws InterruptedException {
        return saveModel(model, null);
    }

    private <T extends Model> T saveModel(T model,
                                          ResultListener<MutationEvent<T>> listener) throws InterruptedException {
        AtomicReference<T> responseSuccess = new AtomicReference<>();
        AtomicReference<Throwable> responseError = new AtomicReference<>();
        final CountDownLatch waitForSave = new CountDownLatch(1);
        sqLiteStorageAdapter.save(model, new ResultListener<MutationEvent<T>>() {
            @Override
            public void onResult(MutationEvent<T> result) {
                if (listener != null) {
                    listener.onResult(result);
                }
                responseSuccess.set(result.data());
                waitForSave.countDown();
            }

            @Override
            public void onError(Throwable error) {
                Log.e(TAG, error.getCause().getMessage());
                if (listener != null) {
                    listener.onError(error);
                }
                responseError.set(error);
                waitForSave.countDown();
            }
        });

        assertTrue(waitForSave.await(SQLITE_OPERATION_TIMEOUT_IN_MILLISECONDS,
                TimeUnit.MILLISECONDS));
        assertNotNull(responseSuccess.get());
        assertNull(responseError.get());

        return responseSuccess.get();
    }

    private <T extends Model> Iterator<T> queryModel(Class<T> modelClass) throws InterruptedException {
        return queryModel(modelClass, null);
    }

    private <T extends Model> Iterator<T> queryModel(Class<T> modelClass,
                                              ResultListener<Iterator<T>> listener) throws InterruptedException {
        AtomicReference<Iterator<T>> responseSuccess = new AtomicReference<>();
        AtomicReference<Throwable> responseError = new AtomicReference<>();
        final CountDownLatch waitForQuery = new CountDownLatch(1);
        sqLiteStorageAdapter.query(modelClass, new ResultListener<Iterator<T>>() {
            @Override
            public void onResult(Iterator<T> result) {
                if (listener != null) {
                    listener.onResult(result);
                }
                responseSuccess.set(result);
                waitForQuery.countDown();
            }

            @Override
            public void onError(Throwable error) {
                Log.e(TAG, error.getCause().getMessage());
                if (listener != null) {
                    listener.onError(error);
                }
                responseError.set(error);
                waitForQuery.countDown();
            }
        });

        assertTrue(waitForQuery.await(SQLITE_OPERATION_TIMEOUT_IN_MILLISECONDS,
                TimeUnit.MILLISECONDS));
        assertNotNull(responseSuccess.get());
        assertNull(responseError.get());

        return responseSuccess.get();
    }

    private void deleteDatabase() {
        context.deleteDatabase(SQLiteStorageAdapter.DATABASE_NAME);
    }
}<|MERGE_RESOLUTION|>--- conflicted
+++ resolved
@@ -92,13 +92,8 @@
         AtomicReference<List<ModelSchema>> responseSuccess = new AtomicReference<>();
         AtomicReference<Throwable> responseError = new AtomicReference<>();
         final CountDownLatch waitForSetUp = new CountDownLatch(1);
-<<<<<<< HEAD
         sqLiteStorageAdapter.initialize(context,
-                AmplifyCliGeneratedModelProvider.getInstance(),
-=======
-        sqLiteStorageAdapter.setUp(context,
                 AmplifyCliGeneratedModelProvider.singletonInstance(),
->>>>>>> 33ea8ad2
                 new ResultListener<List<ModelSchema>>() {
                     @Override
                     public void onResult(List<ModelSchema> result) {
