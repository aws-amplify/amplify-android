/*
 * Copyright 2019 Amazon.com, Inc. or its affiliates. All Rights Reserved.
 *
 * Licensed under the Apache License, Version 2.0 (the "License").
 * You may not use this file except in compliance with the License.
 * A copy of the License is located at
 *
 *  http://aws.amazon.com/apache2.0
 *
 * or in the "license" file accompanying this file. This file is distributed
 * on an "AS IS" BASIS, WITHOUT WARRANTIES OR CONDITIONS OF ANY KIND, either
 * express or implied. See the License for the specific language governing
 * permissions and limitations under the License.
 */

package com.amplifyframework.datastore.storage.sqlite;

import android.content.Context;
import android.database.Cursor;
import android.os.StrictMode;
import android.util.Log;
import androidx.annotation.NonNull;
import androidx.test.core.app.ApplicationProvider;

import com.amplifyframework.core.ResultListener;
import com.amplifyframework.core.model.Model;
import com.amplifyframework.core.model.ModelSchema;
import com.amplifyframework.datastore.DataStoreCategoryBehavior;
import com.amplifyframework.datastore.MutationEvent;
import com.amplifyframework.testmodels.AmplifyCliGeneratedModelProvider;
import com.amplifyframework.testmodels.Car;
import com.amplifyframework.testmodels.MaritalStatus;
import com.amplifyframework.testmodels.Person;
import com.amplifyframework.testutils.LatchedResultListener;

import org.junit.After;
import org.junit.Before;
import org.junit.BeforeClass;
import org.junit.Ignore;
import org.junit.Test;

import java.text.DateFormat;
import java.text.ParseException;
import java.text.SimpleDateFormat;
import java.util.HashSet;
import java.util.Iterator;
import java.util.List;
import java.util.Set;
import java.util.UUID;

import static org.junit.Assert.assertEquals;
import static org.junit.Assert.assertFalse;
import static org.junit.Assert.assertNotNull;
import static org.junit.Assert.assertTrue;

/**
 * Test the functionality of
 * {@link DataStoreCategoryBehavior#save(Model, ResultListener)} operation.
 */
public final class SQLiteStorageAdapterInstrumentedTest {

    private static final String TAG = "sqlite-instrumented-test";
    private static final long SQLITE_OPERATION_TIMEOUT_IN_MILLISECONDS = 1000;

    private Context context;
    private SQLiteStorageAdapter sqLiteStorageAdapter;

    /**
     * Enable strict mode for catching SQLite leaks.
     */
    @BeforeClass
    public static void enableStrictMode() {
        StrictMode.setVmPolicy(new StrictMode.VmPolicy.Builder()
                .detectLeakedSqlLiteObjects()
                .detectLeakedClosableObjects()
                .penaltyLog()
                .penaltyDeath()
                .build());
    }

    /**
     * Setup the required information for SQLiteStorageHelper construction.
     */
    @Before
    public void setUp() {
        context = ApplicationProvider.getApplicationContext();
        deleteDatabase();

        sqLiteStorageAdapter = SQLiteStorageAdapter.defaultInstance();

        LatchedResultListener<List<ModelSchema>> setupListener =
            new LatchedResultListener<>(SQLITE_OPERATION_TIMEOUT_IN_MILLISECONDS);

        sqLiteStorageAdapter.initialize(
            context,
            AmplifyCliGeneratedModelProvider.singletonInstance(),
            setupListener
        );
        List<ModelSchema> modelSchemaList =
            setupListener.awaitTerminalEvent().assertNoError().getResult();
        assertNotNull(modelSchemaList);
        assertFalse(modelSchemaList.isEmpty());
    }

    /**
     * Drop all tables and database, terminate and delete the database.
     */
    @After
    public void tearDown() {
        sqLiteStorageAdapter.terminate();
        deleteDatabase();
    }

    /**
     * Assert that save stores data in the SQLite database correctly.
     *
     * @throws ParseException when the date cannot be parsed.
     */
    @SuppressWarnings("MagicNumber")
    @Test
    @Ignore("Update is not implemented yet.")
    public void saveModelUpdatesData() throws ParseException {
        final Person person = Person.builder()
                .firstName("Raphael")
                .lastName("Kim")
                .age(23)
                .build();
        assertEquals(person, saveModel(person));

        final Person newPerson = person.newBuilder()
                .firstName("Raph")
                .build();
        assertEquals(newPerson, saveModel(newPerson));

        final Cursor cursor = sqLiteStorageAdapter.getQueryAllCursor("Person");
        assertNotNull(cursor);
        assertEquals(1, cursor.getCount());
        if (cursor.moveToFirst()) {
            assertEquals("Raph",
                    cursor.getString(cursor.getColumnIndexOrThrow("first_name")));
            assertEquals("Kim",
                    cursor.getString(cursor.getColumnIndexOrThrow("last_name")));
            assertEquals(23,
                    cursor.getInt(cursor.getColumnIndexOrThrow("age")));
        }
        cursor.close();
    }

    /**
     * Assert that save stores data in the SQLite database correctly.
     *
     * @throws ParseException when the date cannot be parsed.
     */
    @SuppressWarnings("MagicNumber")
    @Test
    public void saveModelInsertsData() throws ParseException {
        final Person person = Person.builder()
                .firstName("Alan")
                .lastName("Turing")
                .age(41)
                .dob(SimpleDateFormat.getDateInstance(DateFormat.SHORT).parse("06/23/1912"))
                .relationship(MaritalStatus.single)
                .build();
        assertEquals(person, saveModel(person));

        final Cursor cursor = sqLiteStorageAdapter.getQueryAllCursor("Person");
        assertNotNull(cursor);
        assertEquals(1, cursor.getCount());
        if (cursor.moveToFirst()) {
            assertEquals("Alan",
                    cursor.getString(cursor.getColumnIndexOrThrow("first_name")));
            assertEquals("Turing",
                    cursor.getString(cursor.getColumnIndexOrThrow("last_name")));
            assertEquals(41,
                    cursor.getInt(cursor.getColumnIndexOrThrow("age")));
            assertEquals("Jun 23, 1912",
                    cursor.getString(cursor.getColumnIndexOrThrow("dob")));
        }
        cursor.close();
    }

    /**
<<<<<<< HEAD
     * Assert that save updates data in the SQLite database correctly.
=======
     * Assert that save stores data in the SQLite database correctly
     * even if some optional values are null.
>>>>>>> 5d5f44d2
     *
     * @throws ParseException when the date cannot be parsed.
     */
    @SuppressWarnings("MagicNumber")
    @Test
<<<<<<< HEAD
    public void saveModelUpdatesData() throws ParseException {
        final Person person = Person.builder()
                .firstName("Alan")
                .lastName("Turing")
                .age(41)
                .dob(SimpleDateFormat.getDateInstance(DateFormat.SHORT).parse("06/23/1912"))
                .relationship(MaritalStatus.single)
                .build();
        assertEquals(person, saveModel(person));

        
=======
    public void saveModelWithNullsInsertsData() throws ParseException {
        final Person person = Person.builder()
                .firstName("Alan")
                .lastName("Turing")
                .build();
        assertEquals(person, saveModel(person));

        final Cursor cursor = sqLiteStorageAdapter.getQueryAllCursor("Person");
        assertNotNull(cursor);
        assertEquals(1, cursor.getCount());
        if (cursor.moveToFirst()) {
            assertEquals("Alan",
                    cursor.getString(cursor.getColumnIndexOrThrow("first_name")));
            assertEquals("Turing",
                    cursor.getString(cursor.getColumnIndexOrThrow("last_name")));
            assertTrue(cursor.isNull(cursor.getColumnIndexOrThrow("age")));
            assertTrue(cursor.isNull(cursor.getColumnIndexOrThrow("dob")));
            assertTrue(cursor.isNull(cursor.getColumnIndexOrThrow("relationship")));
        }
        cursor.close();
>>>>>>> 5d5f44d2
    }

    /**
     * Test querying the saved data in the SQLite database.
     *
     * @throws ParseException when the date cannot be parsed.
     */
    @SuppressWarnings("magicnumber")
    @Test
    public void querySavedDataWithSingleItem() throws ParseException {
        final Person person = Person.builder()
                .firstName("Alan")
                .lastName("Turing")
                .age(41)
                .dob(SimpleDateFormat.getDateInstance().parse("Jun 23, 1912"))
                .relationship(MaritalStatus.single)
                .build();
        assertEquals(person, saveModel(person));

        Iterator<Person> result = queryModel(Person.class);
        assertNotNull(result);
        assertTrue(result.hasNext());
        Person queriedPerson = result.next();
        assertNotNull(queriedPerson);
        Log.d(TAG, queriedPerson.toString());
        assertEquals(person, queriedPerson);
    }

    /**
     * Test querying the saved data in the SQLite database.
     *
     * @throws ParseException when the date cannot be parsed.
     */
    @SuppressWarnings("magicnumber")
    @Test
    public void querySavedDataWithMultipleItems() throws ParseException {
        final Set<Person> savedModels = new HashSet<>();
        final int numModels = 10;
        for (int counter = 0; counter < numModels; counter++) {
            final Person person = Person.builder()
                    .firstName("firstNamePrefix:" + counter)
                    .lastName("lastNamePrefix:" + counter)
                    .age(counter)
                    .dob(SimpleDateFormat.getDateInstance().parse("Jun 23, 1912"))
                    .relationship(MaritalStatus.single)
                    .build();
            saveModel(person);
            savedModels.add(person);
        }

        Iterator<Person> result = queryModel(Person.class);
        int count = 0;
        while (result.hasNext()) {
            final Person person = result.next();
            assertNotNull(person);
            assertTrue("Unable to find expected item in the storage adapter.",
                    savedModels.contains(person));
            count++;
        }
        assertEquals(numModels, count);
    }

    /**
     * Assert that save stores foreign key in the SQLite database correctly.
     *
     * @throws ParseException when the date cannot be parsed.
     */
    @SuppressWarnings("MagicNumber")
    @Test
    public void saveModelWithValidForeignKey() throws ParseException {
        final Person person = Person.builder()
                .firstName("Alan")
                .lastName("Turing")
                .age(41)
                .dob(SimpleDateFormat.getDateInstance(DateFormat.SHORT).parse("06/23/1912"))
                .relationship(MaritalStatus.single)
                .build();
        saveModel(person);

        final Car car = Car.builder()
                .vehicleModel("Lamborghini")
                .personId(person.getId())
                .build();
        saveModel(car);

        final Cursor cursor = sqLiteStorageAdapter.getQueryAllCursor("Car");
        assertNotNull(cursor);
        assertEquals(1, cursor.getCount());
        if (cursor.moveToFirst()) {
            assertEquals("Lamborghini",
                    cursor.getString(cursor.getColumnIndexOrThrow("vehicleModel")));
            assertNotNull(cursor.getString(cursor.getColumnIndexOrThrow("personId")));
        }
        cursor.close();
    }

    /**
     * Assert that foreign key constraint is enforced.
     *
     * @throws ParseException when the date cannot be parsed.
     * @throws InterruptedException when the waiting for save is interrupted.
     */
    @SuppressWarnings("MagicNumber")
    @Test
    public void saveModelWithInvalidForeignKey() throws ParseException, InterruptedException {
        final String expectedError = "FOREIGN KEY constraint failed";

        final Person person = Person.builder()
                .firstName("Alan")
                .lastName("Turing")
                .age(41)
                .dob(SimpleDateFormat.getDateInstance(DateFormat.SHORT).parse("06/23/1912"))
                .relationship(MaritalStatus.single)
                .build();
        saveModel(person);

        final Car car = Car.builder()
                .vehicleModel("Lamborghini")
                .personId(UUID.randomUUID().toString())
                .build();

        LatchedResultListener<MutationEvent<Car>> carSaveListener =
            new LatchedResultListener<>(SQLITE_OPERATION_TIMEOUT_IN_MILLISECONDS);
        sqLiteStorageAdapter.save(car, carSaveListener);

        Throwable actualError = carSaveListener.awaitTerminalEvent().getError();
        assertNotNull(actualError);
        assertNotNull(actualError.getCause());
        assertNotNull(actualError.getCause().getMessage());
        assertTrue(actualError.getCause().getMessage().contains(expectedError));
    }

    private <T extends Model> T saveModel(@NonNull T model) {
        LatchedResultListener<MutationEvent<T>> saveListener =
            new LatchedResultListener<>(SQLITE_OPERATION_TIMEOUT_IN_MILLISECONDS);
        sqLiteStorageAdapter.save(model, saveListener);
        return saveListener.awaitTerminalEvent().assertNoError().getResult().data();
    }

    private <T extends Model> Iterator<T> queryModel(@NonNull Class<T> modelClass) {
        LatchedResultListener<Iterator<T>> queryResultListener =
            new LatchedResultListener<>(SQLITE_OPERATION_TIMEOUT_IN_MILLISECONDS);
        sqLiteStorageAdapter.query(modelClass, queryResultListener);
        return queryResultListener.awaitTerminalEvent().assertNoError().getResult();
    }

    private void deleteDatabase() {
        context.deleteDatabase(SQLiteStorageAdapter.DATABASE_NAME);
    }
}<|MERGE_RESOLUTION|>--- conflicted
+++ resolved
@@ -60,7 +60,7 @@
 public final class SQLiteStorageAdapterInstrumentedTest {
 
     private static final String TAG = "sqlite-instrumented-test";
-    private static final long SQLITE_OPERATION_TIMEOUT_IN_MILLISECONDS = 1000;
+    private static final long SQLITE_OPERATION_TIMEOUT_IN_MILLISECONDS = 1000 * 1000;
 
     private Context context;
     private SQLiteStorageAdapter sqLiteStorageAdapter;
@@ -113,13 +113,10 @@
 
     /**
      * Assert that save stores data in the SQLite database correctly.
-     *
-     * @throws ParseException when the date cannot be parsed.
-     */
-    @SuppressWarnings("MagicNumber")
-    @Test
-    @Ignore("Update is not implemented yet.")
-    public void saveModelUpdatesData() throws ParseException {
+     */
+    @SuppressWarnings("MagicNumber")
+    @Test
+    public void saveModelUpdatesData() {
         final Person person = Person.builder()
                 .firstName("Raphael")
                 .lastName("Kim")
@@ -131,6 +128,11 @@
                 .firstName("Raph")
                 .build();
         assertEquals(newPerson, saveModel(newPerson));
+        Iterator<Person> iterator = queryModel(Person.class);
+        while (iterator.hasNext()) {
+            Person p = iterator.next();
+            Log.d(TAG, p.toString());
+        }
 
         final Cursor cursor = sqLiteStorageAdapter.getQueryAllCursor("Person");
         assertNotNull(cursor);
@@ -180,30 +182,13 @@
     }
 
     /**
-<<<<<<< HEAD
-     * Assert that save updates data in the SQLite database correctly.
-=======
      * Assert that save stores data in the SQLite database correctly
      * even if some optional values are null.
->>>>>>> 5d5f44d2
-     *
-     * @throws ParseException when the date cannot be parsed.
-     */
-    @SuppressWarnings("MagicNumber")
-    @Test
-<<<<<<< HEAD
-    public void saveModelUpdatesData() throws ParseException {
-        final Person person = Person.builder()
-                .firstName("Alan")
-                .lastName("Turing")
-                .age(41)
-                .dob(SimpleDateFormat.getDateInstance(DateFormat.SHORT).parse("06/23/1912"))
-                .relationship(MaritalStatus.single)
-                .build();
-        assertEquals(person, saveModel(person));
-
-        
-=======
+     *
+     * @throws ParseException when the date cannot be parsed.
+     */
+    @SuppressWarnings("MagicNumber")
+    @Test
     public void saveModelWithNullsInsertsData() throws ParseException {
         final Person person = Person.builder()
                 .firstName("Alan")
@@ -224,7 +209,6 @@
             assertTrue(cursor.isNull(cursor.getColumnIndexOrThrow("relationship")));
         }
         cursor.close();
->>>>>>> 5d5f44d2
     }
 
     /**
