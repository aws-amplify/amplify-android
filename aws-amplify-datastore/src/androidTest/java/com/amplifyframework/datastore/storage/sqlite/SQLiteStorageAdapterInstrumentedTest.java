/*
 * Copyright 2019 Amazon.com, Inc. or its affiliates. All Rights Reserved.
 *
 * Licensed under the Apache License, Version 2.0 (the "License").
 * You may not use this file except in compliance with the License.
 * A copy of the License is located at
 *
 *  http://aws.amazon.com/apache2.0
 *
 * or in the "license" file accompanying this file. This file is distributed
 * on an "AS IS" BASIS, WITHOUT WARRANTIES OR CONDITIONS OF ANY KIND, either
 * express or implied. See the License for the specific language governing
 * permissions and limitations under the License.
 */

package com.amplifyframework.datastore.storage.sqlite;

import android.content.Context;
import android.database.Cursor;
import android.os.StrictMode;
import android.util.Log;
import androidx.test.core.app.ApplicationProvider;

import com.amplifyframework.core.ResultListener;
import com.amplifyframework.core.model.Model;
import com.amplifyframework.core.model.ModelSchema;
import com.amplifyframework.datastore.DataStoreCategoryBehavior;
import com.amplifyframework.datastore.MutationEvent;
import com.amplifyframework.testmodels.AmplifyCliGeneratedModelProvider;
import com.amplifyframework.testmodels.Car;
import com.amplifyframework.testmodels.MaritalStatus;
import com.amplifyframework.testmodels.Person;
import com.amplifyframework.testutils.LatchedResultListener;

import org.junit.After;
import org.junit.Before;
import org.junit.BeforeClass;
import org.junit.Test;

import java.text.DateFormat;
import java.text.ParseException;
import java.text.SimpleDateFormat;
import java.util.HashSet;
import java.util.Iterator;
import java.util.List;
import java.util.Set;
import java.util.UUID;

import static org.junit.Assert.assertEquals;
import static org.junit.Assert.assertFalse;
import static org.junit.Assert.assertNotNull;
import static org.junit.Assert.assertTrue;

/**
 * Test the functionality of
 * {@link DataStoreCategoryBehavior#save(Model, ResultListener)} operation.
 */
public final class SQLiteStorageAdapterInstrumentedTest {

    private static final String TAG = "sqlite-instrumented-test";
    private static final long SQLITE_OPERATION_TIMEOUT_IN_MILLISECONDS = 1000 * 1000;

    private Context context;
    private SQLiteStorageAdapter sqLiteStorageAdapter;

    /**
     * Enable strict mode for catching SQLite leaks.
     */
    @BeforeClass
    public static void enableStrictMode() {
        StrictMode.setVmPolicy(new StrictMode.VmPolicy.Builder()
                .detectLeakedSqlLiteObjects()
                .detectLeakedClosableObjects()
                .penaltyLog()
                .penaltyDeath()
                .build());
    }

    /**
     * Setup the required information for SQLiteStorageHelper construction.
     * @throws InterruptedException when the waiting for initialize is interrupted.
     */
    @Before
    public void setUp() throws InterruptedException {
        context = ApplicationProvider.getApplicationContext();
        deleteDatabase();

        sqLiteStorageAdapter = SQLiteStorageAdapter.defaultInstance();

<<<<<<< HEAD
        AtomicReference<List<ModelSchema>> responseSuccess = new AtomicReference<>();
        AtomicReference<Throwable> responseError = new AtomicReference<>();
        final CountDownLatch waitForSetUp = new CountDownLatch(1);
        sqLiteStorageAdapter.initialize(context,
                AmplifyCliGeneratedModelProvider.singletonInstance(),
                new ResultListener<List<ModelSchema>>() {
                    @Override
                    public void onResult(List<ModelSchema> result) {
                        responseSuccess.set(result);
                        waitForSetUp.countDown();
                    }

                    @Override
                    public void onError(Throwable error) {
                        Log.e(TAG, Log.getStackTraceString(error));
                        responseError.set(error);
                        waitForSetUp.countDown();
                    }
                });
        assertTrue(waitForSetUp.await(SQLITE_OPERATION_TIMEOUT_IN_MILLISECONDS,
                TimeUnit.MILLISECONDS));
        assertNotNull(responseSuccess.get());
        assertFalse(responseSuccess.get().isEmpty());
        assertNull(responseError.get());
=======
        LatchedResultListener<List<ModelSchema>> setupListener =
            new LatchedResultListener<>(SQLITE_OPERATION_TIMEOUT_IN_MILLISECONDS);

        sqLiteStorageAdapter.setUp(
            context,
            AmplifyCliGeneratedModelProvider.singletonInstance(),
            setupListener
        );
        List<ModelSchema> modelSchemaList =
            setupListener.awaitTerminalEvent().assertNoError().getResult();
        assertFalse(modelSchemaList.isEmpty());
>>>>>>> 2e7a99ea
    }

    /**
     * Drop all tables and database, terminate and delete the database.
     */
    @After
    public void tearDown() {
        sqLiteStorageAdapter.terminate();
        deleteDatabase();
    }

    /**
     * Assert that save stores data in the SQLite database correctly.
     *
     * @throws ParseException when the date cannot be parsed.
     * @throws InterruptedException when the waiting for save is interrupted.
     */
    @SuppressWarnings("MagicNumber")
    @Test
    public void saveModelInsertsData() throws ParseException, InterruptedException {
        final Person person = Person.builder()
                .firstName("Alan")
                .lastName("Turing")
                .age(41)
                .dob(SimpleDateFormat.getDateInstance(DateFormat.SHORT).parse("06/23/1912"))
                .relationship(MaritalStatus.SINGLE)
                .build();
        assertEquals(person, saveModel(person));

        final Cursor cursor = sqLiteStorageAdapter.getQueryAllCursor("Person");
        assertNotNull(cursor);
        assertEquals(1, cursor.getCount());
        if (cursor.moveToFirst()) {
            assertEquals("Alan",
                    cursor.getString(cursor.getColumnIndexOrThrow("firstName")));
            assertEquals("Turing",
                    cursor.getString(cursor.getColumnIndexOrThrow("lastName")));
            assertEquals(41,
                    cursor.getInt(cursor.getColumnIndexOrThrow("age")));
            assertEquals("Jun 23, 1912",
                    cursor.getString(cursor.getColumnIndexOrThrow("dob")));
        }
        cursor.close();
    }

    /**
     * Test querying the saved data in the SQLite database.
     *
     * @throws ParseException when the date cannot be parsed.
     * @throws InterruptedException when the waiting for save is interrupted.
     */
    @SuppressWarnings("magicnumber")
    @Test
    public void querySavedDataWithSingleItem() throws ParseException, InterruptedException {
        final Person person = Person.builder()
                .firstName("Alan")
                .lastName("Turing")
                .age(41)
                .dob(SimpleDateFormat.getDateInstance().parse("Jun 23, 1912"))
                .relationship(MaritalStatus.SINGLE)
                .build();
        assertEquals(person, saveModel(person));

        Iterator<Person> result = queryModel(Person.class);
        assertNotNull(result);
        assertTrue(result.hasNext());
        Person queriedPerson = result.next();
        assertNotNull(queriedPerson);
        Log.d(TAG, queriedPerson.toString());
        assertEquals(person, queriedPerson);
    }

    /**
     * Test querying the saved data in the SQLite database.
     *
     * @throws ParseException when the date cannot be parsed.
     * @throws InterruptedException when the waiting for save is interrupted.
     */
    @SuppressWarnings("magicnumber")
    @Test
    public void querySavedDataWithMultipleItems() throws ParseException, InterruptedException {
        final Set<Person> savedModels = new HashSet<>();
        final int numModels = 10;
        for (int counter = 0; counter < numModels; counter++) {
            final Person person = Person.builder()
                    .firstName("firstNamePrefix:" + counter)
                    .lastName("lastNamePrefix:" + counter)
                    .age(counter)
                    .dob(SimpleDateFormat.getDateInstance().parse("Jun 23, 1912"))
                    .relationship(MaritalStatus.SINGLE)
                    .build();
            saveModel(person);
            savedModels.add(person);
        }

        Iterator<Person> result = queryModel(Person.class);
        int count = 0;
        while (result.hasNext()) {
            final Person person = result.next();
            assertNotNull(person);
            assertTrue("Unable to find expected item in the storage adapter.",
                    savedModels.contains(person));
            count++;
        }
        assertEquals(numModels, count);
    }

    /**
     * Assert that save stores foreign key in the SQLite database correctly.
     *
     * @throws ParseException when the date cannot be parsed.
     * @throws InterruptedException when the waiting for save is interrupted.
     */
    @SuppressWarnings("MagicNumber")
    @Test
    public void saveModelWithValidForeignKey() throws ParseException, InterruptedException {
        final Person person = Person.builder()
                .firstName("Alan")
                .lastName("Turing")
                .age(41)
                .dob(SimpleDateFormat.getDateInstance(DateFormat.SHORT).parse("06/23/1912"))
                .relationship(MaritalStatus.SINGLE)
                .build();
        saveModel(person);

        final Car car = Car.builder()
                .vehicleModel("Lamborghini")
                .personId(person.getId())
                .build();
        saveModel(car);

        final Cursor cursor = sqLiteStorageAdapter.getQueryAllCursor("Car");
        assertNotNull(cursor);
        assertEquals(1, cursor.getCount());
        if (cursor.moveToFirst()) {
            assertEquals("Lamborghini",
                    cursor.getString(cursor.getColumnIndexOrThrow("vehicleModel")));
            assertNotNull(cursor.getString(cursor.getColumnIndexOrThrow("personId")));
        }
        cursor.close();
    }

    /**
     * Assert that foreign key constraint is enforced.
     *
     * @throws ParseException when the date cannot be parsed.
     * @throws InterruptedException when the waiting for save is interrupted.
     */
    @SuppressWarnings("MagicNumber")
    @Test
    public void saveModelWithInvalidForeignKey() throws ParseException, InterruptedException {
        final String expectedError = "FOREIGN KEY constraint failed";

        final Person person = Person.builder()
                .firstName("Alan")
                .lastName("Turing")
                .age(41)
                .dob(SimpleDateFormat.getDateInstance(DateFormat.SHORT).parse("06/23/1912"))
                .relationship(MaritalStatus.SINGLE)
                .build();
        saveModel(person);

        final Car car = Car.builder()
                .vehicleModel("Lamborghini")
                .personId(UUID.randomUUID().toString())
                .build();

<<<<<<< HEAD
        AtomicReference<Car> responseSuccess = new AtomicReference<>();
        AtomicReference<Throwable> responseError = new AtomicReference<>();
        final CountDownLatch waitForSave = new CountDownLatch(1);
        sqLiteStorageAdapter.save(car, new ResultListener<MutationEvent<Car>>() {
            @Override
            public void onResult(MutationEvent<Car> result) {
                responseSuccess.set(result.data());
                waitForSave.countDown();
            }

            @Override
            public void onError(Throwable error) {
                Log.e(TAG, Log.getStackTraceString(error));
                responseError.set(error);
                waitForSave.countDown();
            }
        });
=======
        LatchedResultListener<MutationEvent<Car>> carSaveListener =
            new LatchedResultListener<>(SQLITE_OPERATION_TIMEOUT_IN_MILLISECONDS);
        sqLiteStorageAdapter.save(car, carSaveListener);
>>>>>>> 2e7a99ea

        Throwable actualError = carSaveListener.awaitTerminalEvent().getError();
        assertNotNull(actualError);
        assertNotNull(actualError.getCause());
        assertNotNull(actualError.getCause().getMessage());
        assertTrue(actualError.getCause().getMessage().contains(expectedError));
    }

    private <T extends Model> T saveModel(T model) throws InterruptedException {
<<<<<<< HEAD
        return saveModel(model, null);
    }

    private <T extends Model> T saveModel(T model,
                                          ResultListener<MutationEvent<T>> listener) throws InterruptedException {
        AtomicReference<T> responseSuccess = new AtomicReference<>();
        AtomicReference<Throwable> responseError = new AtomicReference<>();
        final CountDownLatch waitForSave = new CountDownLatch(1);
        sqLiteStorageAdapter.save(model, new ResultListener<MutationEvent<T>>() {
            @Override
            public void onResult(MutationEvent<T> result) {
                if (listener != null) {
                    listener.onResult(result);
                }
                responseSuccess.set(result.data());
                waitForSave.countDown();
            }

            @Override
            public void onError(Throwable error) {
                Log.e(TAG, Log.getStackTraceString(error));
                if (listener != null) {
                    listener.onError(error);
                }
                responseError.set(error);
                waitForSave.countDown();
            }
        });

        assertTrue(waitForSave.await(SQLITE_OPERATION_TIMEOUT_IN_MILLISECONDS,
                TimeUnit.MILLISECONDS));
        assertNotNull(responseSuccess.get());
        assertNull(responseError.get());

        return responseSuccess.get();
=======
        LatchedResultListener<MutationEvent<T>> saveListener =
            new LatchedResultListener<>(SQLITE_OPERATION_TIMEOUT_IN_MILLISECONDS);
        sqLiteStorageAdapter.save(model, saveListener);
        return saveListener.awaitTerminalEvent().assertNoError().getResult().data();
>>>>>>> 2e7a99ea
    }

    private <T extends Model> Iterator<T> queryModel(Class<T> modelClass) throws InterruptedException {
        LatchedResultListener<Iterator<T>> queryResultListener =
            new LatchedResultListener<>(SQLITE_OPERATION_TIMEOUT_IN_MILLISECONDS);
        sqLiteStorageAdapter.query(modelClass, queryResultListener);
        return queryResultListener.awaitTerminalEvent().assertNoError().getResult();
    }

    private void deleteDatabase() {
        context.deleteDatabase(SQLiteStorageAdapter.DATABASE_NAME);
    }
}<|MERGE_RESOLUTION|>--- conflicted
+++ resolved
@@ -19,6 +19,8 @@
 import android.database.Cursor;
 import android.os.StrictMode;
 import android.util.Log;
+
+import androidx.annotation.NonNull;
 import androidx.test.core.app.ApplicationProvider;
 
 import com.amplifyframework.core.ResultListener;
@@ -78,53 +80,26 @@
 
     /**
      * Setup the required information for SQLiteStorageHelper construction.
-     * @throws InterruptedException when the waiting for initialize is interrupted.
      */
     @Before
-    public void setUp() throws InterruptedException {
+    public void setUp() {
         context = ApplicationProvider.getApplicationContext();
         deleteDatabase();
 
         sqLiteStorageAdapter = SQLiteStorageAdapter.defaultInstance();
 
-<<<<<<< HEAD
-        AtomicReference<List<ModelSchema>> responseSuccess = new AtomicReference<>();
-        AtomicReference<Throwable> responseError = new AtomicReference<>();
-        final CountDownLatch waitForSetUp = new CountDownLatch(1);
-        sqLiteStorageAdapter.initialize(context,
-                AmplifyCliGeneratedModelProvider.singletonInstance(),
-                new ResultListener<List<ModelSchema>>() {
-                    @Override
-                    public void onResult(List<ModelSchema> result) {
-                        responseSuccess.set(result);
-                        waitForSetUp.countDown();
-                    }
-
-                    @Override
-                    public void onError(Throwable error) {
-                        Log.e(TAG, Log.getStackTraceString(error));
-                        responseError.set(error);
-                        waitForSetUp.countDown();
-                    }
-                });
-        assertTrue(waitForSetUp.await(SQLITE_OPERATION_TIMEOUT_IN_MILLISECONDS,
-                TimeUnit.MILLISECONDS));
-        assertNotNull(responseSuccess.get());
-        assertFalse(responseSuccess.get().isEmpty());
-        assertNull(responseError.get());
-=======
         LatchedResultListener<List<ModelSchema>> setupListener =
             new LatchedResultListener<>(SQLITE_OPERATION_TIMEOUT_IN_MILLISECONDS);
 
-        sqLiteStorageAdapter.setUp(
+        sqLiteStorageAdapter.initialize(
             context,
             AmplifyCliGeneratedModelProvider.singletonInstance(),
             setupListener
         );
         List<ModelSchema> modelSchemaList =
             setupListener.awaitTerminalEvent().assertNoError().getResult();
+        assertNotNull(modelSchemaList);
         assertFalse(modelSchemaList.isEmpty());
->>>>>>> 2e7a99ea
     }
 
     /**
@@ -140,11 +115,10 @@
      * Assert that save stores data in the SQLite database correctly.
      *
      * @throws ParseException when the date cannot be parsed.
-     * @throws InterruptedException when the waiting for save is interrupted.
      */
     @SuppressWarnings("MagicNumber")
     @Test
-    public void saveModelInsertsData() throws ParseException, InterruptedException {
+    public void saveModelInsertsData() throws ParseException {
         final Person person = Person.builder()
                 .firstName("Alan")
                 .lastName("Turing")
@@ -174,11 +148,10 @@
      * Test querying the saved data in the SQLite database.
      *
      * @throws ParseException when the date cannot be parsed.
-     * @throws InterruptedException when the waiting for save is interrupted.
      */
     @SuppressWarnings("magicnumber")
     @Test
-    public void querySavedDataWithSingleItem() throws ParseException, InterruptedException {
+    public void querySavedDataWithSingleItem() throws ParseException {
         final Person person = Person.builder()
                 .firstName("Alan")
                 .lastName("Turing")
@@ -201,11 +174,10 @@
      * Test querying the saved data in the SQLite database.
      *
      * @throws ParseException when the date cannot be parsed.
-     * @throws InterruptedException when the waiting for save is interrupted.
      */
     @SuppressWarnings("magicnumber")
     @Test
-    public void querySavedDataWithMultipleItems() throws ParseException, InterruptedException {
+    public void querySavedDataWithMultipleItems() throws ParseException {
         final Set<Person> savedModels = new HashSet<>();
         final int numModels = 10;
         for (int counter = 0; counter < numModels; counter++) {
@@ -236,11 +208,10 @@
      * Assert that save stores foreign key in the SQLite database correctly.
      *
      * @throws ParseException when the date cannot be parsed.
-     * @throws InterruptedException when the waiting for save is interrupted.
      */
     @SuppressWarnings("MagicNumber")
     @Test
-    public void saveModelWithValidForeignKey() throws ParseException, InterruptedException {
+    public void saveModelWithValidForeignKey() throws ParseException {
         final Person person = Person.builder()
                 .firstName("Alan")
                 .lastName("Turing")
@@ -292,29 +263,9 @@
                 .personId(UUID.randomUUID().toString())
                 .build();
 
-<<<<<<< HEAD
-        AtomicReference<Car> responseSuccess = new AtomicReference<>();
-        AtomicReference<Throwable> responseError = new AtomicReference<>();
-        final CountDownLatch waitForSave = new CountDownLatch(1);
-        sqLiteStorageAdapter.save(car, new ResultListener<MutationEvent<Car>>() {
-            @Override
-            public void onResult(MutationEvent<Car> result) {
-                responseSuccess.set(result.data());
-                waitForSave.countDown();
-            }
-
-            @Override
-            public void onError(Throwable error) {
-                Log.e(TAG, Log.getStackTraceString(error));
-                responseError.set(error);
-                waitForSave.countDown();
-            }
-        });
-=======
         LatchedResultListener<MutationEvent<Car>> carSaveListener =
             new LatchedResultListener<>(SQLITE_OPERATION_TIMEOUT_IN_MILLISECONDS);
         sqLiteStorageAdapter.save(car, carSaveListener);
->>>>>>> 2e7a99ea
 
         Throwable actualError = carSaveListener.awaitTerminalEvent().getError();
         assertNotNull(actualError);
@@ -323,52 +274,14 @@
         assertTrue(actualError.getCause().getMessage().contains(expectedError));
     }
 
-    private <T extends Model> T saveModel(T model) throws InterruptedException {
-<<<<<<< HEAD
-        return saveModel(model, null);
-    }
-
-    private <T extends Model> T saveModel(T model,
-                                          ResultListener<MutationEvent<T>> listener) throws InterruptedException {
-        AtomicReference<T> responseSuccess = new AtomicReference<>();
-        AtomicReference<Throwable> responseError = new AtomicReference<>();
-        final CountDownLatch waitForSave = new CountDownLatch(1);
-        sqLiteStorageAdapter.save(model, new ResultListener<MutationEvent<T>>() {
-            @Override
-            public void onResult(MutationEvent<T> result) {
-                if (listener != null) {
-                    listener.onResult(result);
-                }
-                responseSuccess.set(result.data());
-                waitForSave.countDown();
-            }
-
-            @Override
-            public void onError(Throwable error) {
-                Log.e(TAG, Log.getStackTraceString(error));
-                if (listener != null) {
-                    listener.onError(error);
-                }
-                responseError.set(error);
-                waitForSave.countDown();
-            }
-        });
-
-        assertTrue(waitForSave.await(SQLITE_OPERATION_TIMEOUT_IN_MILLISECONDS,
-                TimeUnit.MILLISECONDS));
-        assertNotNull(responseSuccess.get());
-        assertNull(responseError.get());
-
-        return responseSuccess.get();
-=======
+    private <T extends Model> T saveModel(@NonNull T model) {
         LatchedResultListener<MutationEvent<T>> saveListener =
             new LatchedResultListener<>(SQLITE_OPERATION_TIMEOUT_IN_MILLISECONDS);
         sqLiteStorageAdapter.save(model, saveListener);
         return saveListener.awaitTerminalEvent().assertNoError().getResult().data();
->>>>>>> 2e7a99ea
-    }
-
-    private <T extends Model> Iterator<T> queryModel(Class<T> modelClass) throws InterruptedException {
+    }
+
+    private <T extends Model> Iterator<T> queryModel(@NonNull Class<T> modelClass) {
         LatchedResultListener<Iterator<T>> queryResultListener =
             new LatchedResultListener<>(SQLITE_OPERATION_TIMEOUT_IN_MILLISECONDS);
         sqLiteStorageAdapter.query(modelClass, queryResultListener);
