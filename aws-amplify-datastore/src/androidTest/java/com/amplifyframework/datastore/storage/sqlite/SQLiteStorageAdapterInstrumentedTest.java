--- conflicted
+++ resolved
@@ -25,11 +25,8 @@
 import com.amplifyframework.core.model.ModelSchema;
 import com.amplifyframework.datastore.DataStoreCategoryBehavior;
 import com.amplifyframework.datastore.MutationEvent;
-<<<<<<< HEAD
+import com.amplifyframework.testutils.model.AmplifyCliGeneratedModelProvider;
 import com.amplifyframework.testutils.model.Car;
-=======
-import com.amplifyframework.testutils.model.AmplifyCliGeneratedModelProvider;
->>>>>>> 7a5c3419
 import com.amplifyframework.testutils.model.Person;
 
 import org.junit.After;
@@ -39,11 +36,6 @@
 import java.text.DateFormat;
 import java.text.ParseException;
 import java.text.SimpleDateFormat;
-<<<<<<< HEAD
-import java.util.ArrayList;
-import java.util.Arrays;
-=======
->>>>>>> 7a5c3419
 import java.util.HashSet;
 import java.util.Iterator;
 import java.util.List;
@@ -86,11 +78,7 @@
         AtomicReference<Throwable> responseError = new AtomicReference<>();
         final CountDownLatch waitForSetUp = new CountDownLatch(1);
         sqLiteStorageAdapter.setUp(context,
-<<<<<<< HEAD
-                new ArrayList<>(Arrays.asList(Person.class, Car.class)),
-=======
                 AmplifyCliGeneratedModelProvider.getInstance(),
->>>>>>> 7a5c3419
                 new ResultListener<List<ModelSchema>>() {
                     @Override
                     public void onResult(List<ModelSchema> result) {
@@ -260,7 +248,6 @@
     @Test
     public void saveModelWithInvalidForeignKey() throws ParseException, InterruptedException {
         final String expectedError = "FOREIGN KEY constraint failed";
-        AtomicReference<String> errorMessage = new AtomicReference<>();
 
         final Person person = Person.builder()
                 .firstName("Alan")
