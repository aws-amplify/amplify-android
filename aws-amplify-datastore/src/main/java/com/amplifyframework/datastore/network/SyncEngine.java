/*
 * Copyright 2019 Amazon.com, Inc. or its affiliates. All Rights Reserved.
 *
 * Licensed under the Apache License, Version 2.0 (the "License").
 * You may not use this file except in compliance with the License.
 * A copy of the License is located at
 *
 *  http://aws.amazon.com/apache2.0
 *
 * or in the "license" file accompanying this file. This file is distributed
 * on an "AS IS" BASIS, WITHOUT WARRANTIES OR CONDITIONS OF ANY KIND, either
 * express or implied. See the License for the specific language governing
 * permissions and limitations under the License.
 */

package com.amplifyframework.datastore.network;

import android.util.Log;
import androidx.annotation.NonNull;

import com.amplifyframework.api.ApiCategoryBehavior;
import com.amplifyframework.api.graphql.GraphQLRequest;
import com.amplifyframework.api.graphql.GraphQLResponse;
import com.amplifyframework.core.ResultListener;
import com.amplifyframework.core.model.Model;
import com.amplifyframework.datastore.MutationEvent;
import com.amplifyframework.datastore.storage.LocalStorageAdapter;

import java.util.Collections;
import java.util.Objects;

import io.reactivex.Single;
import io.reactivex.disposables.CompositeDisposable;
import io.reactivex.schedulers.Schedulers;

/**
 * Synchronizes changed data between the {@link LocalStorageAdapter}
 * and a GraphQL API.
 */
public final class SyncEngine {
    private static final String TAG = SyncEngine.class.getName();

    private final ApiCategoryBehavior api;
    private final String apiName;
    private final LocalStorageAdapter storageAdapter;
    private final OutgoingMutationsQueue outgoingMutationsQueue;
    private final CompositeDisposable observationsToDispose;

    /**
     * Constructs a new SyncEngine. This sync engine will
     * synchronized data between the provided API and the provided
     * {@link LocalStorageAdapter}.
     * @param api Interface to a remote GraphQL endpoint
     * @param apiName The name of the configured GraphQL endpoint API
     * @param storageAdapter Interface to a local data cache
     * @param outgoingMutationsQueue A queue into which mutation events are
     *                      stored durably until being writ to network
     */
    SyncEngine(
            @NonNull ApiCategoryBehavior api,
            @NonNull String apiName,
            @NonNull final LocalStorageAdapter storageAdapter,
            @NonNull final OutgoingMutationsQueue outgoingMutationsQueue) {
        this.api = Objects.requireNonNull((api));
        this.apiName = Objects.requireNonNull(apiName);
        this.storageAdapter = Objects.requireNonNull(storageAdapter);
        this.outgoingMutationsQueue = Objects.requireNonNull(outgoingMutationsQueue);
        this.observationsToDispose = new CompositeDisposable();
    }

    /**
     * Start performing sync operations between the local storage adapter
     * and the remote GraphQL endpoint.
     */
    public void start() {
        // Start by observing the mutation queue for locally-initiated changes
        observationsToDispose.add(
            outgoingMutationsQueue.observe()
                .subscribeOn(Schedulers.io())
                .observeOn(Schedulers.io())
                .flatMapSingle(this::publishToNetwork)
                .flatMapSingle(outgoingMutationsQueue::remove)
                .subscribe(
                    publishedMutationEvent -> Log.i(TAG, "Mutation successfully published! " + publishedMutationEvent),
                    errorInQueue -> Log.w(TAG, "Error ended mutation queue subscription: ", errorInQueue),
                    () -> Log.w(TAG, "Mutation queue subscription was completed.")
                )
        );

        /*
         * When a change is observed on the storage adapter,
         * and that change wasn't caused by the sync engine,
         * then place that change into a persistently-backed
         * mutation queue.
         */
        observationsToDispose.add(
            storageAdapter.observe()
                .filter(possibleCycleEvent -> {
                    // Don't continue if the event was caused by the sync engine itself
                    return !MutationEvent.Source.SYNC_ENGINE.equals(possibleCycleEvent.source());
                })
                .subscribeOn(Schedulers.io())
                .observeOn(Schedulers.io())
                .flatMapSingle(outgoingMutationsQueue::enqueue)
                .subscribe(
                    externalMutationEvent -> Log.i(TAG, "Successfully enqueued " + externalMutationEvent),
                    errorInAdapter -> Log.w(TAG, "Storage adapter subscription ended in error", errorInAdapter),
                    () -> Log.w(TAG, "Storage adapter subscription terminated with completion.")
                )
        );
    }

    /*
     * To process a mutation event, we try to publish it to the remote GraphQL
     * API. If that succeeds, then we can remove it from the queue. Otherwise,
     * we have to keep the event in the queue, so that we can try to publish
     * it again later, when network conditions become favorable again.
     */
    @SuppressWarnings("unchecked") // mutationEvent.getClass() yields Class<?>, not Class<M>.
    private <T extends Model, M extends MutationEvent<T>> Single<M> publishToNetwork(final M mutationEvent) {
        //noinspection CodeBlock2Expr More readable as a block statement
        return Single.defer(() -> Single.create(subscriber -> {
<<<<<<< HEAD
            //noinspection unchecked
            GraphQLRequest<M> request = new GraphQLRequest<>(
                    MutationDocument.from(mutationEvent),
                    Collections.emptyMap(),
                    (Class<M>) mutationEvent.getClass()
            );

=======
>>>>>>> 66c2a253
            api.mutate(
                apiName,
                request,
                new ResultListener<GraphQLResponse<M>>() {
                    @Override
                    public void onResult(final GraphQLResponse<M> result) {
                        if (result.hasErrors() || !result.hasData()) {
                            subscriber.onError(new RuntimeException("Failed to publish data to network."));
                        }
                        subscriber.onSuccess(mutationEvent);
                    }

                    @Override
                    public void onError(final Throwable error) {
                        subscriber.onError(error);
                    }
                }
            );
        }));
    }

    /**
     * Stop synchronizing state between the local storage adapter
     * and a remote GraphQL endpoint.
     */
    public void stop() {
        observationsToDispose.clear();
    }
}
<|MERGE_RESOLUTION|>--- conflicted
+++ resolved
@@ -120,16 +120,12 @@
     private <T extends Model, M extends MutationEvent<T>> Single<M> publishToNetwork(final M mutationEvent) {
         //noinspection CodeBlock2Expr More readable as a block statement
         return Single.defer(() -> Single.create(subscriber -> {
-<<<<<<< HEAD
-            //noinspection unchecked
             GraphQLRequest<M> request = new GraphQLRequest<>(
-                    MutationDocument.from(mutationEvent),
-                    Collections.emptyMap(),
-                    (Class<M>) mutationEvent.getClass()
+                MutationDocument.from(mutationEvent),
+                Collections.emptyMap(),
+                (Class<M>) mutationEvent.getClass()
             );
 
-=======
->>>>>>> 66c2a253
             api.mutate(
                 apiName,
                 request,
@@ -158,4 +154,4 @@
     public void stop() {
         observationsToDispose.clear();
     }
-}
+}