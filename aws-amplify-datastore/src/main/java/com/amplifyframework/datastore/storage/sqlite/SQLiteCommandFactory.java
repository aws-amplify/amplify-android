--- conflicted
+++ resolved
@@ -175,14 +175,12 @@
                 .append("UPDATE ")
                 .append(tableName)
                 .append(" SET ");
-        final Map<String, ModelField> fields = modelSchema.getFields();
-        final Iterator<Map.Entry<String, ModelField>> fieldsIterator = fields.entrySet().iterator();
+        final List<ModelField> fields = modelSchema.getSortedFields();
+        final Iterator<ModelField> fieldsIterator = fields.iterator();
         while (fieldsIterator.hasNext()) {
-            final Map.Entry<String, ModelField> fieldEntry = fieldsIterator.next();
-            String fieldName = fieldEntry.getKey();
-            ModelField modelField = fieldEntry.getValue();
-            if (!modelField.isPrimaryKey()) {
-                stringBuilder.append(fieldName).append(" = ?");
+            final ModelField field = fieldsIterator.next();
+            if (!field.isPrimaryKey()) {
+                stringBuilder.append(field.getName()).append(" = ?");
                 if (fieldsIterator.hasNext()) {
                     stringBuilder.append(", ");
                 }
@@ -210,21 +208,6 @@
     }
 
     // Utility method to append columns in CREATE TABLE
-<<<<<<< HEAD
-    private void appendColumns(@NonNull StringBuilder stringBuilder,
-                               @NonNull ModelSchema modelSchema) {
-        final Iterator<Map.Entry<String, ModelField>> modelFieldMapIterator =
-                modelSchema.getFields().entrySet().iterator();
-        while (modelFieldMapIterator.hasNext()) {
-            final Map.Entry<String, ModelField> entry = modelFieldMapIterator.next();
-            final String modelFieldName = entry.getKey();
-            final ModelField modelField = entry.getValue();
-
-            SqliteDataType sqliteDataType = modelField.isEnum()
-                    ? TypeConverter.getSqlTypeForGraphQLType("Enum")
-                    : TypeConverter.getSqlTypeForGraphQLType(modelField.getTargetType());
-            stringBuilder.append(modelFieldName)
-=======
     private void appendColumns(StringBuilder stringBuilder, ModelSchema modelSchema) {
         final Iterator<ModelField> fieldsIterator = modelSchema.getSortedFields().iterator();
         while (fieldsIterator.hasNext()) {
@@ -235,7 +218,6 @@
                     ? TypeConverter.getSqlTypeForJavaType(JavaFieldType.ENUM.stringValue())
                     : TypeConverter.getSqlTypeForGraphQLType(field.getTargetType());
             stringBuilder.append(fieldName)
->>>>>>> 5d5f44d2
                     .append(SQLITE_COMMAND_DELIMITER)
                     .append(sqliteDataType.getSqliteDataType());
 
