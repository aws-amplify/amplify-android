/*
 * Copyright 2019 Amazon.com, Inc. or its affiliates. All Rights Reserved.
 *
 * Licensed under the Apache License, Version 2.0 (the "License").
 * You may not use this file except in compliance with the License.
 * A copy of the License is located at
 *
 *  http://aws.amazon.com/apache2.0
 *
 * or in the "license" file accompanying this file. This file is distributed
 * on an "AS IS" BASIS, WITHOUT WARRANTIES OR CONDITIONS OF ANY KIND, either
 * express or implied. See the License for the specific language governing
 * permissions and limitations under the License.
 */

package com.amplifyframework.datastore.storage.sqlite;

import android.content.Context;
import android.database.Cursor;
import android.database.sqlite.SQLiteDatabase;
import android.database.sqlite.SQLiteOpenHelper;
import android.database.sqlite.SQLiteStatement;
import android.util.Log;
import androidx.annotation.NonNull;
import androidx.annotation.VisibleForTesting;

import com.amplifyframework.core.Immutable;
import com.amplifyframework.core.ResultListener;
import com.amplifyframework.core.model.Model;
import com.amplifyframework.core.model.ModelField;
import com.amplifyframework.core.model.ModelProvider;
import com.amplifyframework.core.model.ModelSchema;
import com.amplifyframework.core.model.ModelSchemaRegistry;
import com.amplifyframework.core.model.types.JavaFieldType;
import com.amplifyframework.core.model.types.internal.TypeConverter;
import com.amplifyframework.datastore.DataStoreException;
import com.amplifyframework.datastore.MutationEvent;
import com.amplifyframework.datastore.storage.LocalStorageAdapter;
import com.amplifyframework.util.FieldFinder;

import com.google.gson.Gson;

import java.lang.reflect.Field;
import java.sql.Time;
import java.text.SimpleDateFormat;
import java.util.ArrayList;
import java.util.Collections;
import java.util.Date;
import java.util.HashMap;
import java.util.HashSet;
import java.util.Iterator;
import java.util.List;
import java.util.Map;
import java.util.Objects;
import java.util.Set;
import java.util.concurrent.ExecutorService;
import java.util.concurrent.Executors;

import io.reactivex.Observable;
import io.reactivex.subjects.PublishSubject;

/**
 * An implementation of {@link LocalStorageAdapter} using {@link android.database.sqlite.SQLiteDatabase}.
 */
public final class SQLiteStorageAdapter implements LocalStorageAdapter {

    // Database Version
    @VisibleForTesting
    static final int DATABASE_VERSION = 1;

    // Name of the database
    @VisibleForTesting
    static final String DATABASE_NAME = "AmplifyDatastore.db";

    // LogCat Tag.
    private static final String TAG = SQLiteStorageAdapter.class.getSimpleName();

    // ModelSchemaRegistry instance that gives the ModelSchema and Model objects
    // based on Model class name lookup mechanism.
    private final ModelSchemaRegistry modelSchemaRegistry;

    // ThreadPool for SQLite operations.
    private final ExecutorService threadPool;

    // Factory that produces SQL commands.
    private final SQLCommandFactory sqlCommandFactory;

    // Using Gson for deserializing data read from SQLite
    // into a strongly typed Java object.
    private final Gson gson;

    // Used to publish events to the observables subscribed.
    private final PublishSubject<MutationEvent<? extends Model>> mutationEventSubject;

    // Map of tableName => Insert Prepared statement.
    private Map<String, SqlCommand> insertSqlPreparedStatements;

    // Represents a connection to the SQLite database. This database reference
    // can be used to do all SQL operations against the underlying database
    // that this handle represents.
    private SQLiteDatabase databaseConnectionHandle;

    // The helper object controls the lifecycle of database creation, upgrade
    // and opening connection to database.
    private SQLiteOpenHelper sqLiteOpenHelper;

    /**
     * Construct the SQLiteStorageAdapter object.
     * @param modelSchemaRegistry modelSchemaRegistry that hosts the models and their schema.
     */
    public SQLiteStorageAdapter(@NonNull ModelSchemaRegistry modelSchemaRegistry) {
        this.modelSchemaRegistry = Objects.requireNonNull(modelSchemaRegistry);
        this.threadPool = Executors.newCachedThreadPool();
        this.insertSqlPreparedStatements = Collections.emptyMap();
        this.sqlCommandFactory = SQLiteCommandFactory.getInstance();
        this.gson = new Gson();
        this.mutationEventSubject = PublishSubject.create();
    }

    /**
     * Return the default instance of the SQLiteStorageAdapter.
     * @return the default instance of the SQLiteStorageAdapter.
     */
    public static SQLiteStorageAdapter defaultInstance() {
        return new SQLiteStorageAdapter(ModelSchemaRegistry.singleton());
    }

    /** {@inheritDoc} */
    @Override
    public synchronized void initialize(@NonNull Context context,
                           @NonNull ModelProvider modelProvider,
                           @NonNull final ResultListener<List<ModelSchema>> listener) {
        threadPool.submit(() -> {
            try {
                final Set<Class<? extends Model>> models = modelProvider.models();
                /*
                 * Create {@link ModelSchema} objects for the corresponding {@link Model}.
                 * Any exception raised during this when inspecting the Model classes
                 * through reflection will be notified via the
                 * {@link ResultListener#onError(Throwable)} method.
                 */
                modelSchemaRegistry.load(models);

                /*
                 * Create the CREATE TABLE and CREATE INDEX commands for each of the
                 * Models. Instantiate {@link SQLiteStorageHelper} to execute those
                 * create commands.
                 */
                CreateSqlCommands createSqlCommands = getCreateCommands(models);
                sqLiteOpenHelper = SQLiteStorageHelper.getInstance(
                        context,
                        DATABASE_NAME,
                        DATABASE_VERSION,
                        createSqlCommands);

                /*
                 * Create and/or open a database. This also invokes
                 * {@link SQLiteStorageHelper#onCreate(SQLiteDatabase)} which executes the tasks
                 * to create tables and indexes. When the function returns without any exception
                 * being thrown, invoke the {@link ResultListener#onResult(Object)}.
                 *
                 * Errors are thrown when there is no write permission to the database, no space
                 * left in the database for any write operation and other errors thrown while
                 * creating and opening a database. All errors are passed through the
                 * {@link ResultListener#onError(Throwable)}.
                 *
                 * databaseConnectionHandle represents a connection handle to the database.
                 * All database operations will happen through this handle.
                 */
                databaseConnectionHandle = sqLiteOpenHelper.getWritableDatabase();

                /*
                 * Create INSERT INTO TABLE_NAME statements for all SQL tables
                 * and compile them and store in an in-memory map. Later, when a
                 * {@link #save(T, ResultListener)} operation needs to insert
                 * an object (sql rows) into the database, it can bind the input
                 * values with the prepared insert statement.
                 *
                 * This is done to improve performance of database write operations.
                 */
                this.insertSqlPreparedStatements = getInsertSqlPreparedStatements();

                listener.onResult(
                        new ArrayList<>(modelSchemaRegistry.getModelSchemaMap().values())
                );
            } catch (Exception exception) {
                listener.onError(new DataStoreException("Error in initializing the " +
                        "SQLiteStorageAdapter", exception));
            }
        });
    }

    /**
     * {@inheritDoc}
     */
<<<<<<< HEAD
    @SuppressWarnings("unchecked")
=======
    @Override
    @SuppressWarnings("unchecked") // model.getClass() has Class<?>, but we assume Class<T>
>>>>>>> 427f32e2
    public <T extends Model> void save(@NonNull T model,
                                       @NonNull ResultListener<MutationEvent<T>> listener) {
        threadPool.submit(() -> {
            try {
                final ModelSchema modelSchema = modelSchemaRegistry
                        .getModelSchemaForModelClass(model.getClass().getSimpleName());
<<<<<<< HEAD
                final String tableName = modelSchema.getName();

                MutationEvent<T> mutationEvent;
                if (dataExistsInSQLiteTable(tableName, "id", model.getId())) {
                    // update
                    final SqlCommand sqlCommand = sqlCommandFactory.updateFor(
                            tableName, modelSchema, databaseConnectionHandle);
                    if (sqlCommand == null || !sqlCommand.hasCompiledSqlStatement()) {
                        throw new DataStoreException("Error in saving the model. No update statement " +
                                "found for the Model: " + modelSchema.getName());
                    }

                    insertModel(model, modelSchema, sqlCommand);
                    mutationEvent = MutationEvent.<T>builder()
                            .data(model)
                            .dataClass((Class<T>) model.getClass())
                            .mutationType(MutationEvent.MutationType.UPDATE)
                            .source(MutationEvent.Source.DATA_STORE)
                            .build();
                } else {
                    // insert
                    final SqlCommand sqlCommand = insertSqlPreparedStatements.get(modelSchema.getName());
                    if (sqlCommand == null || !sqlCommand.hasCompiledSqlStatement()) {
                        throw new DataStoreException("Error in saving the model. No insert statement " +
                                "found for the Model: " + modelSchema.getName());
                    }

                    insertModel(model, modelSchema, sqlCommand);
                    mutationEvent = MutationEvent.<T>builder()
                            .data(model)
                            .dataClass((Class<T>) model.getClass())
                            .mutationType(MutationEvent.MutationType.INSERT)
                            .source(MutationEvent.Source.DATA_STORE)
                            .build();
                }

=======
                final SqlCommand sqlCommand = insertSqlPreparedStatements.get(modelSchema.getName());
                if (sqlCommand == null || !sqlCommand.hasCompiledSqlStatement()) {
                    throw new DataStoreException("No insert statement " +
                            "found for the Model: " + modelSchema.getName());
                }

                Log.d(TAG, "Writing data to table for: " + model.toString());

                final SQLiteStatement preCompiledInsertStatement = sqlCommand.getCompiledSqlStatement();
                preCompiledInsertStatement.clearBindings();
                bindPreparedInsertSQLStatementWithValues(model, sqlCommand);
                preCompiledInsertStatement.executeInsert();
                preCompiledInsertStatement.clearBindings();

                Log.d(TAG, "Successfully written data to table for: " + model.toString());

                final MutationEvent<T> mutationEvent = MutationEvent.<T>builder()
                        .data(model)
                        .dataClass((Class<T>) model.getClass())
                        .mutationType(MutationEvent.MutationType.INSERT)
                        .source(MutationEvent.Source.DATA_STORE)
                        .build();
>>>>>>> 427f32e2
                mutationEventSubject.onNext(mutationEvent);
                listener.onResult(mutationEvent);
            } catch (Exception exception) {
                mutationEventSubject.onError(exception);
                listener.onError(new DataStoreException("Error in saving the model.", exception));
            }
        });
    }

    private <T extends Model> void insertModel(
            @NonNull T model,
            @NonNull ModelSchema modelSchema,
            SqlCommand sqlCommand) throws IllegalAccessException {
        Log.d(TAG, "Writing data to table for: " + model.toString());

        final SQLiteStatement preCompiledInsertStatement = sqlCommand.getCompiledSqlStatement();
        preCompiledInsertStatement.clearBindings();
        bindPreparedSQLStatementWithValues(model, sqlCommand);
        preCompiledInsertStatement.executeInsert();
        preCompiledInsertStatement.clearBindings();

        Log.d(TAG, "Successfully written data to table for: " + model.toString());
    }

    /**
     * {@inheritDoc}
     */
    @Override
    public <T extends Model> void query(@NonNull Class<T> modelClass,
                                        @NonNull ResultListener<Iterator<T>> listener) {
        threadPool.submit(() -> {
            try {
                Log.d(TAG, "Querying data for: " + modelClass.getSimpleName());

                final Set<T> models = new HashSet<>();
                final ModelSchema modelSchema = modelSchemaRegistry
                        .getModelSchemaForModelClass(modelClass.getSimpleName());

                final Cursor cursor = getQueryAllCursor(modelClass.getSimpleName());
                if (cursor == null) {
                    throw new DataStoreException("Error in getting a cursor to the " +
                            "table for class: " + modelClass.getSimpleName());
                }

                if (cursor.moveToFirst()) {
                    do {
                        final Map<String, Object> mapForModel = buildMapForModel(
                                modelClass, modelSchema, cursor);
                        final String modelInJsonFormat = gson.toJson(mapForModel);
                        models.add(gson.getAdapter(modelClass).fromJson(modelInJsonFormat));
                    } while (cursor.moveToNext());
                }
                if (!cursor.isClosed()) {
                    cursor.close();
                }

                listener.onResult(models.iterator());
            } catch (Exception exception) {
                listener.onError(new DataStoreException("Error in querying the model.", exception));
            }
        });
    }

    /**
     * {@inheritDoc}
     */
    @Override
    public <T extends Model> void delete(@NonNull T item,
                                         @NonNull ResultListener<MutationEvent<T>> listener) {
        /* TODO */
    }

    /**
     * {@inheritDoc}
     */
    @Override
    public Observable<MutationEvent<? extends Model>> observe() {
        return mutationEventSubject;
<<<<<<< HEAD
=======
    }

    /**
     * {@inheritDoc}
     */
    @Override
    public synchronized void terminate() {
        try {
            insertSqlPreparedStatements = null;

            if (mutationEventSubject != null) {
                mutationEventSubject.onComplete();
            }
            if (threadPool != null) {
                threadPool.shutdown();
            }
            if (databaseConnectionHandle != null) {
                databaseConnectionHandle.close();
            }
            if (sqLiteOpenHelper != null) {
                sqLiteOpenHelper.close();
            }
        } catch (Exception exception) {
            throw new DataStoreException("Error in terminating the SQLiteStorageAdapter.", exception);
        }
>>>>>>> 427f32e2
    }

    private CreateSqlCommands getCreateCommands(@NonNull Set<Class<? extends Model>> models) {
        final Set<SqlCommand> createTableCommands = new HashSet<>();
        final Set<SqlCommand> createIndexCommands = new HashSet<>();
        for (Class<? extends Model> model: models) {
            final ModelSchema modelSchema = modelSchemaRegistry
                    .getModelSchemaForModelClass(model.getSimpleName());
            sqlCommandFactory.createTableFor(modelSchema);
            createTableCommands.add(sqlCommandFactory.createTableFor(modelSchema));
            createIndexCommands.add(sqlCommandFactory.createIndexFor(modelSchema));
        }
        return new CreateSqlCommands(createTableCommands, createIndexCommands);
    }

    private Map<String, SqlCommand> getInsertSqlPreparedStatements() {
        final Map<String, SqlCommand> modifiableMap = new HashMap<>();
        final Set<Map.Entry<String, ModelSchema>> modelSchemaEntrySet =
                ModelSchemaRegistry.singleton().getModelSchemaMap().entrySet();
        for (final Map.Entry<String, ModelSchema> entry: modelSchemaEntrySet) {
            final String tableName = entry.getKey();
            final ModelSchema modelSchema = entry.getValue();
            modifiableMap.put(
                    tableName,
                    sqlCommandFactory.insertFor(tableName, modelSchema, databaseConnectionHandle)
            );
        }
        return Immutable.of(modifiableMap);
    }

    private <T> void bindPreparedSQLStatementWithValues(@NonNull final T object,
                                                        @NonNull final SqlCommand sqlCommand)
            throws IllegalAccessException {
        final SQLiteStatement preCompiledInsertStatement = sqlCommand.getCompiledSqlStatement();
        final Set<Field> classFields = FieldFinder.findFieldsIn(object.getClass());
        final Iterator<Field> fieldIterator = classFields.iterator();

        final Cursor cursor = getQueryAllCursor(sqlCommand.tableName());
        if (cursor == null) {
            throw new IllegalAccessException("Error in getting a cursor to table: " +
                    sqlCommand.tableName());
        }
        cursor.moveToFirst();

        while (fieldIterator.hasNext()) {
            final Field field = fieldIterator.next();
            field.setAccessible(true);
            final String fieldName = field.getName();
            final Object fieldValue = field.get(object);

            // Move the columns index to 1-based index.
            final int columnIndex = cursor.getColumnIndexOrThrow(fieldName) + 1;
            if (fieldValue == null) {
                preCompiledInsertStatement.bindNull(columnIndex);
                return;
            }

            JavaFieldType javaFieldType = Enum.class.isAssignableFrom(field.getType())
                    ? JavaFieldType.ENUM
                    : JavaFieldType.from(field.getType().getSimpleName());
            bindPreCompiledInsertStatementWithJavaFields(
                    preCompiledInsertStatement,
                    fieldValue,
                    columnIndex,
                    javaFieldType);
        }

        if (!cursor.isClosed()) {
            cursor.close();
        }
    }

    private void bindPreCompiledInsertStatementWithJavaFields(
            SQLiteStatement preCompiledInsertStatement,
            Object fieldValue,
            int columnIndex,
            JavaFieldType javaFieldType) {
        switch (javaFieldType) {
            case BOOLEAN:
                boolean booleanValue = (boolean) fieldValue;
                preCompiledInsertStatement.bindLong(columnIndex, booleanValue ? 1 : 0);
                break;
            case INTEGER:
                preCompiledInsertStatement.bindLong(columnIndex, (Integer) fieldValue);
                break;
            case LONG:
                preCompiledInsertStatement.bindLong(columnIndex, (Long) fieldValue);
                break;
            case FLOAT:
                preCompiledInsertStatement.bindDouble(columnIndex, (Float) fieldValue);
                break;
            case STRING:
                preCompiledInsertStatement.bindString(columnIndex, (String) fieldValue);
                break;
            case ENUM:
                preCompiledInsertStatement.bindString(columnIndex, gson.toJson(fieldValue));
                break;
            case DATE:
                final Date dateValue = (Date) fieldValue;
                final String dateString = SimpleDateFormat
                        .getDateInstance()
                        .format(dateValue);
                preCompiledInsertStatement.bindString(columnIndex, dateString);
                break;
            case TIME:
                Time timeValue = (Time) fieldValue;
                preCompiledInsertStatement.bindLong(columnIndex, timeValue.getTime());
                break;
            default:
                throw new UnsupportedTypeException(javaFieldType + " is not supported.");
        }
    }

    private <T extends Model> Map<String, Object> buildMapForModel(
            Class<T> modelClass,
            ModelSchema modelSchema,
            Cursor cursor) {
        final Map<String, Object> mapForModel = new HashMap<>();

        for (Map.Entry<String, ModelField> entry : modelSchema.getFields().entrySet()) {
            final String fieldName = entry.getKey();
            try {
                final ModelField modelField = entry.getValue();
                final String fieldGraphQLType = entry.getValue().getTargetType();
                final JavaFieldType fieldJavaType = modelField.isEnum()
                        ? JavaFieldType.ENUM
                        : TypeConverter.getJavaTypeForGraphQLType(fieldGraphQLType);

                final int columnIndex = cursor.getColumnIndexOrThrow(fieldName);
                switch (fieldJavaType) {
                    case STRING:
                        mapForModel.put(fieldName, cursor.getString(columnIndex));
                        break;
                    case ENUM:
                        String stringValueFromCursor = cursor.getString(columnIndex);
                        Class<?> enumType = modelClass.getDeclaredField(fieldName).getType();
                        mapForModel.put(fieldName, gson.getAdapter(enumType).fromJson(stringValueFromCursor));
                        break;
                    case INTEGER:
                        mapForModel.put(fieldName, cursor.getInt(columnIndex));
                        break;
                    case BOOLEAN:
                        mapForModel.put(fieldName, cursor.getInt(columnIndex) != 0);
                        break;
                    case FLOAT:
                        mapForModel.put(fieldName, cursor.getFloat(columnIndex));
                        break;
                    case LONG:
                        mapForModel.put(fieldName, cursor.getLong(columnIndex));
                        break;
                    case DATE:
                        final String dateInStringFormat = cursor.getString(columnIndex);
                        final Date dateInDateFormat = SimpleDateFormat
                                .getDateInstance()
                                .parse(dateInStringFormat);
                        mapForModel.put(fieldName, dateInDateFormat);
                        break;
                    case TIME:
                        final long timeInLongFormat = cursor.getLong(columnIndex);
                        mapForModel.put(fieldName, new Time(timeInLongFormat));
                        break;
                    default:
                        throw new UnsupportedTypeException(fieldJavaType + " is not supported.");
                }
            } catch (Exception exception) {
                Log.e(TAG, "Error in reading data for field: " + fieldName, exception);
                mapForModel.put(fieldName, null);
            }
        }
        return mapForModel;
    }

    private boolean dataExistsInSQLiteTable(
            @NonNull String tableName,
            @NonNull String columnName,
            @NonNull String columnValue) {
        final SqlCommand sqlCommand = sqlCommandFactory.queryFor(tableName, columnName, columnValue);
        final Cursor cursor = databaseConnectionHandle.rawQuery(sqlCommand.sqlStatement(), null);
        if(cursor.getCount() <= 0){
            cursor.close();
            return false;
        }
        cursor.close();
        return true;
    }

    @VisibleForTesting
    Cursor getQueryAllCursor(@NonNull String tableName) {
        // Query all rows in table.
        return this.databaseConnectionHandle.query(tableName,
                null,
                null,
                null,
                null,
                null,
                null);
    }
<<<<<<< HEAD

    @VisibleForTesting
    SQLiteDatabase getDatabaseConnectionHandle() {
        return databaseConnectionHandle;
    }

    @VisibleForTesting
    SQLiteOpenHelper getSqLiteOpenHelper() {
        return sqLiteOpenHelper;
    }

    @VisibleForTesting
    SQLCommandFactory getSqlCommandFactory() {
        return sqlCommandFactory;
    }
=======
>>>>>>> 427f32e2
}<|MERGE_RESOLUTION|>--- conflicted
+++ resolved
@@ -102,7 +102,7 @@
 
     // The helper object controls the lifecycle of database creation, upgrade
     // and opening connection to database.
-    private SQLiteOpenHelper sqLiteOpenHelper;
+    private SQLiteOpenHelper sqliteOpenHelper;
 
     /**
      * Construct the SQLiteStorageAdapter object.
@@ -147,7 +147,7 @@
                  * create commands.
                  */
                 CreateSqlCommands createSqlCommands = getCreateCommands(models);
-                sqLiteOpenHelper = SQLiteStorageHelper.getInstance(
+                sqliteOpenHelper = SQLiteStorageHelper.getInstance(
                         context,
                         DATABASE_NAME,
                         DATABASE_VERSION,
@@ -167,7 +167,7 @@
                  * databaseConnectionHandle represents a connection handle to the database.
                  * All database operations will happen through this handle.
                  */
-                databaseConnectionHandle = sqLiteOpenHelper.getWritableDatabase();
+                databaseConnectionHandle = sqliteOpenHelper.getWritableDatabase();
 
                 /*
                  * Create INSERT INTO TABLE_NAME statements for all SQL tables
@@ -193,19 +193,15 @@
     /**
      * {@inheritDoc}
      */
-<<<<<<< HEAD
-    @SuppressWarnings("unchecked")
-=======
     @Override
     @SuppressWarnings("unchecked") // model.getClass() has Class<?>, but we assume Class<T>
->>>>>>> 427f32e2
     public <T extends Model> void save(@NonNull T model,
                                        @NonNull ResultListener<MutationEvent<T>> listener) {
         threadPool.submit(() -> {
             try {
                 final ModelSchema modelSchema = modelSchemaRegistry
                         .getModelSchemaForModelClass(model.getClass().getSimpleName());
-<<<<<<< HEAD
+
                 final String tableName = modelSchema.getName();
 
                 MutationEvent<T> mutationEvent;
@@ -242,30 +238,6 @@
                             .build();
                 }
 
-=======
-                final SqlCommand sqlCommand = insertSqlPreparedStatements.get(modelSchema.getName());
-                if (sqlCommand == null || !sqlCommand.hasCompiledSqlStatement()) {
-                    throw new DataStoreException("No insert statement " +
-                            "found for the Model: " + modelSchema.getName());
-                }
-
-                Log.d(TAG, "Writing data to table for: " + model.toString());
-
-                final SQLiteStatement preCompiledInsertStatement = sqlCommand.getCompiledSqlStatement();
-                preCompiledInsertStatement.clearBindings();
-                bindPreparedInsertSQLStatementWithValues(model, sqlCommand);
-                preCompiledInsertStatement.executeInsert();
-                preCompiledInsertStatement.clearBindings();
-
-                Log.d(TAG, "Successfully written data to table for: " + model.toString());
-
-                final MutationEvent<T> mutationEvent = MutationEvent.<T>builder()
-                        .data(model)
-                        .dataClass((Class<T>) model.getClass())
-                        .mutationType(MutationEvent.MutationType.INSERT)
-                        .source(MutationEvent.Source.DATA_STORE)
-                        .build();
->>>>>>> 427f32e2
                 mutationEventSubject.onNext(mutationEvent);
                 listener.onResult(mutationEvent);
             } catch (Exception exception) {
@@ -344,8 +316,6 @@
     @Override
     public Observable<MutationEvent<? extends Model>> observe() {
         return mutationEventSubject;
-<<<<<<< HEAD
-=======
     }
 
     /**
@@ -365,13 +335,12 @@
             if (databaseConnectionHandle != null) {
                 databaseConnectionHandle.close();
             }
-            if (sqLiteOpenHelper != null) {
-                sqLiteOpenHelper.close();
+            if (sqliteOpenHelper != null) {
+                sqliteOpenHelper.close();
             }
         } catch (Exception exception) {
             throw new DataStoreException("Error in terminating the SQLiteStorageAdapter.", exception);
         }
->>>>>>> 427f32e2
     }
 
     private CreateSqlCommands getCreateCommands(@NonNull Set<Class<? extends Model>> models) {
@@ -569,7 +538,11 @@
                 null,
                 null);
     }
-<<<<<<< HEAD
+
+    @VisibleForTesting
+    SQLCommandFactory getSqlCommandFactory() {
+        return sqlCommandFactory;
+    }
 
     @VisibleForTesting
     SQLiteDatabase getDatabaseConnectionHandle() {
@@ -577,14 +550,7 @@
     }
 
     @VisibleForTesting
-    SQLiteOpenHelper getSqLiteOpenHelper() {
-        return sqLiteOpenHelper;
-    }
-
-    @VisibleForTesting
-    SQLCommandFactory getSqlCommandFactory() {
-        return sqlCommandFactory;
-    }
-=======
->>>>>>> 427f32e2
+    SQLiteOpenHelper getSqliteOpenHelper() {
+        return sqliteOpenHelper;
+    }
 }