/*
 * Copyright 2019 Amazon.com, Inc. or its affiliates. All Rights Reserved.
 *
 * Licensed under the Apache License, Version 2.0 (the "License").
 * You may not use this file except in compliance with the License.
 * A copy of the License is located at
 *
 *  http://aws.amazon.com/apache2.0
 *
 * or in the "license" file accompanying this file. This file is distributed
 * on an "AS IS" BASIS, WITHOUT WARRANTIES OR CONDITIONS OF ANY KIND, either
 * express or implied. See the License for the specific language governing
 * permissions and limitations under the License.
 */

package com.amplifyframework.analytics.pinpoint;

import android.content.Context;
import androidx.annotation.NonNull;

import com.amplifyframework.analytics.AnalyticsEvent;
import com.amplifyframework.analytics.AnalyticsException;
import com.amplifyframework.analytics.AnalyticsPlugin;
import com.amplifyframework.analytics.AnalyticsProfile;
<<<<<<< HEAD
=======
import com.amplifyframework.core.Amplify;
import com.amplifyframework.core.plugin.PluginException;
import com.amplifyframework.logging.Logger;
>>>>>>> de32407f

import org.json.JSONObject;

import java.util.Map;
import java.util.Set;

/**
 * The plugin implementation for Amazon Pinpoint in Analytics category.
 */
public final class AmazonPinpointAnalyticsPlugin extends AnalyticsPlugin<Object> {
    private static final Logger LOG = Amplify.Logging.forNamespace("ampilfy:aws-pinpoint-analytics");

    /**
     * Constructs a new AmazonPinpointAnalyticsPlugin.
     */
    public AmazonPinpointAnalyticsPlugin() {
    }

    /**
     * {@inheritDoc}
     */
    @Override
    public void enable() {

    }

    /**
     * {@inheritDoc}
     */
    @Override
    public void identifyUser(@NonNull String userId, @NonNull AnalyticsProfile profile) {

    }

    /**
     * {@inheritDoc}
     */
    @Override
    public void disable() {

    }

    /**
     * {@inheritDoc}
     */
    @Override
    public void recordEvent(@NonNull String eventName)
            throws AnalyticsException {

    }

    /**
     * {@inheritDoc}
     */
    @Override
    public void recordEvent(@NonNull AnalyticsEvent analyticsEvent)
            throws AnalyticsException {

    }

    /**
     * {@inheritDoc}
     */
    @Override
    public void registerGlobalProperties(Map<String, Object> properties) {

    }

    /**
     * {@inheritDoc}
     */
    @Override
    public void unregisterGlobalProperties(Set<String> keys) {

    }

    /**
     * {@inheritDoc}
     */
    @Override
    public void flushEvents() {

    }

    /**
     * {@inheritDoc}
     */
    @Override
    public String getPluginKey() {
        return null;
    }

    /**
     * {@inheritDoc}
     */
    @Override
<<<<<<< HEAD
    public void configure(@NonNull JSONObject pluginConfiguration, Context context) throws AnalyticsException {

=======
    public void configure(@NonNull JSONObject pluginConfiguration, Context context) throws PluginException {
        LOG.info("Amazon Pinpoint Analytics Plugin is initialized.");
>>>>>>> de32407f
    }

    /**
     * {@inheritDoc}
     */
    @Override
    public Object getEscapeHatch() {
        return null;
    }
}<|MERGE_RESOLUTION|>--- conflicted
+++ resolved
@@ -22,12 +22,8 @@
 import com.amplifyframework.analytics.AnalyticsException;
 import com.amplifyframework.analytics.AnalyticsPlugin;
 import com.amplifyframework.analytics.AnalyticsProfile;
-<<<<<<< HEAD
-=======
 import com.amplifyframework.core.Amplify;
-import com.amplifyframework.core.plugin.PluginException;
 import com.amplifyframework.logging.Logger;
->>>>>>> de32407f
 
 import org.json.JSONObject;
 
@@ -74,8 +70,7 @@
      * {@inheritDoc}
      */
     @Override
-    public void recordEvent(@NonNull String eventName)
-            throws AnalyticsException {
+    public void recordEvent(@NonNull String eventName) {
 
     }
 
@@ -83,8 +78,7 @@
      * {@inheritDoc}
      */
     @Override
-    public void recordEvent(@NonNull AnalyticsEvent analyticsEvent)
-            throws AnalyticsException {
+    public void recordEvent(@NonNull AnalyticsEvent analyticsEvent) {
 
     }
 
@@ -124,13 +118,8 @@
      * {@inheritDoc}
      */
     @Override
-<<<<<<< HEAD
     public void configure(@NonNull JSONObject pluginConfiguration, Context context) throws AnalyticsException {
-
-=======
-    public void configure(@NonNull JSONObject pluginConfiguration, Context context) throws PluginException {
         LOG.info("Amazon Pinpoint Analytics Plugin is initialized.");
->>>>>>> de32407f
     }
 
     /**
