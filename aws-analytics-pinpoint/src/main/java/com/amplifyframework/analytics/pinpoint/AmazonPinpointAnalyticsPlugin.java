--- conflicted
+++ resolved
@@ -18,7 +18,6 @@
 import android.content.Context;
 import androidx.annotation.NonNull;
 
-<<<<<<< HEAD
 import com.amplifyframework.ConfigurationException;
 import com.amplifyframework.analytics.AnalyticsEventType;
 import com.amplifyframework.analytics.AnalyticsException;
@@ -27,14 +26,6 @@
 import com.amplifyframework.analytics.Properties;
 import com.amplifyframework.analytics.Property;
 import com.amplifyframework.core.plugin.PluginException;
-=======
-import com.amplifyframework.analytics.AnalyticsEvent;
-import com.amplifyframework.analytics.AnalyticsException;
-import com.amplifyframework.analytics.AnalyticsPlugin;
-import com.amplifyframework.analytics.AnalyticsProfile;
-import com.amplifyframework.core.Amplify;
-import com.amplifyframework.logging.Logger;
->>>>>>> d60d2c36
 
 import com.amazonaws.mobileconnectors.pinpoint.analytics.AnalyticsClient;
 import com.amazonaws.mobileconnectors.pinpoint.analytics.AnalyticsEvent;
@@ -106,12 +97,8 @@
      * {@inheritDoc}
      */
     @Override
-<<<<<<< HEAD
     public void recordEvent(@NonNull AnalyticsEventType analyticsEvent)
             throws AnalyticsException, ConfigurationException {
-=======
-    public void recordEvent(@NonNull AnalyticsEvent analyticsEvent) {
->>>>>>> d60d2c36
 
         final AnalyticsEvent pinpointEvent =
                 analyticsClient.createEvent(analyticsEvent.getName());
@@ -166,7 +153,6 @@
      * {@inheritDoc}
      */
     @Override
-<<<<<<< HEAD
     public void configure(@NonNull JSONObject pluginConfiguration, Context context) throws PluginException {
 
         AmazonPinpointAnalyticsPluginConfiguration.Builder configurationBuilder =
@@ -212,10 +198,6 @@
         autoEventSubmitter = new AutoEventSubmitter(analyticsClient,
                 pinpointAnalyticsPluginConfiguration.getAutoFlushEventsInterval());
         autoEventSubmitter.start();
-=======
-    public void configure(@NonNull JSONObject pluginConfiguration, Context context) throws AnalyticsException {
-        LOG.info("Amazon Pinpoint Analytics Plugin is initialized.");
->>>>>>> d60d2c36
     }
 
     /**
