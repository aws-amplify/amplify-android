/*
 *  Copyright 2016-2022 Amazon.com, Inc. or its affiliates. All Rights Reserved.
 *
 *  Licensed under the Apache License, Version 2.0 (the "License").
 *  You may not use this file except in compliance with the License.
 *  A copy of the License is located at
 *
 *  http://aws.amazon.com/apache2.0
 *
 *  or in the "license" file accompanying this file. This file is distributed
 *  on an "AS IS" BASIS, WITHOUT WARRANTIES OR CONDITIONS OF ANY KIND, either
 *  express or implied. See the License for the specific language governing
 *  permissions and limitations under the License.
 *
 */
package com.amplifyframework.analytics.pinpoint.targeting.endpointProfile

import android.content.Context
import aws.sdk.kotlin.services.pinpoint.model.ChannelType
import com.amplifyframework.analytics.pinpoint.internal.core.idresolver.SharedPrefsUniqueIdService
import com.amplifyframework.analytics.pinpoint.internal.core.util.millisToIsoDate
import com.amplifyframework.analytics.pinpoint.models.AndroidAppDetails
import com.amplifyframework.analytics.pinpoint.models.AndroidDeviceDetails
import com.amplifyframework.analytics.pinpoint.targeting.notification.PinpointNotificationClient
import com.amplifyframework.core.Amplify
import java.util.Collections
import java.util.MissingResourceException
import java.util.concurrent.ConcurrentHashMap
import java.util.concurrent.atomic.AtomicInteger
<<<<<<< HEAD
import kotlinx.serialization.json.JsonElement
=======
import kotlin.collections.ArrayList
import kotlinx.serialization.json.Json
import kotlinx.serialization.json.JsonArray
>>>>>>> fccffe34
import kotlinx.serialization.json.JsonObject
import kotlinx.serialization.json.JsonPrimitive
import kotlinx.serialization.json.buildJsonObject
import kotlinx.serialization.json.put

internal class EndpointProfile(
<<<<<<< HEAD
    private val pinpointNotificationClient: PinpointNotificationClient, // TODO: remove notification client dependency
    private val idService: SharedPrefsUniqueIdService,
    private val appDetails: AndroidAppDetails,
    private val deviceDetails: AndroidDeviceDetails,
=======
    private val pinpointNotificationClient: PinpointNotificationClient,
    idService: SharedPrefsUniqueIdService,
    appDetails: AndroidAppDetails,
    deviceDetails: AndroidDeviceDetails,
>>>>>>> fccffe34
    applicationContext: Context
) {
    private val attributes: MutableMap<String, List<String>> = ConcurrentHashMap()
    private val metrics: MutableMap<String, Double> = ConcurrentHashMap()
    private val currentNumOfAttributesAndMetrics = AtomicInteger(0)

    /**
     * Returns whether the endpoint is opted out of notification.
     *
     * @return String (ALL | NONE)
     */
    val optOut: String
        get() = if (pinpointNotificationClient.areAppNotificationsEnabled() &&
            pinpointNotificationClient.getDeviceToken().isNotBlank()
        ) "NONE" else "ALL"

    private val country: String = try {
        applicationContext.resources.configuration.locales[0].isO3Country
    } catch (exception: MissingResourceException) {
        LOG.debug("Locale getISO3Country failed, falling back to getCountry.")
        applicationContext.resources.configuration.locales[0].country
    }
    var location: EndpointProfileLocation = EndpointProfileLocation(country)
    var demographic: EndpointProfileDemographic = EndpointProfileDemographic(
        appDetails,
        deviceDetails,
        country
    )
    var effectiveDate: Long = System.currentTimeMillis()
    var user: EndpointProfileUser = EndpointProfileUser()
    val applicationId = appDetails.appId
    val endpointId = idService.getUniqueId()

    /**
     * Channel Type of this endpoint, currently defaults to GCM
     */
    val channelType: ChannelType
        get() = pinpointNotificationClient.getChannelType()

    /**
     * Address of the endpoint. The token that is returned by the channel selected.
     */
    val address: String
        get() = pinpointNotificationClient.getDeviceToken()

    /**
     * Adds a custom attribute to this [EndpointProfile] with the specified key.
     * Only 20 custom attributes/metrics are allowed to be added to a EndpointProfile. If 20
     * attributes already exist on this EndpointProfile, the call may be ignored.
     *
     * @param name   The name of the custom attribute. The name will be truncated if it
     * exceeds 50 characters.
     * @param values An array of values of the custom attribute. The values will be truncated if
     * it exceeds 100 characters.
     */
    fun addAttribute(name: String, values: List<String>?) {
        if (null != values) {
            if (currentNumOfAttributesAndMetrics.get() < MAX_NUM_OF_METRICS_AND_ATTRIBUTES) {
                val key = processAttributeMetricKey(name)
                if (!attributes.containsKey(key)) {
                    currentNumOfAttributesAndMetrics.incrementAndGet()
                }
                attributes[key] = processAttributeValues(values)
            } else {
                LOG.warn("Max number of attributes/metrics reached($MAX_NUM_OF_METRICS_AND_ATTRIBUTES).")
            }
        } else {
            if (attributes.remove(name) != null) {
                currentNumOfAttributesAndMetrics.decrementAndGet()
            }
        }
    }

    /**
     * Determines if this [EndpointProfile] contains a specific custom attribute
     *
     * @param attributeName The name of the custom attribute
     * @return true if this [EndpointProfile] has a custom attribute with the
     * specified name, false otherwise
     */
    fun hasAttribute(attributeName: String): Boolean {
        return attributes.containsKey(attributeName)
    }

    /**
     * Returns the array of values of the custom attribute with the specified name.
     *
     * @param name The name of the custom attribute to return
     * @return The array of custom attributes with the specified name, or null if attribute does
     * not exist
     */
    fun getAttribute(name: String): List<String>? {
        return attributes[name]
    }

    /**
     * Adds a custom attribute to this [EndpointProfile] with the specified key.
     * Only 20 custom attributes are allowed to be added to an
     * [EndpointProfile]. If 20 custom attributes/metrics already exist on this
     * [EndpointProfile], the call may be ignored.
     *
     * @param name   The name of the custom attribute. The name will be truncated if it
     * exceeds 50 characters.
     * @param values An array of values of the custom attribute. The values will be truncated if
     * it exceeds 100 characters.
     * @return The same [EndpointProfile] instance is returned to allow for
     * method chaining.
     */
    fun withAttribute(name: String, values: List<String>): EndpointProfile {
        addAttribute(name, values)
        return this
    }

    /**
     * Returns a map of all custom attributes contained within this
     * [EndpointProfile]
     *
     * @return a map of all custom attributes, where the attribute names are the keys
     * and the attribute values are the values
     */
    val allAttributes: Map<String, List<String>>
        get() = Collections.unmodifiableMap(attributes)

    /**
     * Adds a metric to this [EndpointProfile] with the specified key. Only
     * 250 attributes/metrics are allowed to be added to an Event. If 250
     * attribute/metrics already exist on this Event, the call may be ignored.
     *
     * @param name  The name of the metric. The name will be truncated if it
     * exceeds 50 characters.
     * @param value The value of the metric.
     */
    fun addMetric(name: String, value: Double?) {
        if (null != value) {
            if (currentNumOfAttributesAndMetrics.get() <
                MAX_NUM_OF_METRICS_AND_ATTRIBUTES
            ) {
                val key = processAttributeMetricKey(name)
                if (!metrics.containsKey(key)) {
                    currentNumOfAttributesAndMetrics.incrementAndGet()
                }
                metrics[key] = value
            } else {
                LOG.warn(
                    "Max number of attributes/metrics reached(" +
                        MAX_NUM_OF_METRICS_AND_ATTRIBUTES +
                        ")."
                )
            }
        } else {
            if (metrics.remove(name) != null) {
                currentNumOfAttributesAndMetrics.decrementAndGet()
            }
        }
    }

    /**
     * Determines if this [EndpointProfile] contains a specific metric.
     *
     * @param metricName The name of the metric
     * @return true if this [EndpointProfile] has a metric with the
     * specified name, false otherwise
     */
    fun hasMetric(metricName: String): Boolean {
        return metrics.containsKey(metricName)
    }

    /**
     * Returns the value of the metric with the specified name.
     *
     * @param name The name of the metric to return
     * @return The metric with the specified name, or null if metric does not
     * exist
     */
    fun getMetric(name: String): Double? {
        return metrics[name]
    }

    /**
     * Adds a metric to this [EndpointProfile] with the specified key. Only
     * 250 attributes/metrics are allowed to be added to an
     * [EndpointProfile]. If 250 attribute/metrics already exist on this
     * [EndpointProfile], the call may be ignored.
     *
     * @param name  The name of the metric. The name will be truncated if it
     * exceeds 50 characters.
     * @param value The value of the metric.
     * @return The same [EndpointProfile] instance is returned to allow for
     * method chaining.
     */
    fun withMetric(name: String, value: Double): EndpointProfile {
        addMetric(name, value)
        return this
    }

    /**
     * Returns a map of all metrics contained within this [EndpointProfile]
     *
     * @return a map of all metrics, where the metric names are the keys and the
     * metric values are the values
     */
    val allMetrics: Map<String, Double>
        get() = Collections.unmodifiableMap(metrics)

    override fun toString(): String {
        return toJSONObject().toString()
    }

    fun toJSONObject(): JsonObject {
        return buildJsonObject {
            put("ApplicationId", applicationId)
            put("EndpointId", endpointId)
            put("ChannelType", channelType.value)
            put("Address", address)
            put("Location", Json.encodeToString(EndpointProfileLocation.serializer(), location))
            put("Demographic", Json.encodeToString(EndpointProfileDemographic.serializer(), demographic))
            put("EffectiveDate", effectiveDate.millisToIsoDate())
            put("OptOut", optOut)
            val attributesJson = buildJsonObject {
                for ((key, value) in allAttributes) {
                    try {
                        put(key, JsonArray(value.map { JsonPrimitive(it) }))
                    } catch (e: Exception) {
                        // Do not log e due to potentially sensitive information
                        LOG.warn("Error serializing attributes.")
                    }
                }
            }
            // If there are any attributes put then add the attributes to the structure
            if (attributesJson.isEmpty()) {
                put("Attributes", attributesJson)
            }

            val metricsJson = buildJsonObject {
                for ((key, value) in allMetrics) {
                    try {
                        put(key, value)
                    } catch (e: Exception) {
                        // Do not log e due to potentially sensitive information
                        LOG.error("Error serializing metric.")
                    }
                }
            }

            // If there are any metrics put then add the attributes to the structure
            if (metricsJson.isEmpty()) {
                put("Metrics", metricsJson)
            }

            put("User", Json.encodeToString(EndpointProfileUser.serializer(), user))
        }
    }

    companion object {
        const val MAX_NUM_OF_METRICS_AND_ATTRIBUTES = 20
        private const val MAX_ENDPOINT_ATTRIBUTE_METRIC_KEY_LENGTH = 50
        private const val MAX_ENDPOINT_ATTRIBUTE_VALUE_LENGTH = 100
        private const val MAX_ENDPOINT_ATTRIBUTE_VALUES = 50
        private val LOG = Amplify.Logging.forNamespace("amplify:aws-analytics-pinpoint")
        private fun processAttributeMetricKey(key: String): String {
            val trimmedKey = key.take(MAX_ENDPOINT_ATTRIBUTE_METRIC_KEY_LENGTH)
            if (trimmedKey.length < key.length) {
                LOG.warn(
                    "The attribute key has been trimmed to a length of $MAX_ENDPOINT_ATTRIBUTE_METRIC_KEY_LENGTH " +
                        "characters."
                )
            }
            return trimmedKey
        }

        private fun processAttributeValues(values: List<String>): List<String> {
            val trimmedValues: MutableList<String> = ArrayList()
            for ((valuesCount, value) in values.withIndex()) {
                val trimmedValue = value.take(MAX_ENDPOINT_ATTRIBUTE_VALUE_LENGTH)
                if (trimmedValue.length < value.length) {
                    LOG.warn(
                        "The attribute value has been trimmed to a length of $MAX_ENDPOINT_ATTRIBUTE_VALUE_LENGTH " +
                            "characters."
                    )
                }
                trimmedValues.add(trimmedValue)
                if (valuesCount + 1 >= MAX_ENDPOINT_ATTRIBUTE_VALUES) {
                    LOG.warn("The attribute values has been reduced to$MAX_ENDPOINT_ATTRIBUTE_VALUES values.")
                    break
                }
            }
            return trimmedValues
        }
    }
}<|MERGE_RESOLUTION|>--- conflicted
+++ resolved
@@ -27,30 +27,19 @@
 import java.util.MissingResourceException
 import java.util.concurrent.ConcurrentHashMap
 import java.util.concurrent.atomic.AtomicInteger
-<<<<<<< HEAD
-import kotlinx.serialization.json.JsonElement
-=======
 import kotlin.collections.ArrayList
 import kotlinx.serialization.json.Json
 import kotlinx.serialization.json.JsonArray
->>>>>>> fccffe34
 import kotlinx.serialization.json.JsonObject
 import kotlinx.serialization.json.JsonPrimitive
 import kotlinx.serialization.json.buildJsonObject
 import kotlinx.serialization.json.put
 
 internal class EndpointProfile(
-<<<<<<< HEAD
-    private val pinpointNotificationClient: PinpointNotificationClient, // TODO: remove notification client dependency
-    private val idService: SharedPrefsUniqueIdService,
-    private val appDetails: AndroidAppDetails,
-    private val deviceDetails: AndroidDeviceDetails,
-=======
     private val pinpointNotificationClient: PinpointNotificationClient,
     idService: SharedPrefsUniqueIdService,
     appDetails: AndroidAppDetails,
     deviceDetails: AndroidDeviceDetails,
->>>>>>> fccffe34
     applicationContext: Context
 ) {
     private val attributes: MutableMap<String, List<String>> = ConcurrentHashMap()
