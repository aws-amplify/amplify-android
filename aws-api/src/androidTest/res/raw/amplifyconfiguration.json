{
  "userAgent": "aws-amplify-cli/2.0",
  "version": "1.0",
  "storage": {
    "plugins": {
      "awsS3StoragePlugin": {
        "bucket": "my-s3-bucket",
        "region": "us-west-2",
        "transferAcceleration": true
      }
    }
  },
  "analytics": {
    "plugins": {
      "amazonPinpointAnalyticsPlugin": {
        "appId": "xx113344",
        "region": "us-east-1",
        "optOut": "ALL",
        "globalUserAttributes": {
          "interests": [
            "football",
            "basketball",
            "AWS"
          ]
        }
      },
      "amazonKinesisAnalyticsPlugin": {
        "stream": "my-kinesis-stream",
        "partitionKey": "my-kinesis-partition-key",
        "region": "us-east-1"
      }
    }
  },
  "api": {
    "plugins": {
      "awsAPIPlugin": {
        "eventsApi": {
          "__comment": "This is in Jameson's developer account, right now.",
          "endpointType": "GraphQL",
          "endpoint": "https://57qnjcavhbdatfveg5dccboqji.appsync-api.us-west-2.amazonaws.com/graphql",
          "region": "us-east-1",
          "authorizationType": "API_KEY",
          "apiKey": "da2-b6dnxr7f5fchzgpi7vl5ftxogm"
        },
        "personApi": {
          "__comment": "This is in David's developer account, right now.",
          "endpointType": "GraphQL",
          "endpoint": "https://ek6uzvzttffmlczragsv6ipsdu.appsync-api.us-east-1.amazonaws.com/graphql",
          "region": "us-east-1",
          "authorizationType": "API_KEY",
          "apiKey": "da2-om5d5cekffb65agcin76nszxa4"
        },
        "projectApi": {
          "__comment": "This is in David's developer account, right now.",
          "endpointType": "GraphQL",
          "endpoint": "https://xsbadeypwbgozoy6hpffr2utom.appsync-api.us-east-1.amazonaws.com/graphql",
          "region": "us-east-1",
          "authorizationType": "API_KEY",
          "apiKey": "da2-66qwellewfcjfefzjww56luqs4"
        },
        "blogApi": {
          "__comment": "This is in David's developer account, right now.",
          "endpointType": "GraphQL",
          "endpoint": "https://pzoz25f54fbqxobwew5opcxbkm.appsync-api.us-east-1.amazonaws.com/graphql",
          "region": "us-east-1",
          "authorizationType": "API_KEY",
          "apiKey": "da2-3eha7ayvijdolcak6bmjqxxiie"
        },
        "nonAuthApi": {
<<<<<<< HEAD
          "__comment": "This is in Jithin's developer account, right now.",
          "endpointType": "REST",
          "endpoint": "https://0idx6yjn11.execute-api.us-east-1.amazonaws.com/beta",
          "region": "us-east-1",
          "authorizationType": "NONE"
=======
          "__comment": "This is same configuration as of iOS tests.",
          "endpoint": "https://0idx6yjn11.execute-api.us-east-1.amazonaws.com/beta",
          "region": "us-east-1",
          "authorizationType": "NONE",
          "endpointType": "REST"
        },
        "apiKeyApi":{
          "__comment": "This is same configuration as of iOS tests.",
          "endpoint": "https://rqdxvfh3ue.execute-api.us-east-1.amazonaws.com/Prod",
          "region": "us-east-1",
          "authorizationType": "API_KEY",
          "apiKey": "KjbPeqbh9F7hc2n2UVkpfD8WKF1kkYX3ydrkyHq6",
          "endpointType": "REST"
>>>>>>> 39682206
        }
      }
    }
  }
}
<|MERGE_RESOLUTION|>--- conflicted
+++ resolved
@@ -67,13 +67,6 @@
           "apiKey": "da2-3eha7ayvijdolcak6bmjqxxiie"
         },
         "nonAuthApi": {
-<<<<<<< HEAD
-          "__comment": "This is in Jithin's developer account, right now.",
-          "endpointType": "REST",
-          "endpoint": "https://0idx6yjn11.execute-api.us-east-1.amazonaws.com/beta",
-          "region": "us-east-1",
-          "authorizationType": "NONE"
-=======
           "__comment": "This is same configuration as of iOS tests.",
           "endpoint": "https://0idx6yjn11.execute-api.us-east-1.amazonaws.com/beta",
           "region": "us-east-1",
@@ -87,7 +80,6 @@
           "authorizationType": "API_KEY",
           "apiKey": "KjbPeqbh9F7hc2n2UVkpfD8WKF1kkYX3ydrkyHq6",
           "endpointType": "REST"
->>>>>>> 39682206
         }
       }
     }
