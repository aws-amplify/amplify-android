--- conflicted
+++ resolved
@@ -383,6 +383,7 @@
     public <T extends Model> GraphQLOperation<T> subscribe(
             @NonNull Class<T> modelClass,
             @NonNull SubscriptionType subscriptionType,
+            @NonNull Consumer<String> onSubscriptionEstablished,
             @NonNull Consumer<GraphQLResponse<T>> onNextResponse,
             @NonNull Consumer<ApiException> onSubscriptionFailure,
             @NonNull Action onSubscriptionComplete) {
@@ -393,14 +394,22 @@
             onSubscriptionFailure.accept(exception);
             return null;
         }
-        return subscribe(apiName, modelClass, subscriptionType,
-            onNextResponse, onSubscriptionFailure, onSubscriptionComplete);
+        return subscribe(
+            apiName,
+            modelClass,
+            subscriptionType,
+            onSubscriptionEstablished,
+            onNextResponse,
+            onSubscriptionFailure,
+            onSubscriptionComplete
+        );
     }
 
     @Nullable
     @Override
     public <T> GraphQLOperation<T> subscribe(
             @NonNull GraphQLRequest<T> graphQLRequest,
+            @NonNull Consumer<String> onSubscriptionEstablished,
             @NonNull Consumer<GraphQLResponse<T>> onNextResponse,
             @NonNull Consumer<ApiException> onSubscriptionFailure,
             @NonNull Action onSubscriptionComplete) {
@@ -411,7 +420,14 @@
             onSubscriptionFailure.accept(exception);
             return null;
         }
-        return subscribe(apiName, graphQLRequest, onNextResponse, onSubscriptionFailure, onSubscriptionComplete);
+        return subscribe(
+            apiName,
+            graphQLRequest,
+            onSubscriptionEstablished,
+            onNextResponse,
+            onSubscriptionFailure,
+            onSubscriptionComplete
+        );
     }
 
     @Nullable
@@ -420,25 +436,29 @@
             @NonNull String apiName,
             @NonNull Class<T> modelClass,
             @NonNull SubscriptionType subscriptionType,
+            @NonNull Consumer<String> onSubscriptionEstablished,
             @NonNull Consumer<GraphQLResponse<T>> onNextResponse,
             @NonNull Consumer<ApiException> onSubscriptionFailure,
             @NonNull Action onSubscriptionComplete) {
-        try {
-            return subscribe(
-                    apiName,
-                    AppSyncGraphQLRequestFactory.buildSubscription(
-                            modelClass,
-                            subscriptionType,
-                            authProvider.getCognitoUserPoolsAuthProvider()
-                    ),
-                    onNextResponse,
-                    onSubscriptionFailure,
-                    onSubscriptionComplete
-            );
-        } catch (ApiException exception) {
-            onSubscriptionFailure.accept(exception);
-            return null;
-        }
+        final GraphQLRequest<T> request;
+        try {
+            request = AppSyncGraphQLRequestFactory.buildSubscription(
+                modelClass,
+                subscriptionType,
+                authProvider.getCognitoUserPoolsAuthProvider()
+            );
+        } catch (ApiException errorBuildingRequest) {
+            onSubscriptionFailure.accept(errorBuildingRequest);
+            return null;
+        }
+        return subscribe(
+            apiName,
+            request,
+            onSubscriptionEstablished,
+            onNextResponse,
+            onSubscriptionFailure,
+            onSubscriptionComplete
+        );
     }
 
     @Nullable
@@ -446,6 +466,7 @@
     public <T> GraphQLOperation<T> subscribe(
             @NonNull String apiName,
             @NonNull GraphQLRequest<T> graphQLRequest,
+            @NonNull Consumer<String> onSubscriptionEstablished,
             @NonNull Consumer<GraphQLResponse<T>> onNextResponse,
             @NonNull Consumer<ApiException> onSubscriptionFailure,
             @NonNull Action onSubscriptionComplete) {
@@ -467,14 +488,11 @@
                 .client(clientDetails.okHttpClient())
                 .graphQLRequest(graphQLRequest)
                 .responseFactory(gqlResponseFactory)
-<<<<<<< HEAD
-                .streamListener(subscriptionListener)
                 .executorService(executorService)
-=======
+                .onSubscriptionStarted(onSubscriptionEstablished)
                 .onNextItem(onNextResponse)
                 .onSubscriptionError(onSubscriptionFailure)
                 .onSubscriptionComplete(onSubscriptionComplete)
->>>>>>> 885b778e
                 .build();
         operation.start();
         return operation;
