/*
 * Copyright 2021 Amazon.com, Inc. or its affiliates. All Rights Reserved.
 *
 * Licensed under the Apache License, Version 2.0 (the "License").
 * You may not use this file except in compliance with the License.
 * A copy of the License is located at
 *
 *  http://aws.amazon.com/apache2.0
 *
 * or in the "license" file accompanying this file. This file is distributed
 * on an "AS IS" BASIS, WITHOUT WARRANTIES OR CONDITIONS OF ANY KIND, either
 * express or implied. See the License for the specific language governing
 * permissions and limitations under the License.
 */

package com.amplifyframework.api.aws;

import android.content.Context;
import androidx.annotation.NonNull;
import androidx.annotation.Nullable;
import androidx.annotation.VisibleForTesting;
import androidx.annotation.WorkerThread;
import androidx.core.util.ObjectsCompat;

import com.amplifyframework.AmplifyException;
import com.amplifyframework.api.ApiException;
import com.amplifyframework.api.ApiPlugin;
import com.amplifyframework.api.aws.auth.ApiRequestDecoratorFactory;
import com.amplifyframework.api.aws.auth.AuthRuleRequestDecorator;
import com.amplifyframework.api.aws.auth.RequestDecorator;
import com.amplifyframework.api.aws.operation.AWSRestOperation;
import com.amplifyframework.api.events.ApiEndpointStatusChangeEvent;
import com.amplifyframework.api.events.ApiEndpointStatusChangeEvent.ApiEndpointStatus;
import com.amplifyframework.api.graphql.GraphQLOperation;
import com.amplifyframework.api.graphql.GraphQLRequest;
import com.amplifyframework.api.graphql.GraphQLResponse;
import com.amplifyframework.api.rest.HttpMethod;
import com.amplifyframework.api.rest.RestOperation;
import com.amplifyframework.api.rest.RestOperationRequest;
import com.amplifyframework.api.rest.RestOptions;
import com.amplifyframework.api.rest.RestResponse;
import com.amplifyframework.core.Action;
import com.amplifyframework.core.Amplify;
import com.amplifyframework.core.Consumer;
import com.amplifyframework.core.model.ModelProvider;
import com.amplifyframework.core.model.SchemaRegistry;
import com.amplifyframework.hub.HubChannel;
import com.amplifyframework.util.Immutable;
import com.amplifyframework.util.UserAgent;

import org.json.JSONObject;

import java.io.IOException;
import java.net.InetSocketAddress;
import java.net.Proxy;
import java.util.Collections;
import java.util.HashMap;
import java.util.HashSet;
import java.util.Map;
import java.util.Objects;
import java.util.Set;
import java.util.concurrent.ExecutorService;
import java.util.concurrent.Executors;
import java.util.concurrent.atomic.AtomicReference;

import okhttp3.Call;
import okhttp3.Connection;
import okhttp3.EventListener;
import okhttp3.OkHttpClient;
import okhttp3.Protocol;

/**
 * Plugin implementation to be registered with Amplify API category.
 * It uses OkHttp client to execute POST on GraphQL commands.
 */
@SuppressWarnings("TypeParameterHidesVisibleType") // <R> shadows >com.amplifyframework.api.aws.R
public final class AWSApiPlugin extends ApiPlugin<Map<String, OkHttpClient>> {
    private final Map<String, ClientDetails> apiDetails;
    private final Map<String, OkHttpConfigurator> apiHttpClientConfigurators;
    private final Map<String, OkHttpConfigurator> apiWebsocketUpgradeClientConfigurators;
    private final GraphQLResponse.Factory gqlResponseFactory;
    private final ApiAuthProviders authProvider;
    private final ExecutorService executorService;
    private final AuthRuleRequestDecorator requestDecorator;

    private final Set<String> restApis;
    private final Set<String> gqlApis;

    /**
     * Default constructor for this plugin without any overrides.
     */
    public AWSApiPlugin() {
        this(builder());
    }

    /**
     * Deprecated. Use {@link #builder()} instead.
     * @param apiAuthProvider Don't use this
     * @deprecated Use the fluent {@link #builder()}, instead.
     */
    @Deprecated
    public AWSApiPlugin(@NonNull ApiAuthProviders apiAuthProvider) {
        this(builder().apiAuthProviders(apiAuthProvider));
    }

    private AWSApiPlugin(@NonNull Builder builder) {
        this.apiDetails = new HashMap<>();
        this.gqlResponseFactory = new GsonGraphQLResponseFactory();
        this.authProvider = builder.apiAuthProviders;
        this.restApis = new HashSet<>();
        this.gqlApis = new HashSet<>();
        this.executorService = Executors.newCachedThreadPool();
        this.requestDecorator = new AuthRuleRequestDecorator(authProvider);
        this.apiHttpClientConfigurators = Immutable.of(builder.apiHttpClientConfigurators);
        this.apiWebsocketUpgradeClientConfigurators = Immutable.of(builder.apiWebsocketUpgradeClientConfigurators);
    }

    /**
     * Begins construction of a new AWSApiPlugin instance by using a fluent builder.
     * @return A builder to help construct an AWSApiPlugin
     */
    public static Builder builder() {
        return new Builder();
    }

    @NonNull
    @Override
    public String getPluginKey() {
        return "awsAPIPlugin";
    }

    @WorkerThread
    @Override
    public void initialize(@NonNull Context context) throws AmplifyException {
        SchemaRegistry schemaRegistry = SchemaRegistry.instance();
        if (schemaRegistry.getModelSchemaMap().isEmpty()) {
            ModelProvider modelProvider = ModelProviderLocator.locate();
            schemaRegistry.register(modelProvider.modelSchemas(), modelProvider.customTypeSchemas());
        }
    }

    @Override
    public void configure(
            JSONObject pluginConfiguration,
            @NonNull Context context
    ) throws ApiException {
        // Null-check for configuration is done inside readFrom method
        AWSApiPluginConfiguration pluginConfig =
                AWSApiPluginConfigurationReader.readFrom(pluginConfiguration);

        for (Map.Entry<String, ApiConfiguration> entry : pluginConfig.getApis().entrySet()) {
            final String apiName = entry.getKey();
            final ApiConfiguration apiConfiguration = entry.getValue();
            final EndpointType endpointType = apiConfiguration.getEndpointType();
            final OkHttpClient.Builder okHttpClientBuilder = new OkHttpClient.Builder();
            okHttpClientBuilder.addNetworkInterceptor(UserAgentInterceptor.using(UserAgent::string));
            okHttpClientBuilder.eventListener(new ApiConnectionEventListener());

            OkHttpConfigurator configurator = apiHttpClientConfigurators.get(apiName);
            if (configurator != null) {
                configurator.applyConfiguration(okHttpClientBuilder);
            }

            final ApiRequestDecoratorFactory requestDecoratorFactory = new ApiRequestDecoratorFactory(authProvider,
                    apiConfiguration.getAuthorizationType(),
                    apiConfiguration.getRegion(),
                    apiConfiguration.getEndpointType(),
                    apiConfiguration.getApiKey());

            ClientDetails clientDetails = null;
            if (EndpointType.REST.equals(endpointType)) {
                if (apiConfiguration.getAuthorizationType() != AuthorizationType.NONE) {
                    AuthorizationType authorizationType = apiConfiguration.getAuthorizationType();
                    okHttpClientBuilder.addInterceptor(chain -> {
                        try {
                            RequestDecorator decorator = requestDecoratorFactory.forAuthType(authorizationType);
                            return chain.proceed(decorator.decorate(chain.request()));
                        } catch (ApiException.ApiAuthException apiAuthException) {
                            throw new IOException("Failed to decorate request for authorization.", apiAuthException);
                        } catch (Exception exception) {
                            throw new IOException("An error occurred while making the request.", exception);
                        }
                    });
                }
                clientDetails = new ClientDetails(apiConfiguration,
                                                  okHttpClientBuilder.build(),
                                                  null,
                                                  requestDecoratorFactory);
                restApis.add(apiName);
            } else if (EndpointType.GRAPHQL.equals(endpointType)) {
                final SubscriptionAuthorizer subscriptionAuthorizer =
                    new SubscriptionAuthorizer(apiConfiguration, authProvider);
                final OkHttpConfigurator websocketUpgradeConfigurator =
                        apiWebsocketUpgradeClientConfigurators.get(apiName);
                final SubscriptionEndpoint subscriptionEndpoint =
                    new SubscriptionEndpoint(apiConfiguration, websocketUpgradeConfigurator, gqlResponseFactory,
                            subscriptionAuthorizer, apiName);
                clientDetails = new ClientDetails(apiConfiguration,
                                                  okHttpClientBuilder.build(),
                                                  subscriptionEndpoint,
                                                  requestDecoratorFactory);
                gqlApis.add(apiName);
            }
            if (clientDetails != null) {
                apiDetails.put(apiName, clientDetails);
            }
        }
    }

    @NonNull
    @Override
    public Map<String, OkHttpClient> getEscapeHatch() {
        final Map<String, OkHttpClient> apiClientsByName = new HashMap<>();
        for (Map.Entry<String, ClientDetails> entry : apiDetails.entrySet()) {
            apiClientsByName.put(entry.getKey(), entry.getValue().getOkHttpClient());
        }
        return Collections.unmodifiableMap(apiClientsByName);
    }

    @NonNull
    @Override
    public String getVersion() {
        return BuildConfig.VERSION_NAME;
    }

    @Nullable
    @Override
    public <R> GraphQLOperation<R> query(
            @NonNull GraphQLRequest<R> graphQLRequest,
            @NonNull Consumer<GraphQLResponse<R>> onResponse,
            @NonNull Consumer<ApiException> onFailure) {
        final String apiName;
        try {
            apiName = getSelectedApiName(EndpointType.GRAPHQL);
        } catch (ApiException exception) {
            onFailure.accept(exception);
            return null;
        }
        return query(apiName, graphQLRequest, onResponse, onFailure);
    }

    @Nullable
    @Override
    public <R> GraphQLOperation<R> query(
            @NonNull String apiName,
            @NonNull GraphQLRequest<R> graphQLRequest,
            @NonNull Consumer<GraphQLResponse<R>> onResponse,
            @NonNull Consumer<ApiException> onFailure) {
        try {
            final GraphQLOperation<R> operation =
                    buildAppSyncGraphQLOperation(apiName, graphQLRequest, onResponse, onFailure);
            operation.start();
            return operation;
        } catch (ApiException exception) {
            onFailure.accept(exception);
            return null;
        }
    }

    @Nullable
    @Override
    public <R> GraphQLOperation<R> mutate(
            @NonNull GraphQLRequest<R> graphQlRequest,
            @NonNull Consumer<GraphQLResponse<R>> onResponse,
            @NonNull Consumer<ApiException> onFailure) {
        final String apiName;
        try {
            apiName = getSelectedApiName(EndpointType.GRAPHQL);
        } catch (ApiException exception) {
            onFailure.accept(exception);
            return null;
        }
        return mutate(apiName, graphQlRequest, onResponse, onFailure);
    }

    @Nullable
    @Override
    public <R> GraphQLOperation<R> mutate(
            @NonNull String apiName,
            @NonNull GraphQLRequest<R> graphQLRequest,
            @NonNull Consumer<GraphQLResponse<R>> onResponse,
            @NonNull Consumer<ApiException> onFailure) {
        try {
            final GraphQLOperation<R> operation =
                    buildAppSyncGraphQLOperation(apiName, graphQLRequest, onResponse, onFailure);
            operation.start();
            return operation;
        } catch (ApiException exception) {
            onFailure.accept(exception);
            return null;
        }
    }

    @Nullable
    @Override
    public <R> GraphQLOperation<R> subscribe(
            @NonNull GraphQLRequest<R> graphQLRequest,
            @NonNull Consumer<String> onSubscriptionEstablished,
            @NonNull Consumer<GraphQLResponse<R>> onNextResponse,
            @NonNull Consumer<ApiException> onSubscriptionFailure,
            @NonNull Action onSubscriptionComplete) {
        final String apiName;
        try {
            apiName = getSelectedApiName(EndpointType.GRAPHQL);
        } catch (ApiException exception) {
            onSubscriptionFailure.accept(exception);
            return null;
        }
        return subscribe(
                apiName,
                graphQLRequest,
                onSubscriptionEstablished,
                onNextResponse,
                onSubscriptionFailure,
                onSubscriptionComplete
        );
    }

    @Nullable
    @Override
    public <R> GraphQLOperation<R> subscribe(
            @NonNull String apiName,
            @NonNull GraphQLRequest<R> graphQLRequest,
            @NonNull Consumer<String> onSubscriptionEstablished,
            @NonNull Consumer<GraphQLResponse<R>> onNextResponse,
            @NonNull Consumer<ApiException> onSubscriptionFailure,
            @NonNull Action onSubscriptionComplete) {
        try {
            GraphQLOperation<R> operation = buildSubscriptionOperation(apiName,
                                                                       graphQLRequest,
                                                                       onSubscriptionEstablished,
                                                                       onNextResponse,
                                                                       onSubscriptionFailure,
                                                                       onSubscriptionComplete);
            operation.start();
            return operation;
        } catch (ApiException apiException) {
            onSubscriptionFailure.accept(apiException);
            return null;
        }
    }

    private <R> AuthModeStrategyType getAuthModeStrategyType(GraphQLRequest<R> graphQLRequest) {
        // If it's an AppSyncGraphQLRequest AND
        // No authorizationType is set on the request AND
        // authModeStrategyType is set on the request.
        if (graphQLRequest instanceof AppSyncGraphQLRequest<?> &&
            ((AppSyncGraphQLRequest<?>) graphQLRequest).getAuthorizationType() == null &&
            ((AppSyncGraphQLRequest<?>) graphQLRequest).getAuthModeStrategyType() != null &&
            ((AppSyncGraphQLRequest<?>) graphQLRequest).getModelSchema().hasModelLevelRules()) {
            return ((AppSyncGraphQLRequest<?>) graphQLRequest).getAuthModeStrategyType();
        }
        // Assume default strategy with default auth type from config.
        return AuthModeStrategyType.DEFAULT;
    }

    @Nullable
    @Override
    public RestOperation get(
            @NonNull RestOptions options,
            @NonNull Consumer<RestResponse> onResponse,
            @NonNull Consumer<ApiException> onFailure) {
        final String apiName;
        try {
            apiName = getSelectedApiName(EndpointType.REST);
        } catch (ApiException exception) {
            onFailure.accept(exception);
            return null;
        }
        return get(apiName, options, onResponse, onFailure);
    }

    @Nullable
    @Override
    public RestOperation get(
            @NonNull String apiName,
            @NonNull RestOptions options,
            @NonNull Consumer<RestResponse> onResponse,
            @NonNull Consumer<ApiException> onFailure) {
        try {
            return createRestOperation(
                    apiName,
                    HttpMethod.GET,
                    options,
                    onResponse,
                    onFailure
            );
        } catch (ApiException exception) {
            onFailure.accept(exception);
            return null;
        }
    }

    @Nullable
    @Override
    public RestOperation put(
            @NonNull RestOptions options,
            @NonNull Consumer<RestResponse> onResponse,
            @NonNull Consumer<ApiException> onFailure) {
        final String apiName;
        try {
            apiName = getSelectedApiName(EndpointType.REST);
        } catch (ApiException exception) {
            onFailure.accept(exception);
            return null;
        }
        return put(apiName, options, onResponse, onFailure);
    }

    @Nullable
    @Override
    public RestOperation put(
            @NonNull String apiName,
            @NonNull RestOptions options,
            @NonNull Consumer<RestResponse> onResponse,
            @NonNull Consumer<ApiException> onFailure) {
        try {
            return createRestOperation(
                    apiName,
                    HttpMethod.PUT,
                    options,
                    onResponse,
                    onFailure
            );
        } catch (ApiException exception) {
            onFailure.accept(exception);
            return null;
        }
    }

    @Nullable
    @Override
    public RestOperation post(
            @NonNull RestOptions options,
            @NonNull Consumer<RestResponse> onResponse,
            @NonNull Consumer<ApiException> onFailure) {
        final String apiName;
        try {
            apiName = getSelectedApiName(EndpointType.REST);
        } catch (ApiException exception) {
            onFailure.accept(exception);
            return null;
        }
        return post(apiName, options, onResponse, onFailure);
    }

    @Nullable
    @Override
    public RestOperation post(
            @NonNull String apiName,
            @NonNull RestOptions options,
            @NonNull Consumer<RestResponse> onResponse,
            @NonNull Consumer<ApiException> onFailure) {
        try {
            return createRestOperation(
                    apiName,
                    HttpMethod.POST,
                    options,
                    onResponse,
                    onFailure
            );
        } catch (ApiException exception) {
            onFailure.accept(exception);
            return null;
        }
    }

    @Nullable
    @Override
    public RestOperation delete(
            @NonNull RestOptions options,
            @NonNull Consumer<RestResponse> onResponse,
            @NonNull Consumer<ApiException> onFailure) {
        final String apiName;
        try {
            apiName = getSelectedApiName(EndpointType.REST);
        } catch (ApiException exception) {
            onFailure.accept(exception);
            return null;
        }
        return delete(apiName, options, onResponse, onFailure);
    }

    @Nullable
    @Override
    public RestOperation delete(
            @NonNull String apiName,
            @NonNull RestOptions options,
            @NonNull Consumer<RestResponse> onResponse,
            @NonNull Consumer<ApiException> onFailure) {
        try {
            return createRestOperation(
                    apiName,
                    HttpMethod.DELETE,
                    options,
                    onResponse,
                    onFailure
            );
        } catch (ApiException exception) {
            onFailure.accept(exception);
            return null;
        }
    }

    @Nullable
    @Override
    public RestOperation head(
            @NonNull RestOptions options,
            @NonNull Consumer<RestResponse> onResponse,
            @NonNull Consumer<ApiException> onFailure) {
        final String apiName;
        try {
            apiName = getSelectedApiName(EndpointType.REST);
        } catch (ApiException exception) {
            onFailure.accept(exception);
            return null;
        }
        return head(apiName, options, onResponse, onFailure);
    }

    @Nullable
    @Override
    public RestOperation head(
            @NonNull String apiName,
            @NonNull RestOptions options,
            @NonNull Consumer<RestResponse> onResponse,
            @NonNull Consumer<ApiException> onFailure) {
        try {
            return createRestOperation(
                    apiName,
                    HttpMethod.HEAD,
                    options,
                    onResponse,
                    onFailure
            );
        } catch (ApiException exception) {
            onFailure.accept(exception);
            return null;
        }
    }

    @Nullable
    @Override
    public RestOperation patch(
            @NonNull RestOptions options,
            @NonNull Consumer<RestResponse> onResponse,
            @NonNull Consumer<ApiException> onFailure) {
        final String apiName;
        try {
            apiName = getSelectedApiName(EndpointType.REST);
        } catch (ApiException exception) {
            onFailure.accept(exception);
            return null;
        }
        return patch(apiName, options, onResponse, onFailure);
    }

    @Nullable
    @Override
    public RestOperation patch(
            @NonNull String apiName,
            @NonNull RestOptions options,
            @NonNull Consumer<RestResponse> onResponse,
            @NonNull Consumer<ApiException> onFailure) {
        try {
            return createRestOperation(
                    apiName,
                    HttpMethod.PATCH,
                    options,
                    onResponse,
                    onFailure
            );
        } catch (ApiException exception) {
            onFailure.accept(exception);
            return null;
        }
    }

    @VisibleForTesting
    String getSelectedApiName(EndpointType endpointType) throws ApiException {
        switch (endpointType) {
            case REST:
                return selectApiName(restApis);
            case GRAPHQL:
                return selectApiName(gqlApis);
            default:
                throw new ApiException(endpointType.name() + " is not a " +
                        "supported endpoint type.",
                        "Please use REST or GraphQL as endpoint type.");
        }
    }

    private String selectApiName(Set<String> apiClients) throws ApiException {
        if (apiClients.isEmpty()) {
            throw new ApiException("There is no API configured for this " +
                    "plugin with matching endpoint type.",
                    "Please add at least one API in amplifyconfiguration.json.");
        }
        if (apiClients.size() > 1) {
            throw new ApiException("There is more than one API configured " +
                    "for this plugin with matching endpoint type.",
                    "Please specify the name of API to invoke in the API method.");
        }
        return apiClients.iterator().next();
    }

    private <R> GraphQLOperation<R> buildSubscriptionOperation(
        @NonNull String apiName,
        @NonNull GraphQLRequest<R> graphQLRequest,
        @NonNull Consumer<String> onSubscriptionEstablished,
        @NonNull Consumer<GraphQLResponse<R>> onNextResponse,
        @NonNull Consumer<ApiException> onSubscriptionFailure,
        @NonNull Action onSubscriptionComplete) throws ApiException {

        final ClientDetails clientDetails = apiDetails.get(apiName);
        if (clientDetails == null) {
            throw new ApiException(
                "No client information for API named " + apiName,
                "Check your amplify configuration to make sure there " +
                    "is a correctly configured section for " + apiName
            );
        }
        AuthModeStrategyType authModeStrategyType = getAuthModeStrategyType(graphQLRequest);
        if (AuthModeStrategyType.MULTIAUTH.equals(authModeStrategyType)) {
            // If it gets here, we know that the request is an AppSyncGraphQLRequest because
            // getAuthModeStrategyType checks for that, so we can safely cast the graphQLRequest.
<<<<<<< HEAD
            return MutiAuthSubscriptionOperation.<R>builder()
                                                .apiName(apiName)
=======
            return MultiAuthSubscriptionOperation.<R>builder()
>>>>>>> 2298d7fe
                                                .subscriptionEndpoint(clientDetails.getSubscriptionEndpoint())
                                                .graphQlRequest((AppSyncGraphQLRequest<R>) graphQLRequest)
                                                .responseFactory(gqlResponseFactory)
                                                .executorService(executorService)
                                                .onSubscriptionStart(onSubscriptionEstablished)
                                                .onNextItem(onNextResponse)
                                                .onSubscriptionError(onSubscriptionFailure)
                                                .onSubscriptionComplete(onSubscriptionComplete)
                                                .requestDecorator(requestDecorator)
                                                .build();
        }
        // Not a multiauth request.
        AuthorizationType authType = clientDetails.getApiConfiguration().getAuthorizationType();

        if (graphQLRequest instanceof AppSyncGraphQLRequest<?> &&
            ((AppSyncGraphQLRequest<?>) graphQLRequest).getAuthorizationType() != null) {
            authType = ((AppSyncGraphQLRequest<?>) graphQLRequest).getAuthorizationType();
        }
        // Since it's not multiauth, we can try to decorate the request with the owner if necessary.
        // This allows us to keep the logic in SubscriptionOperation (non-multiauth) pretty much untouched, rather
        // than passing in the requestDecorator and having to handle that in there. We can always refactor this.
        GraphQLRequest<R> authDecoratedRequest = requestDecorator.decorate(graphQLRequest, authType);
        return SubscriptionOperation.<R>builder()
            .apiName(apiName)
            .subscriptionEndpoint(clientDetails.getSubscriptionEndpoint())
            .graphQlRequest(authDecoratedRequest)
            .responseFactory(gqlResponseFactory)
            .executorService(executorService)
            .onSubscriptionStart(onSubscriptionEstablished)
            .onNextItem(onNextResponse)
            .onSubscriptionError(onSubscriptionFailure)
            .onSubscriptionComplete(onSubscriptionComplete)
            .authorizationType(authType)
            .build();

    }

    private <R> GraphQLOperation<R> buildAppSyncGraphQLOperation(
            @NonNull String apiName,
            @NonNull GraphQLRequest<R> graphQLRequest,
            @NonNull Consumer<GraphQLResponse<R>> onResponse,
            @NonNull Consumer<ApiException> onFailure)
            throws ApiException {
        final ClientDetails clientDetails = apiDetails.get(apiName);
        if (clientDetails == null) {
            throw new ApiException(
                    "No client information for API named " + apiName,
                    "Check your amplify configuration to make sure there " +
                            "is a correctly configured section for " + apiName
            );
        }

        AuthModeStrategyType authModeStrategyType = getAuthModeStrategyType(graphQLRequest);
        if (AuthModeStrategyType.MULTIAUTH.equals(authModeStrategyType)) {
            return MultiAuthAppSyncGraphQLOperation.<R>builder()
                .apiName(apiName)
                .endpoint(clientDetails.getApiConfiguration().getEndpoint())
                .client(clientDetails.getOkHttpClient())
                .request(graphQLRequest)
                .apiRequestDecoratorFactory(clientDetails.getApiRequestDecoratorFactory())
                .responseFactory(gqlResponseFactory)
                .onResponse(onResponse)
                .onFailure(onFailure)
                .executorService(executorService)
                .build();
        }
        // Not multiauth, so just return the default operation.
        return AppSyncGraphQLOperation.<R>builder()
            .apiName(apiName)
            .endpoint(clientDetails.getApiConfiguration().getEndpoint())
            .client(clientDetails.getOkHttpClient())
            .request(graphQLRequest)
            .apiRequestDecoratorFactory(clientDetails.getApiRequestDecoratorFactory())
            .responseFactory(gqlResponseFactory)
            .executorService(executorService)
            .onResponse(onResponse)
            .onFailure(onFailure)
            .build();
    }

    /**
     * Creates a HTTP REST operation.
     * @param type     Operation type
     * @param options  Request options
     * @param onResponse Called when a response is available
     * @param onFailure  Called when no response is available
     * @return A REST Operation
     */
    private RestOperation createRestOperation(
            String apiName,
            HttpMethod type,
            RestOptions options,
            Consumer<RestResponse> onResponse,
            Consumer<ApiException> onFailure) throws ApiException {
        final ClientDetails clientDetails = apiDetails.get(apiName);
        if (clientDetails == null) {
            throw new ApiException(
                    "No client information for API named " + apiName,
                    "Check your amplify configuration to make sure there " +
                            "is a correctly configured section for " + apiName
            );
        }
        RestOperationRequest operationRequest;
        switch (type) {
            // These ones are special, they don't use any data.
            case HEAD:
            case GET:
                if (options.hasData()) {
                    throw new ApiException("HTTP method does not support data object! " + type,
                            "Try sending the request without any data in the options.");
                }
                operationRequest = new RestOperationRequest(
                        type,
                        options.getPath(),
                        options.getHeaders(),
                        options.getQueryParameters());
                break;
            case DELETE:
                if (options.hasData()) {
                    operationRequest = new RestOperationRequest(
                            type,
                            options.getPath(),
                            options.getData(),
                            options.getHeaders(),
                            options.getQueryParameters());
                } else {
                    operationRequest = new RestOperationRequest(
                            type,
                            options.getPath(),
                            options.getHeaders(),
                            options.getQueryParameters());
                }
                break;
            case PUT:
            case POST:
            case PATCH:
                operationRequest = new RestOperationRequest(
                        type,
                        options.getPath(),
                        options.getData() == null ? new byte[0] : options.getData(),
                        options.getHeaders(),
                        options.getQueryParameters());
                break;
            default:
                throw new ApiException("Unknown REST operation type: " + type,
                        "Send support type for the request.");
        }
        AWSRestOperation operation = new AWSRestOperation(operationRequest,
                clientDetails.apiConfiguration.getEndpoint(),
                clientDetails.okHttpClient,
                onResponse,
                onFailure
        );
        operation.start();
        return operation;
    }

    /**
     * Wrapper class to pair http client with dedicated endpoint.
     */
    static final class ClientDetails {
        private final ApiConfiguration apiConfiguration;
        private final OkHttpClient okHttpClient;
        private final SubscriptionEndpoint subscriptionEndpoint;
        private final ApiRequestDecoratorFactory apiRequestDecoratorFactory;

        /**
         * Constructs a client detail object containing client and url.
         * It associates a http client with its dedicated endpoint.
         */
        ClientDetails(final ApiConfiguration apiConfiguration,
                      final OkHttpClient okHttpClient,
                      final SubscriptionEndpoint subscriptionEndpoint,
                      final ApiRequestDecoratorFactory apiRequestDecoratorFactory) {
            this.apiConfiguration = apiConfiguration;
            this.okHttpClient = okHttpClient;
            this.subscriptionEndpoint = subscriptionEndpoint;
            this.apiRequestDecoratorFactory = apiRequestDecoratorFactory;
        }

        ApiConfiguration getApiConfiguration() {
            return apiConfiguration;
        }

        OkHttpClient getOkHttpClient() {
            return okHttpClient;
        }

        SubscriptionEndpoint getSubscriptionEndpoint() {
            return subscriptionEndpoint;
        }

        ApiRequestDecoratorFactory getApiRequestDecoratorFactory() {
            return apiRequestDecoratorFactory;
        }

        @Override
        public boolean equals(Object thatObject) {
            if (this == thatObject) {
                return true;
            }
            if (thatObject == null || getClass() != thatObject.getClass()) {
                return false;
            }

            ClientDetails that = (ClientDetails) thatObject;
            if (!ObjectsCompat.equals(apiConfiguration, that.apiConfiguration)) {
                return false;
            }
            if (!ObjectsCompat.equals(okHttpClient, that.okHttpClient)) {
                return false;
            }
            return ObjectsCompat.equals(subscriptionEndpoint, that.subscriptionEndpoint);
        }

        @Override
        public int hashCode() {
            int result = apiConfiguration != null ? apiConfiguration.hashCode() : 0;
            result = 31 * result + (okHttpClient != null ? okHttpClient.hashCode() : 0);
            result = 31 * result + (subscriptionEndpoint != null ? subscriptionEndpoint.hashCode() : 0);
            return result;
        }
    }

    /**
     * This class implements OkHttp's {@link EventListener}. Its main purpose
     * is to listen to network-related events reported by the http client and trigger
     * a Hub event if necessary.
     */
    private static final class ApiConnectionEventListener extends EventListener {
        private final AtomicReference<ApiEndpointStatus> currentNetworkStatus;

        ApiConnectionEventListener() {
            currentNetworkStatus = new AtomicReference<>(ApiEndpointStatus.UNKOWN);
        }

        @Override
        public void connectFailed(@NonNull Call call,
                                  @NonNull InetSocketAddress inetSocketAddress,
                                  @NonNull Proxy proxy,
                                  @Nullable Protocol protocol,
                                  @NonNull IOException ioe) {
            super.connectFailed(call, inetSocketAddress, proxy, protocol, ioe);
            transitionTo(ApiEndpointStatus.NOT_REACHABLE);
        }

        @Override
        public void connectionAcquired(@NonNull Call call, @NonNull Connection connection) {
            super.connectionAcquired(call, connection);
            transitionTo(ApiEndpointStatus.REACHABLE);
        }

        private void transitionTo(ApiEndpointStatus newStatus) {
            ApiEndpointStatus previousStatus = currentNetworkStatus.getAndSet(newStatus);
            if (previousStatus != newStatus) {
                ApiEndpointStatusChangeEvent apiEndpointStatusChangeEvent = previousStatus.transitionTo(newStatus);
                Amplify.Hub.publish(HubChannel.API, apiEndpointStatusChangeEvent.toHubEvent());
            }
        }
    }

    /**
     * Builds an {@link AWSApiPlugin}.
     */
    public static final class Builder {
        private ApiAuthProviders apiAuthProviders;
        private final Map<String, OkHttpConfigurator> apiHttpClientConfigurators;
        private final Map<String, OkHttpConfigurator> apiWebsocketUpgradeClientConfigurators;

        private Builder() {
            this.apiAuthProviders = ApiAuthProviders.noProviderOverrides();
            this.apiHttpClientConfigurators = new HashMap<>();
            this.apiWebsocketUpgradeClientConfigurators = new HashMap<>();
        }

        /**
         * Specify authentication providers.
         * @param apiAuthProviders A set of authentication providers to use for API calls
         * @return Current builder instance, for fluent construction of plugin
         */
        @NonNull
        public Builder apiAuthProviders(@NonNull ApiAuthProviders apiAuthProviders) {
            Objects.requireNonNull(apiAuthProviders);
            Builder.this.apiAuthProviders = apiAuthProviders;
            return Builder.this;
        }

        /**
         * Apply customizations to an underlying OkHttpClient that will be used
         * for a particular API's Http operations.
         * @param forApiName The name of the API for which these customizations should apply.
                             This can be found in your `amplifyconfiguration.json` file.
         * @param byConfigurator A lambda that hands the user an OkHttpClient.Builder,
         *                       and enables the user to set some configurations on it.
         * @return A builder instance, to continue chaining configurations
         */
        @NonNull
        public Builder configureClient(
                @NonNull String forApiName, @NonNull OkHttpConfigurator byConfigurator) {
            this.apiHttpClientConfigurators.put(forApiName, byConfigurator);
            return this;
        }

        /**
         * Apply customizations to an underlying OkHttpClient that will be used
         * for the WebSocket protocol upgrade of a particular API.
         * @param forApiName The name of the API for which these customizations should apply.
        This can be found in your `amplifyconfiguration.json` file.
         * @param byConfigurator A lambda that hands the user an OkHttpClient.Builder,
         *                       and enables the user to set some configurations on it.
         * @return A builder instance, to continue chaining configurations
         */
        @NonNull
        public Builder configureWebSocketUpgradeClient(
                @NonNull String forApiName, @NonNull OkHttpConfigurator byConfigurator) {
            this.apiWebsocketUpgradeClientConfigurators.put(forApiName, byConfigurator);
            return this;
        }

        /**
         * Builds an {@link AWSApiPlugin}.
         * @return An AWSApiPlugin
         */
        @NonNull
        public AWSApiPlugin build() {
            return new AWSApiPlugin(Builder.this);
        }
    }
}<|MERGE_RESOLUTION|>--- conflicted
+++ resolved
@@ -624,12 +624,8 @@
         if (AuthModeStrategyType.MULTIAUTH.equals(authModeStrategyType)) {
             // If it gets here, we know that the request is an AppSyncGraphQLRequest because
             // getAuthModeStrategyType checks for that, so we can safely cast the graphQLRequest.
-<<<<<<< HEAD
-            return MutiAuthSubscriptionOperation.<R>builder()
+            return MultiAuthSubscriptionOperation.<R>builder()
                                                 .apiName(apiName)
-=======
-            return MultiAuthSubscriptionOperation.<R>builder()
->>>>>>> 2298d7fe
                                                 .subscriptionEndpoint(clientDetails.getSubscriptionEndpoint())
                                                 .graphQlRequest((AppSyncGraphQLRequest<R>) graphQLRequest)
                                                 .responseFactory(gqlResponseFactory)
