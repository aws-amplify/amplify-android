--- conflicted
+++ resolved
@@ -114,11 +114,7 @@
     }
 
     @Override
-<<<<<<< HEAD
-    public void cancel() {
-=======
     public synchronized void cancel() {
->>>>>>> 16279019
         if (ongoingCall != null) {
             ongoingCall.cancel();
         }
