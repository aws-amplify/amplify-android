/*
 * Copyright 2019 Amazon.com, Inc. or its affiliates. All Rights Reserved.
 *
 * Licensed under the Apache License, Version 2.0 (the "License").
 * You may not use this file except in compliance with the License.
 * A copy of the License is located at
 *
 *  http://aws.amazon.com/apache2.0
 *
 * or in the "license" file accompanying this file. This file is distributed
 * on an "AS IS" BASIS, WITHOUT WARRANTIES OR CONDITIONS OF ANY KIND, either
 * express or implied. See the License for the specific language governing
 * permissions and limitations under the License.
 */

package com.amplifyframework.api.aws;

import com.amplifyframework.AmplifyException;
import com.amplifyframework.api.ApiException;
import com.amplifyframework.api.graphql.GraphQLRequest;
import com.amplifyframework.api.graphql.MutationType;
import com.amplifyframework.api.graphql.SubscriptionType;
import com.amplifyframework.core.model.Model;
import com.amplifyframework.core.model.ModelSchema;
import com.amplifyframework.core.model.query.predicate.BeginsWithQueryOperator;
import com.amplifyframework.core.model.query.predicate.BetweenQueryOperator;
import com.amplifyframework.core.model.query.predicate.ContainsQueryOperator;
import com.amplifyframework.core.model.query.predicate.EqualQueryOperator;
import com.amplifyframework.core.model.query.predicate.GreaterOrEqualQueryOperator;
import com.amplifyframework.core.model.query.predicate.GreaterThanQueryOperator;
import com.amplifyframework.core.model.query.predicate.LessOrEqualQueryOperator;
import com.amplifyframework.core.model.query.predicate.LessThanQueryOperator;
import com.amplifyframework.core.model.query.predicate.NotEqualQueryOperator;
import com.amplifyframework.core.model.query.predicate.QueryOperator;
import com.amplifyframework.core.model.query.predicate.QueryPredicate;
import com.amplifyframework.core.model.query.predicate.QueryPredicateGroup;
import com.amplifyframework.core.model.query.predicate.QueryPredicateOperation;
import com.amplifyframework.util.FieldFinder;
import com.amplifyframework.util.StringUtils;

import java.lang.reflect.Field;
import java.lang.reflect.ParameterizedType;
import java.util.ArrayList;
import java.util.Arrays;
import java.util.Collections;
import java.util.HashMap;
import java.util.Iterator;
import java.util.List;
import java.util.Locale;
import java.util.Map;

/**
 * Converts provided model or class type into a request container
 * with automatically generated GraphQL documents that follow
 * AppSync specifications.
 */
final class AppSyncGraphQLRequestFactory {
    private static final int DEFAULT_QUERY_LIMIT = 1000;
    private static final int DEFAULT_LEVEL_DEPTH = 2;

    // This class should not be instantiated
    private AppSyncGraphQLRequestFactory() { }

    public static <T extends Model> GraphQLRequest<T> buildQuery(
            Class<T> modelClass,
            String objectId
    ) throws ApiException {
        try {
            StringBuilder doc = new StringBuilder();
            Map<String, Object> variables = new HashMap<>();
            ModelSchema schema = ModelSchema.fromModelClass(modelClass);
            String graphQlTypeName = schema.getName();

            doc.append("query ")
                    .append("Get")
                    .append(StringUtils.capitalizeFirst(graphQlTypeName))
                    .append("(")
                    .append("$id: ID!) { get")
                    .append(StringUtils.capitalizeFirst(graphQlTypeName))
                    .append("(id: $id) { ")
                    .append(getModelFields(modelClass, DEFAULT_LEVEL_DEPTH))
                    .append("}}");

            variables.put("id", objectId);

            return new GraphQLRequest<>(
                    doc.toString(),
                    variables,
                    modelClass,
                    new GsonVariablesSerializer()
            );
        } catch (AmplifyException exception) {
            throw new ApiException(
                    "Could not generate a schema for the specified class",
                    exception,
                    "Check the included exception for more details"
            );
        }
    }

    public static <T extends Model> GraphQLRequest<T> buildQuery(
            Class<T> modelClass,
            QueryPredicate predicate
    ) throws ApiException {
        try {
            StringBuilder doc = new StringBuilder();
            Map<String, Object> variables = new HashMap<>();
            ModelSchema schema = ModelSchema.fromModelClass(modelClass);
            String graphQlTypeName = schema.getName();

            doc.append("query ")
                    .append("List")
                    .append(StringUtils.capitalizeFirst(graphQlTypeName))
                    .append("(")
                    .append("$filter: Model")
                    .append(graphQlTypeName)
                    .append("FilterInput ")
                    .append("$limit: Int $nextToken: String) { list")
                    .append(StringUtils.capitalizeFirst(graphQlTypeName))
                    .append("s(filter: $filter, limit: $limit, nextToken: $nextToken) { items {")
                    .append(getModelFields(modelClass, DEFAULT_LEVEL_DEPTH))
                    .append("} nextToken }}");

            if (!predicateIsEmpty(predicate)) {
                variables.put("filter", parsePredicate(predicate));
                variables.put("limit", DEFAULT_QUERY_LIMIT);
            }

            return new GraphQLRequest<>(
                    doc.toString(),
                    variables,
                    modelClass,
                    new GsonVariablesSerializer()
            );
        } catch (AmplifyException exception) {
            throw new ApiException(
                    "Could not generate a schema for the specified class",
                    exception,
                    "Check the included exception for more details"
            );
        }
    }

    @SuppressWarnings("unchecked")
    public static <T extends Model> GraphQLRequest<T> buildMutation(
            T model,
            QueryPredicate predicate,
            MutationType type
    ) throws ApiException {
        try {
            // model is of type T so this is a safe cast - hence the warning suppression
            Class<T> modelClass = (Class<T>) model.getClass();

            StringBuilder doc = new StringBuilder();
            ModelSchema schema = ModelSchema.fromModelClass(modelClass);
            String typeStr = type.toString();
            String graphQlTypeName = schema.getName();

            doc.append("mutation ")
                    .append(StringUtils.capitalize(typeStr))
                    .append(StringUtils.capitalizeFirst(graphQlTypeName))
                    .append("($input: ")
                    .append(StringUtils.capitalize(typeStr))
                    .append(StringUtils.capitalizeFirst(graphQlTypeName))
                    .append("Input!");

            if (!predicateIsEmpty(predicate)) {
                doc.append(", $condition: Model")
                        .append(graphQlTypeName)
                        .append("ConditionInput");
            }

            doc.append("){ ")
                    .append(typeStr.toLowerCase(Locale.getDefault()))
                    .append(StringUtils.capitalizeFirst(graphQlTypeName))
                    .append("(input: $input");

            if (!predicateIsEmpty(predicate)) {
                doc.append(", condition: $condition");
            }

            doc.append(") { ")
                    .append(getModelFields(modelClass, DEFAULT_LEVEL_DEPTH))
                    .append("}}");

            Map<String, Object> variables = new HashMap<>();

            if (type.equals(MutationType.DELETE)) {
                variables.put("input", Collections.singletonMap("id", model.getId()));
            } else {
                try {
                    variables.put("input", schema.getMapOfFieldNameAndValues(model));
                } catch (AmplifyException exception) {
                    throw new ApiException(
                            "Failed to build the map of variables for this mutation.",
                            exception,
                            "See included AmplifyException for more details and a recovery suggestion."
                    );
                }
            }

            if (!predicateIsEmpty(predicate)) {
                variables.put("condition", parsePredicate(predicate));
            }

            return new GraphQLRequest<>(
                    doc.toString(),
                    variables,
                    modelClass,
                    new GsonVariablesSerializer()
            );
        } catch (AmplifyException exception) {
            throw new ApiException(
                    "Could not generate a schema for the specified class",
                    exception,
                    "Check the included exception for more details"
            );
        }
    }

    public static <T extends Model> GraphQLRequest<T> buildSubscription(
            Class<T> modelClass,
            SubscriptionType type
<<<<<<< HEAD
    ) throws ApiException {
        try {
            StringBuilder doc = new StringBuilder();
            ModelSchema schema = ModelSchema.fromModelClass(modelClass);
            String typeStr = type.toString();
            String graphQlTypeName = schema.getName();

            doc.append("subscription ")
                    .append(StringUtils.allCapsToPascalCase(typeStr))
                    .append(StringUtils.capitalizeFirst(graphQlTypeName))
                    .append("{")
                    .append(StringUtils.allCapsToCamelCase(typeStr))
                    .append(StringUtils.capitalizeFirst(graphQlTypeName))
                    .append("{")
                    .append(getModelFields(modelClass, DEFAULT_LEVEL_DEPTH))
                    .append("}}");

            return new GraphQLRequest<>(
                    doc.toString(),
                    modelClass,
                    new GsonVariablesSerializer()
            );
        } catch (AmplifyException exception) {
            throw new ApiException(
                    "Could not generate a schema for the specified class",
                    exception,
                    "Check the included exception for more details"
            );
        }
=======
    ) {
        throw new UnsupportedOperationException("Not implemented yet.");
>>>>>>> de32407f
    }

    private static Map<String, Object> parsePredicate(QueryPredicate queryPredicate) throws ApiException {
        if (queryPredicate instanceof QueryPredicateOperation) {
            QueryPredicateOperation qpo = (QueryPredicateOperation) queryPredicate;
            QueryOperator op = qpo.operator();
            return Collections.singletonMap(
                    qpo.field(),
                    Collections.singletonMap(appSyncOpType(op.type()), appSyncOpValue(op))
            );
        } else if (queryPredicate instanceof QueryPredicateGroup) {
            QueryPredicateGroup qpg = (QueryPredicateGroup) queryPredicate;

            if (qpg.type().equals(QueryPredicateGroup.Type.NOT)) {
                try {
                    return Collections.singletonMap("not", parsePredicate(qpg.predicates().get(0)));
                } catch (IndexOutOfBoundsException exception) {
                    throw new ApiException(
                        "Predicate group of type NOT must include a value to negate.",
                        exception,
                        "Check if you created a NOT condition in your Predicate with no included value."
                    );
                }
            } else {
                List<Map<String, Object>> predicates = new ArrayList<>();

                for (QueryPredicate predicate : qpg.predicates()) {
                    predicates.add(parsePredicate(predicate));
                }

                return Collections.singletonMap(qpg.type().toString().toLowerCase(Locale.getDefault()), predicates);
            }
        } else {
            throw new ApiException(
                "Tried to parse an unsupported QueryPredicate",
                "Try changing to one of the supported values: QueryPredicateOperation, QueryPredicateGroup."
            );
        }
    }

    private static String appSyncOpType(QueryOperator.Type type) throws ApiException {
        switch (type) {
            case NOT_EQUAL:
                return "ne";
            case EQUAL:
                return "eq";
            case LESS_OR_EQUAL:
                return "le";
            case LESS_THAN:
                return "lt";
            case GREATER_OR_EQUAL:
                return "ge";
            case GREATER_THAN:
                return "gt";
            case CONTAINS:
                return "contains";
            case BETWEEN:
                return "between";
            case BEGINS_WITH:
                return "beginsWith";
            default:
                throw new ApiException(
                    "Tried to parse an unsupported QueryOperator type",
                    "Check if a new QueryOperator.Type enum has been created which is not supported" +
                    "in the AppSyncGraphQLRequestFactory."
                );
        }
    }

    private static Object appSyncOpValue(QueryOperator qOp) throws ApiException {
        switch (qOp.type()) {
            case NOT_EQUAL:
                return ((NotEqualQueryOperator) qOp).value();
            case EQUAL:
                return ((EqualQueryOperator) qOp).value();
            case LESS_OR_EQUAL:
                return ((LessOrEqualQueryOperator) qOp).value();
            case LESS_THAN:
                return ((LessThanQueryOperator) qOp).value();
            case GREATER_OR_EQUAL:
                return ((GreaterOrEqualQueryOperator) qOp).value();
            case GREATER_THAN:
                return ((GreaterThanQueryOperator) qOp).value();
            case CONTAINS:
                return ((ContainsQueryOperator) qOp).value();
            case BETWEEN:
                BetweenQueryOperator betweenOp = (BetweenQueryOperator) qOp;
                return Arrays.asList(betweenOp.start(), betweenOp.end());
            case BEGINS_WITH:
                return ((BeginsWithQueryOperator) qOp).value();
            default:
                throw new ApiException(
                    "Tried to parse an unsupported QueryOperator type",
                    "Check if a new QueryOperator.Type enum has been created which is not supported" +
                    "in the AppSyncGraphQLRequestFactory."
                );
        }
    }

    @SuppressWarnings("unchecked")
    private static String getModelFields(Class<? extends Model> clazz, int levelsDeepToGo) throws AmplifyException {
        if (levelsDeepToGo < 0) {
            return "";
        }

        StringBuilder result = new StringBuilder();
        ModelSchema schema = ModelSchema.fromModelClass(clazz);
        Iterator<Field> iterator = FieldFinder.findFieldsIn(clazz).iterator();

        while (iterator.hasNext()) {
            Field field = iterator.next();
            String fieldName = field.getName();

            if (schema.getAssociations().containsKey(fieldName)) {
                if (List.class.isAssignableFrom(field.getType())) {
                    if (levelsDeepToGo >= 1) {
                        result.append(fieldName).append(" ");

                        ParameterizedType listType = (ParameterizedType) field.getGenericType();
                        Class<Model> listTypeClass = (Class<Model>) listType.getActualTypeArguments()[0];

                        result.append("{ items {")
                                .append(getModelFields(listTypeClass, levelsDeepToGo - 1)) // cast checked above
                                .append("} nextToken }");
                    }
                } else if (levelsDeepToGo >= 1) {
                    result.append(fieldName).append(" ");

                    result.append("{")
                            .append(getModelFields((Class<Model>) field.getType(), levelsDeepToGo - 1))
                            .append("}");
                }
            } else {
                result.append(fieldName).append(" ");
            }
        }

        return result.toString();
    }

    // While this is currently a simple null check, in the future it could possibly be more complex
    private static boolean predicateIsEmpty(QueryPredicate predicate) {
        return predicate == null;
    }
}<|MERGE_RESOLUTION|>--- conflicted
+++ resolved
@@ -221,7 +221,6 @@
     public static <T extends Model> GraphQLRequest<T> buildSubscription(
             Class<T> modelClass,
             SubscriptionType type
-<<<<<<< HEAD
     ) throws ApiException {
         try {
             StringBuilder doc = new StringBuilder();
@@ -251,10 +250,6 @@
                     "Check the included exception for more details"
             );
         }
-=======
-    ) {
-        throw new UnsupportedOperationException("Not implemented yet.");
->>>>>>> de32407f
     }
 
     private static Map<String, Object> parsePredicate(QueryPredicate queryPredicate) throws ApiException {
