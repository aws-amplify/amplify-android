--- conflicted
+++ resolved
@@ -23,12 +23,6 @@
 import com.amplifyframework.api.graphql.PaginatedResult;
 import com.amplifyframework.api.graphql.QueryType;
 import com.amplifyframework.api.graphql.SubscriptionType;
-<<<<<<< HEAD
-import com.amplifyframework.core.model.AuthRule;
-import com.amplifyframework.core.model.AuthStrategy;
-import com.amplifyframework.core.model.LazyModel;
-=======
->>>>>>> 8b52b40b
 import com.amplifyframework.core.model.Model;
 import com.amplifyframework.core.model.ModelField;
 import com.amplifyframework.core.model.ModelIdentifier;
@@ -336,174 +330,4 @@
             );
         }
     }
-<<<<<<< HEAD
-
-    private static Map<String, Object> parsePredicate(QueryPredicate queryPredicate) {
-        if (queryPredicate instanceof QueryPredicateOperation) {
-            QueryPredicateOperation<?> qpo = (QueryPredicateOperation<?>) queryPredicate;
-            QueryOperator<?> op = qpo.operator();
-            return Collections.singletonMap(
-                qpo.field(),
-                Collections.singletonMap(appSyncOpType(op.type()), appSyncOpValue(op))
-            );
-        } else if (queryPredicate instanceof QueryPredicateGroup) {
-            QueryPredicateGroup qpg = (QueryPredicateGroup) queryPredicate;
-
-            if (QueryPredicateGroup.Type.NOT.equals(qpg.type())) {
-                try {
-                    return Collections.singletonMap("not", parsePredicate(qpg.predicates().get(0)));
-                } catch (IndexOutOfBoundsException exception) {
-                    throw new IllegalStateException(
-                        "Predicate group of type NOT must include a value to negate.",
-                        exception
-                    );
-                }
-            } else {
-                List<Map<String, Object>> predicates = new ArrayList<>();
-
-                for (QueryPredicate predicate : qpg.predicates()) {
-                    predicates.add(parsePredicate(predicate));
-                }
-
-                return Collections.singletonMap(qpg.type().toString().toLowerCase(Locale.getDefault()), predicates);
-            }
-        } else {
-            throw new IllegalStateException(
-                "Invalid predicate type, supported values: QueryPredicateOperation, QueryPredicateGroup."
-            );
-        }
-    }
-
-    private static String appSyncOpType(QueryOperator.Type type) {
-        switch (type) {
-            case NOT_EQUAL:
-                return "ne";
-            case EQUAL:
-                return "eq";
-            case LESS_OR_EQUAL:
-                return "le";
-            case LESS_THAN:
-                return "lt";
-            case GREATER_OR_EQUAL:
-                return "ge";
-            case GREATER_THAN:
-                return "gt";
-            case CONTAINS:
-                return "contains";
-            case BETWEEN:
-                return "between";
-            case BEGINS_WITH:
-                return "beginsWith";
-            default:
-                throw new IllegalStateException(
-                    "Tried to parse an unsupported QueryOperator type. Check if a new QueryOperator.Type enum " +
-                        "has been created which is not supported in the AppSyncGraphQLRequestFactory."
-                );
-        }
-    }
-
-    private static Object appSyncOpValue(QueryOperator<?> qOp) {
-        switch (qOp.type()) {
-            case NOT_EQUAL:
-                return ((NotEqualQueryOperator) qOp).value();
-            case EQUAL:
-                return ((EqualQueryOperator) qOp).value();
-            case LESS_OR_EQUAL:
-                return ((LessOrEqualQueryOperator<?>) qOp).value();
-            case LESS_THAN:
-                return ((LessThanQueryOperator<?>) qOp).value();
-            case GREATER_OR_EQUAL:
-                return ((GreaterOrEqualQueryOperator<?>) qOp).value();
-            case GREATER_THAN:
-                return ((GreaterThanQueryOperator<?>) qOp).value();
-            case CONTAINS:
-                return ((ContainsQueryOperator) qOp).value();
-            case NOT_CONTAINS:
-                return ((NotContainsQueryOperator) qOp).value();
-            case BETWEEN:
-                BetweenQueryOperator<?> betweenOp = (BetweenQueryOperator<?>) qOp;
-                return Arrays.asList(betweenOp.start(), betweenOp.end());
-            case BEGINS_WITH:
-                return ((BeginsWithQueryOperator) qOp).value();
-            default:
-                throw new IllegalStateException(
-                    "Tried to parse an unsupported QueryOperator type. Check if a new QueryOperator.Type enum " +
-                        "has been created which is not implemented yet."
-                );
-        }
-    }
-
-    private static Map<String, Object> getDeleteMutationInputMap(
-        @NonNull ModelSchema schema, @NonNull Model instance) throws AmplifyException {
-        final Map<String, Object> input = new HashMap<>();
-        for (String fieldName : schema.getPrimaryIndexFields()) {
-            input.put(fieldName, extractFieldValue(fieldName, instance, schema));
-        }
-        return input;
-    }
-
-    private static Map<String, Object> getMapOfFieldNameAndValues(
-        @NonNull ModelSchema schema, @NonNull Model instance) throws AmplifyException {
-        if (!instance.getClass().getSimpleName().equals(schema.getName())) {
-            throw new AmplifyException(
-                "The object provided is not an instance of " + schema.getName() + ".",
-                "Please provide an instance of " + schema.getName() + " that matches the schema type."
-            );
-        }
-        final Map<String, Object> result = new HashMap<>();
-        for (ModelField modelField : schema.getFields().values()) {
-            if (modelField.isReadOnly()) {
-                // Skip read only fields, since they should not be included on the input object.
-                continue;
-            }
-            String fieldName = modelField.getName();
-            Object fieldValue = extractFieldValue(fieldName, instance, schema);
-            final ModelAssociation association = schema.getAssociations().get(fieldName);
-            if (association == null) {
-                result.put(fieldName, fieldValue);
-            } else if (association.isOwner()) {
-                if (fieldValue != null) {
-                    Model target = (Model) fieldValue;
-                    result.put(association.getTargetName(), target.getPrimaryKeyString());
-                }
-            }
-            // Ignore if field is associated, but is not a "belongsTo" relationship
-        }
-
-        /*
-         * If the owner field exists on the model, and the value is null, it should be omitted when performing a
-         * mutation because the AppSync server will automatically populate it using the authentication token provided
-         * in the request header.  The logic below filters out the owner field if null for this scenario.
-         */
-        for (AuthRule authRule : schema.getAuthRules()) {
-            if (AuthStrategy.OWNER.equals(authRule.getAuthStrategy())) {
-                String ownerField = authRule.getOwnerFieldOrDefault();
-                if (result.containsKey(ownerField) && result.get(ownerField) == null) {
-                    result.remove(ownerField);
-                }
-            }
-        }
-
-        return result;
-    }
-
-    private static Object extractFieldValue(String fieldName, Model instance, ModelSchema schema)
-        throws AmplifyException {
-        try {
-            Field privateField = instance.getClass().getDeclaredField(fieldName);
-            privateField.setAccessible(true);
-            Object fieldInstance = privateField.get(instance);
-            if (fieldInstance != null && privateField.getType() == LazyModel.class) {
-                return ((LazyModel<?>) fieldInstance).getValue();
-            }
-            return fieldInstance;
-        } catch (Exception exception) {
-            throw new AmplifyException(
-                "An invalid field was provided. " + fieldName + " is not present in " + schema.getName(),
-                exception,
-                "Check if this model schema is a correct representation of the fields in the provided Object");
-        }
-    }
-=======
->>>>>>> 8b52b40b
 }