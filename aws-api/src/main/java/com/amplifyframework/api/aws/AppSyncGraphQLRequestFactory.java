--- conflicted
+++ resolved
@@ -66,11 +66,7 @@
         StringBuilder doc = new StringBuilder();
         Map<String, Object> variables = new HashMap<>();
         ModelSchema schema = ModelSchema.fromModelClass(modelClass);
-<<<<<<< HEAD
-        String modelName = schema.getName();
-=======
-        String graphQlTypeName = schema.getTargetModelName();
->>>>>>> fcd354a6
+        String graphQlTypeName = schema.getName();
 
         doc.append("query ")
             .append("Get")
