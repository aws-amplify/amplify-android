/*
 * Copyright 2019 Amazon.com, Inc. or its affiliates. All Rights Reserved.
 *
 * Licensed under the Apache License, Version 2.0 (the "License").
 * You may not use this file except in compliance with the License.
 * A copy of the License is located at
 *
 *  http://aws.amazon.com/apache2.0
 *
 * or in the "license" file accompanying this file. This file is distributed
 * on an "AS IS" BASIS, WITHOUT WARRANTIES OR CONDITIONS OF ANY KIND, either
 * express or implied. See the License for the specific language governing
 * permissions and limitations under the License.
 */

package com.amplifyframework.api.aws;

import android.annotation.SuppressLint;
import androidx.annotation.NonNull;

import com.amplifyframework.api.ApiException;
import com.amplifyframework.api.graphql.GraphQLOperation;
import com.amplifyframework.api.graphql.GraphQLRequest;
import com.amplifyframework.api.graphql.GraphQLResponse;
import com.amplifyframework.core.Action;
import com.amplifyframework.core.Amplify;
import com.amplifyframework.core.Consumer;
import com.amplifyframework.logging.Logger;

import java.util.Objects;
import java.util.concurrent.ExecutorService;

import okhttp3.OkHttpClient;

@SuppressWarnings("unused")
final class SubscriptionOperation<T> extends GraphQLOperation<T> {
    private static final Logger LOG = Amplify.Logging.forNamespace("amplify:aws-api");

    private final String endpoint;
    private final OkHttpClient client;
    private final SubscriptionEndpoint subscriptionEndpoint;
<<<<<<< HEAD
    private final StreamListener<GraphQLResponse<T>, ApiException> subscriptionListener;
    private final ExecutorService executorService;
=======
    private final Consumer<GraphQLResponse<T>> onNextItem;
    private final Consumer<ApiException> onSubscriptionError;
    private final Action onSubscriptionComplete;
>>>>>>> 885b778e

    private String subscriptionId;

    @SuppressLint("SyntheticAccessor")
    private SubscriptionOperation(
<<<<<<< HEAD
            @NonNull final SubscriptionEndpoint subscriptionEndpoint,
            @NonNull final String endpoint,
            @NonNull final OkHttpClient client,
            @NonNull final GraphQLRequest<T> graphQLRequest,
            @NonNull final GraphQLResponse.Factory responseFactory,
            @NonNull final StreamListener<GraphQLResponse<T>, ApiException> subscriptionListener,
            @NonNull final ExecutorService executorService) {
        super(graphQLRequest, responseFactory);
        this.endpoint = endpoint;
        this.client = client;
        this.subscriptionEndpoint = subscriptionEndpoint;
        this.subscriptionListener = subscriptionListener;
        this.executorService = executorService;
=======
            @NonNull SubscriptionOperation.Builder<T> builder) {
        super(builder.graphQLRequest, builder.responseFactory);
        this.endpoint = builder.endpoint;
        this.client = builder.client;
        this.subscriptionEndpoint = builder.subscriptionEndpoint;
        this.onNextItem = builder.onNextItem;
        this.onSubscriptionError = builder.onSubscriptionError;
        this.onSubscriptionComplete = builder.onSubscriptionComplete;
>>>>>>> 885b778e
    }

    @NonNull
    SubscriptionEndpoint subscriptionManager() {
        return subscriptionEndpoint;
    }

    @NonNull
    String endpoint() {
        return endpoint;
    }

    @NonNull
    OkHttpClient client() {
        return client;
    }

    @NonNull
    Consumer<GraphQLResponse<T>> onNextItem() {
        return onNextItem;
    }

    @NonNull
    Consumer<ApiException> onSubscriptionError() {
        return onSubscriptionError;
    }

    @NonNull
    Action onSubscriptionComplete() {
        return onSubscriptionComplete;
    }

    @NonNull
    ExecutorService executorService() {
        return executorService;
    }

    @NonNull
    static <T> SubscriptionManagerStep<T> builder() {
        return new Builder<>();
    }

    @Override
    public void start() {
<<<<<<< HEAD
        executorService.submit(() -> {
            LOG.debug("Request " + getRequest().getContent());
            subscriptionId = subscriptionEndpoint.requestSubscription(
                    getRequest(), subscriptionListener);
        });
=======
        LOG.debug("Request " + getRequest().getContent());
        subscriptionId = subscriptionEndpoint.requestSubscription(
            getRequest(),
            onNextItem,
            onSubscriptionError,
            onSubscriptionComplete
        );
>>>>>>> 885b778e
    }

    @Override
    public void cancel() {
<<<<<<< HEAD
        if (subscriptionId != null) {
            try {
                subscriptionEndpoint.releaseSubscription(subscriptionId);
            } catch (ApiException exception) {
                subscriptionListener.onError(exception);
            }
=======
        try {
            subscriptionEndpoint.releaseSubscription(subscriptionId);
        } catch (ApiException exception) {
            onSubscriptionError.accept(exception);
>>>>>>> 885b778e
        }
    }

    static final class Builder<T> implements
            SubscriptionManagerStep<T>,
            EndpointStep<T>,
            OkHttpClientStep<T>,
            GraphQlRequestStep<T>,
            ResponseFactoryStep<T>,
<<<<<<< HEAD
            StreamListenerStep<T>,
            BuilderStep<T>,
            ExecutorServiceStep<T> {
=======
            OnNextItemStep<T>,
            OnSubscriptionErrorStep<T>,
            OnSubscriptionCompleteStep<T>,
            BuilderStep<T> {
>>>>>>> 885b778e
        private SubscriptionEndpoint subscriptionEndpoint;
        private String endpoint;
        private OkHttpClient client;
        private GraphQLRequest<T> graphQLRequest;
        private GraphQLResponse.Factory responseFactory;
<<<<<<< HEAD
        private StreamListener<GraphQLResponse<T>, ApiException> streamListener;
        private ExecutorService executorService;
=======
        private Consumer<GraphQLResponse<T>> onNextItem;
        private Consumer<ApiException> onSubscriptionError;
        private Action onSubscriptionComplete;
>>>>>>> 885b778e

        @NonNull
        @Override
        public EndpointStep<T> subscriptionManager(@NonNull SubscriptionEndpoint subscriptionEndpoint) {
            this.subscriptionEndpoint = Objects.requireNonNull(subscriptionEndpoint);
            return this;
        }

        @NonNull
        @Override
        public OkHttpClientStep<T> endpoint(@NonNull final String endpoint) {
            this.endpoint = Objects.requireNonNull(endpoint);
            return this;
        }

        @NonNull
        @Override
        public GraphQlRequestStep<T> client(@NonNull final OkHttpClient client) {
            this.client = Objects.requireNonNull(client);
            return this;
        }

        @NonNull
        @Override
        public ResponseFactoryStep<T> graphQLRequest(@NonNull GraphQLRequest<T> graphQLRequest) {
            this.graphQLRequest = Objects.requireNonNull(graphQLRequest);
            return this;
        }

        @NonNull
        @Override
        public OnNextItemStep<T> responseFactory(@NonNull GraphQLResponse.Factory responseFactory) {
            this.responseFactory = Objects.requireNonNull(responseFactory);
            return this;
        }

        @NonNull
        @Override
<<<<<<< HEAD
        public ExecutorServiceStep<T> streamListener(
                @NonNull final StreamListener<GraphQLResponse<T>, ApiException> streamListener) {
            this.streamListener = Objects.requireNonNull(streamListener);
=======
        public OnSubscriptionErrorStep<T> onNextItem(@NonNull Consumer<GraphQLResponse<T>> onNextItem) {
            this.onNextItem = Objects.requireNonNull(onNextItem);
            return this;
        }

        @NonNull
        @Override
        public OnSubscriptionCompleteStep<T> onSubscriptionError(@NonNull Consumer<ApiException> onSubscriptionError) {
            this.onSubscriptionError = Objects.requireNonNull(onSubscriptionError);
            return this;
        }

        @NonNull
        @Override
        public BuilderStep<T> onSubscriptionComplete(
                @NonNull final Action onSubscriptionComplete) {
            this.onSubscriptionComplete = Objects.requireNonNull(onSubscriptionComplete);
>>>>>>> 885b778e
            return this;
        }

        @NonNull
        @Override
        public BuilderStep<T> executorService(
                ExecutorService executorService) {
            this.executorService = Objects.requireNonNull(executorService);
            return this;
        }

        @SuppressLint("SyntheticAccessor")
        @NonNull
        @Override
        public SubscriptionOperation<T> build() {
<<<<<<< HEAD
            return new SubscriptionOperation<>(
                Objects.requireNonNull(Builder.this.subscriptionEndpoint),
                Objects.requireNonNull(Builder.this.endpoint),
                Objects.requireNonNull(Builder.this.client),
                Objects.requireNonNull(Builder.this.graphQLRequest),
                Objects.requireNonNull(Builder.this.responseFactory),
                Objects.requireNonNull(Builder.this.streamListener),
                Objects.requireNonNull(Builder.this.executorService)
            );
=======
            Objects.requireNonNull(Builder.this.subscriptionEndpoint);
            Objects.requireNonNull(Builder.this.endpoint);
            Objects.requireNonNull(Builder.this.client);
            Objects.requireNonNull(Builder.this.graphQLRequest);
            Objects.requireNonNull(Builder.this.responseFactory);
            Objects.requireNonNull(Builder.this.onNextItem);
            Objects.requireNonNull(Builder.this.onSubscriptionError);
            Objects.requireNonNull(Builder.this.onSubscriptionComplete);
            return new SubscriptionOperation<>(Builder.this);
>>>>>>> 885b778e
        }
    }

    interface SubscriptionManagerStep<T> {
        @NonNull
        EndpointStep<T> subscriptionManager(@NonNull SubscriptionEndpoint subscriptionEndpoint);
    }

    interface EndpointStep<T> {
        @NonNull
        OkHttpClientStep<T> endpoint(@NonNull String apiName);
    }

    interface OkHttpClientStep<T> {
        @NonNull
        GraphQlRequestStep<T> client(@NonNull OkHttpClient okHttpClient);
    }

    interface GraphQlRequestStep<T> {
        @NonNull
        ResponseFactoryStep<T> graphQLRequest(@NonNull GraphQLRequest<T> graphQlRequest);
    }

    interface ResponseFactoryStep<T> {
        @NonNull
        OnNextItemStep<T> responseFactory(@NonNull GraphQLResponse.Factory responseFactory);
    }

    interface OnNextItemStep<T> {
        @NonNull
        OnSubscriptionErrorStep<T> onNextItem(@NonNull Consumer<GraphQLResponse<T>> onNextItem);
    }

    interface OnSubscriptionErrorStep<T> {
        @NonNull
        OnSubscriptionCompleteStep<T> onSubscriptionError(@NonNull Consumer<ApiException> onSubscriptionError);
    }

    interface OnSubscriptionCompleteStep<T> {
        @NonNull
<<<<<<< HEAD
        ExecutorServiceStep<T> streamListener(@NonNull StreamListener<GraphQLResponse<T>, ApiException> streamListener);
    }

    interface ExecutorServiceStep<T> {
        @NonNull
        BuilderStep<T> executorService(@NonNull ExecutorService executorService);
=======
        BuilderStep<T> onSubscriptionComplete(@NonNull Action onSubscriptionComplete);
>>>>>>> 885b778e
    }

    interface BuilderStep<T> {
        @NonNull
        SubscriptionOperation<T> build();
    }
}<|MERGE_RESOLUTION|>--- conflicted
+++ resolved
@@ -39,43 +39,25 @@
     private final String endpoint;
     private final OkHttpClient client;
     private final SubscriptionEndpoint subscriptionEndpoint;
-<<<<<<< HEAD
-    private final StreamListener<GraphQLResponse<T>, ApiException> subscriptionListener;
     private final ExecutorService executorService;
-=======
+    private final Consumer<String> onSubscriptionStarted;
     private final Consumer<GraphQLResponse<T>> onNextItem;
     private final Consumer<ApiException> onSubscriptionError;
     private final Action onSubscriptionComplete;
->>>>>>> 885b778e
 
     private String subscriptionId;
 
     @SuppressLint("SyntheticAccessor")
-    private SubscriptionOperation(
-<<<<<<< HEAD
-            @NonNull final SubscriptionEndpoint subscriptionEndpoint,
-            @NonNull final String endpoint,
-            @NonNull final OkHttpClient client,
-            @NonNull final GraphQLRequest<T> graphQLRequest,
-            @NonNull final GraphQLResponse.Factory responseFactory,
-            @NonNull final StreamListener<GraphQLResponse<T>, ApiException> subscriptionListener,
-            @NonNull final ExecutorService executorService) {
-        super(graphQLRequest, responseFactory);
-        this.endpoint = endpoint;
-        this.client = client;
-        this.subscriptionEndpoint = subscriptionEndpoint;
-        this.subscriptionListener = subscriptionListener;
-        this.executorService = executorService;
-=======
-            @NonNull SubscriptionOperation.Builder<T> builder) {
+    private SubscriptionOperation(@NonNull SubscriptionOperation.Builder<T> builder) {
         super(builder.graphQLRequest, builder.responseFactory);
         this.endpoint = builder.endpoint;
         this.client = builder.client;
         this.subscriptionEndpoint = builder.subscriptionEndpoint;
         this.onNextItem = builder.onNextItem;
+        this.onSubscriptionStarted = builder.onSubscriptionStarted;
         this.onSubscriptionError = builder.onSubscriptionError;
         this.onSubscriptionComplete = builder.onSubscriptionComplete;
->>>>>>> 885b778e
+        this.executorService = builder.executorService;
     }
 
     @NonNull
@@ -94,6 +76,11 @@
     }
 
     @NonNull
+    Consumer<String> onSubscriptionStarted() {
+        return onSubscriptionStarted;
+    }
+
+    @NonNull
     Consumer<GraphQLResponse<T>> onNextItem() {
         return onNextItem;
     }
@@ -120,38 +107,26 @@
 
     @Override
     public void start() {
-<<<<<<< HEAD
         executorService.submit(() -> {
             LOG.debug("Request " + getRequest().getContent());
             subscriptionId = subscriptionEndpoint.requestSubscription(
-                    getRequest(), subscriptionListener);
+                getRequest(),
+                onSubscriptionStarted,
+                onNextItem,
+                onSubscriptionError,
+                onSubscriptionComplete
+            );
         });
-=======
-        LOG.debug("Request " + getRequest().getContent());
-        subscriptionId = subscriptionEndpoint.requestSubscription(
-            getRequest(),
-            onNextItem,
-            onSubscriptionError,
-            onSubscriptionComplete
-        );
->>>>>>> 885b778e
     }
 
     @Override
     public void cancel() {
-<<<<<<< HEAD
         if (subscriptionId != null) {
             try {
                 subscriptionEndpoint.releaseSubscription(subscriptionId);
             } catch (ApiException exception) {
-                subscriptionListener.onError(exception);
+                onSubscriptionError.accept(exception);
             }
-=======
-        try {
-            subscriptionEndpoint.releaseSubscription(subscriptionId);
-        } catch (ApiException exception) {
-            onSubscriptionError.accept(exception);
->>>>>>> 885b778e
         }
     }
 
@@ -161,29 +136,22 @@
             OkHttpClientStep<T>,
             GraphQlRequestStep<T>,
             ResponseFactoryStep<T>,
-<<<<<<< HEAD
-            StreamListenerStep<T>,
-            BuilderStep<T>,
-            ExecutorServiceStep<T> {
-=======
+            ExecutorServiceStep<T>,
+            OnSubscriptionStartedStep<T>,
             OnNextItemStep<T>,
             OnSubscriptionErrorStep<T>,
             OnSubscriptionCompleteStep<T>,
             BuilderStep<T> {
->>>>>>> 885b778e
         private SubscriptionEndpoint subscriptionEndpoint;
         private String endpoint;
         private OkHttpClient client;
         private GraphQLRequest<T> graphQLRequest;
         private GraphQLResponse.Factory responseFactory;
-<<<<<<< HEAD
-        private StreamListener<GraphQLResponse<T>, ApiException> streamListener;
         private ExecutorService executorService;
-=======
+        private Consumer<String> onSubscriptionStarted;
         private Consumer<GraphQLResponse<T>> onNextItem;
         private Consumer<ApiException> onSubscriptionError;
         private Action onSubscriptionComplete;
->>>>>>> 885b778e
 
         @NonNull
         @Override
@@ -215,18 +183,27 @@
 
         @NonNull
         @Override
-        public OnNextItemStep<T> responseFactory(@NonNull GraphQLResponse.Factory responseFactory) {
+        public ExecutorServiceStep<T> responseFactory(@NonNull GraphQLResponse.Factory responseFactory) {
             this.responseFactory = Objects.requireNonNull(responseFactory);
             return this;
         }
 
         @NonNull
         @Override
-<<<<<<< HEAD
-        public ExecutorServiceStep<T> streamListener(
-                @NonNull final StreamListener<GraphQLResponse<T>, ApiException> streamListener) {
-            this.streamListener = Objects.requireNonNull(streamListener);
-=======
+        public OnSubscriptionStartedStep<T> executorService(@NonNull ExecutorService executorService) {
+            this.executorService = Objects.requireNonNull(executorService);
+            return this;
+        }
+
+        @NonNull
+        @Override
+        public OnNextItemStep<T> onSubscriptionStarted(@NonNull Consumer<String> onSubscriptionStarted) {
+            this.onSubscriptionStarted = Objects.requireNonNull(onSubscriptionStarted);
+            return this;
+        }
+
+        @NonNull
+        @Override
         public OnSubscriptionErrorStep<T> onNextItem(@NonNull Consumer<GraphQLResponse<T>> onNextItem) {
             this.onNextItem = Objects.requireNonNull(onNextItem);
             return this;
@@ -241,18 +218,8 @@
 
         @NonNull
         @Override
-        public BuilderStep<T> onSubscriptionComplete(
-                @NonNull final Action onSubscriptionComplete) {
+        public BuilderStep<T> onSubscriptionComplete(@NonNull Action onSubscriptionComplete) {
             this.onSubscriptionComplete = Objects.requireNonNull(onSubscriptionComplete);
->>>>>>> 885b778e
-            return this;
-        }
-
-        @NonNull
-        @Override
-        public BuilderStep<T> executorService(
-                ExecutorService executorService) {
-            this.executorService = Objects.requireNonNull(executorService);
             return this;
         }
 
@@ -260,27 +227,17 @@
         @NonNull
         @Override
         public SubscriptionOperation<T> build() {
-<<<<<<< HEAD
-            return new SubscriptionOperation<>(
-                Objects.requireNonNull(Builder.this.subscriptionEndpoint),
-                Objects.requireNonNull(Builder.this.endpoint),
-                Objects.requireNonNull(Builder.this.client),
-                Objects.requireNonNull(Builder.this.graphQLRequest),
-                Objects.requireNonNull(Builder.this.responseFactory),
-                Objects.requireNonNull(Builder.this.streamListener),
-                Objects.requireNonNull(Builder.this.executorService)
-            );
-=======
             Objects.requireNonNull(Builder.this.subscriptionEndpoint);
             Objects.requireNonNull(Builder.this.endpoint);
             Objects.requireNonNull(Builder.this.client);
             Objects.requireNonNull(Builder.this.graphQLRequest);
             Objects.requireNonNull(Builder.this.responseFactory);
+            Objects.requireNonNull(Builder.this.onSubscriptionStarted);
             Objects.requireNonNull(Builder.this.onNextItem);
             Objects.requireNonNull(Builder.this.onSubscriptionError);
             Objects.requireNonNull(Builder.this.onSubscriptionComplete);
+            Objects.requireNonNull(Builder.this.executorService);
             return new SubscriptionOperation<>(Builder.this);
->>>>>>> 885b778e
         }
     }
 
@@ -306,7 +263,17 @@
 
     interface ResponseFactoryStep<T> {
         @NonNull
-        OnNextItemStep<T> responseFactory(@NonNull GraphQLResponse.Factory responseFactory);
+        ExecutorServiceStep<T> responseFactory(@NonNull GraphQLResponse.Factory responseFactory);
+    }
+
+    interface ExecutorServiceStep<T> {
+        @NonNull
+        OnSubscriptionStartedStep<T> executorService(@NonNull ExecutorService executorService);
+    }
+
+    interface OnSubscriptionStartedStep<T> {
+        @NonNull
+        OnNextItemStep<T> onSubscriptionStarted(@NonNull Consumer<String> onSubscriptionStarted);
     }
 
     interface OnNextItemStep<T> {
@@ -321,20 +288,11 @@
 
     interface OnSubscriptionCompleteStep<T> {
         @NonNull
-<<<<<<< HEAD
-        ExecutorServiceStep<T> streamListener(@NonNull StreamListener<GraphQLResponse<T>, ApiException> streamListener);
-    }
-
-    interface ExecutorServiceStep<T> {
-        @NonNull
-        BuilderStep<T> executorService(@NonNull ExecutorService executorService);
-=======
         BuilderStep<T> onSubscriptionComplete(@NonNull Action onSubscriptionComplete);
->>>>>>> 885b778e
     }
 
     interface BuilderStep<T> {
         @NonNull
         SubscriptionOperation<T> build();
     }
-}+}
