--- conflicted
+++ resolved
@@ -107,53 +107,7 @@
      * @return the appropriate request decorator for the given authorization type.
      * @throws ApiException if unable to get a request decorator.
      */
-<<<<<<< HEAD
     public RequestDecorator forAuthType(@NonNull AuthorizationType authorizationType) throws ApiException {
-        if (AuthorizationType.AMAZON_COGNITO_USER_POOLS.equals(authorizationType)) {
-            // Note that if there was no user-provided cognito provider passed in to initialize
-            // the API plugin, we will try to default to using the DefaultCognitoUserPoolsAuthProvider.
-            //  If that fails, we then have no choice but to bubble up the error.
-            CognitoUserPoolsAuthProvider cognitoUserPoolsAuthProvider =
-                apiAuthProviders.getCognitoUserPoolsAuthProvider() != null ?
-                    apiAuthProviders.getCognitoUserPoolsAuthProvider() :
-                    new DefaultCognitoUserPoolsAuthProvider();
-            // By calling getLatestAuthToken() here instead of inside the lambda block, makes the exception
-            // handling a little bit cleaner. If getLatestAuthToken() is called from inside the lambda expression
-            // below, we'd have to surround it with a try catch. By doing it this way, if there's a problem,
-            // the ApiException will just be bubbled up. Same for OPENID_CONNECT.
-            final String token = cognitoUserPoolsAuthProvider.getLatestAuthToken();
-            return new JWTTokenRequestDecorator(() -> token);
-        } else if (AuthorizationType.OPENID_CONNECT.equals(authorizationType)) {
-            if (apiAuthProviders.getOidcAuthProvider() == null) {
-                throw new ApiException("Attempting to use OPENID_CONNECT authorization " +
-                                           "without an OIDC provider.",
-                                       "Configure an OidcAuthProvider when initializing the API plugin.");
-            }
-            final String token = apiAuthProviders.getOidcAuthProvider().getLatestAuthToken();
-            return new JWTTokenRequestDecorator(() -> token);
-        } else if (AuthorizationType.API_KEY.equals(authorizationType)) {
-            if (apiAuthProviders.getApiKeyAuthProvider() != null) {
-                return new ApiKeyRequestDecorator(apiAuthProviders.getApiKeyAuthProvider());
-            } else if (apiKey != null) {
-                return new ApiKeyRequestDecorator(() -> apiKey);
-            } else {
-                throw new ApiException("Attempting to use API_KEY authorization without an API key provider or " +
-                                           "an API key in the config file",
-                                       "Verify that an API key is in the config file or an " +
-                                           "ApiKeyAuthProvider is setup during the API plugin initialization.");
-            }
-        } else if (AuthorizationType.AWS_IAM.equals(authorizationType)) {
-            if (apiAuthProviders.getAWSCredentialsProvider() == null) {
-                throw new ApiException("Attempting to use AWS_IAM authorization without " +
-                                           "an AWS credentials provider.",
-                                       "Configure an AWSCredentialsProvider when initializing the API plugin.");
-            }
-            AppSyncV4Signer appSyncV4Signer = new AppSyncV4Signer(region);
-            return new IamRequestDecorator(appSyncV4Signer, apiAuthProviders.getAWSCredentialsProvider());
-        } else {
-            return NO_OP_REQUEST_DECORATOR;
-=======
-    private RequestDecorator forAuthType(@NonNull AuthorizationType authorizationType) throws ApiException {
         switch (authorizationType) {
             case AMAZON_COGNITO_USER_POOLS:
                 // Note that if there was no user-provided cognito provider passed in to initialize
@@ -210,7 +164,6 @@
                     "an AWS credentials provider.",
                     "Configure an AWSCredentialsProvider when initializing the API plugin or register" +
                             "an instance of AWSCognitoAuthPlugin to Amplify.");
->>>>>>> 6d1aec17
         }
     }
 }