/*
 * Copyright 2020 Amazon.com, Inc. or its affiliates. All Rights Reserved.
 *
 * Licensed under the Apache License, Version 2.0 (the "License").
 * You may not use this file except in compliance with the License.
 * A copy of the License is located at
 *
 *  http://aws.amazon.com/apache2.0
 *
 * or in the "license" file accompanying this file. This file is distributed
 * on an "AS IS" BASIS, WITHOUT WARRANTIES OR CONDITIONS OF ANY KIND, either
 * express or implied. See the License for the specific language governing
 * permissions and limitations under the License.
 */

package com.amplifyframework.api.graphql.model;

import androidx.annotation.NonNull;

import com.amplifyframework.api.aws.AppSyncGraphQLRequestFactory;
import com.amplifyframework.api.graphql.GraphQLRequest;
import com.amplifyframework.api.graphql.PaginatedResult;
import com.amplifyframework.core.model.Model;
import com.amplifyframework.core.model.ModelIdentifier;
import com.amplifyframework.core.model.query.predicate.QueryPredicate;
import com.amplifyframework.core.model.query.predicate.QueryPredicates;

import java.util.Objects;

/**
 * Helper class that provides methods to create {@link GraphQLRequest} for queries
 * from {@link Model} and {@link QueryPredicate}.
 */
public final class ModelQuery {

    /** This class should not be instantiated. */
    private ModelQuery() {}

    /**
     * Creates a {@link GraphQLRequest} that represents a query that expects a single value as a result.
     * The request will be created with the correct correct document based on the model schema and
     * variables based on given {@code modelId}.
     * @param modelType the model class.
     * @param modelId the model identifier.
     * @param <M> the concrete model type.
     * @return a valid {@link GraphQLRequest} instance.
     */
    public static <M extends Model> GraphQLRequest<M> get(
            @NonNull Class<M> modelType,
            @NonNull String modelId
    ) {
        return AppSyncGraphQLRequestFactory.buildQuery(modelType, modelId);
    }

    /**
     * Creates a {@link GraphQLRequest} that represents a query that expects a single value as a result.
<<<<<<< HEAD
     * The request will be created with the correct correct document based on the model schema and
=======
     * The request will be created with the correct document based on the model schema and
>>>>>>> f5e67017
     * variables based on given {@code modelIdentifier}.
     * @param modelType the model class.
     * @param modelIdentifier the model identifier.
     * @param <M> the concrete model type.
     * @return a valid {@link GraphQLRequest} instance.
     */
    public static <M extends Model> GraphQLRequest<M> get(
            @NonNull Class<M> modelType,
            @NonNull ModelIdentifier<M> modelIdentifier
    ) {
        return AppSyncGraphQLRequestFactory.buildQuery(modelType, modelIdentifier);
    }

    /**
     * Creates a {@link GraphQLRequest} that represents a query that expects multiple values as a result.
     * The request will be created with the correct document based on the model schema and variables
     * for filtering based on the given predicate.
     * @param modelType the model class.
     * @param predicate the predicate for filtering.
     * @param <M> the concrete model type.
     * @return a valid {@link GraphQLRequest} instance.
     */
    public static <M extends Model> GraphQLRequest<PaginatedResult<M>> list(
            @NonNull Class<M> modelType,
            @NonNull QueryPredicate predicate
    ) {
        Objects.requireNonNull(modelType);
        Objects.requireNonNull(predicate);
        return AppSyncGraphQLRequestFactory.buildQuery(modelType, predicate);
    }

    /**
     * Creates a {@link GraphQLRequest} that represents a query that expects multiple values as a result.
     * The request will be created with the correct document based on the model schema.
     * @param modelType the model class.
     * @param <M> the concrete model type.
     * @return a valid {@link GraphQLRequest} instance.
     * @see #list(Class, QueryPredicate)
     */
    public static <M extends Model> GraphQLRequest<PaginatedResult<M>> list(@NonNull Class<M> modelType) {
        return list(modelType, QueryPredicates.all());
    }

    /**
     * Creates a {@link GraphQLRequest} that represents a query that expects multiple values as a result
     * within a certain range (i.e. paginated).
     * 
     * The request will be created with the correct document based on the model schema and variables
     * for filtering based on the given predicate and pagination.
     * 
     * @param modelType the model class.
     * @param predicate the predicate for filtering.
     * @param pagination the pagination settings.
     * @param <M> the concrete model type.
     * @return a valid {@link GraphQLRequest} instance.
     * @see ModelPagination#firstPage()
     */
    public static <M extends Model> GraphQLRequest<PaginatedResult<M>> list(
            @NonNull Class<M> modelType,
            @NonNull QueryPredicate predicate,
            @NonNull ModelPagination pagination
    ) {
        return AppSyncGraphQLRequestFactory.buildPaginatedResultQuery(
                modelType, predicate, pagination.getLimit());
    }

    /**
     * Creates a {@link GraphQLRequest} that represents a query that expects multiple values as a result
     * within a certain range (i.e. paginated).
     *
     * The request will be created with the correct document based on the model schema and variables
     * for pagination based on the given {@link ModelPagination}.
     *
     * @param modelType the model class.
     * @param pagination the pagination settings.
     * @param <M> the concrete model type.
     * @return a valid {@link GraphQLRequest} instance.
     * @see ModelPagination#firstPage()
     */
    public static <M extends Model> GraphQLRequest<PaginatedResult<M>> list(
            @NonNull Class<M> modelType,
            @NonNull ModelPagination pagination
    ) {
        return AppSyncGraphQLRequestFactory.buildPaginatedResultQuery(
                modelType, QueryPredicates.all(), pagination.getLimit());
    }

}<|MERGE_RESOLUTION|>--- conflicted
+++ resolved
@@ -54,11 +54,7 @@
 
     /**
      * Creates a {@link GraphQLRequest} that represents a query that expects a single value as a result.
-<<<<<<< HEAD
-     * The request will be created with the correct correct document based on the model schema and
-=======
      * The request will be created with the correct document based on the model schema and
->>>>>>> f5e67017
      * variables based on given {@code modelIdentifier}.
      * @param modelType the model class.
      * @param modelIdentifier the model identifier.
@@ -105,10 +101,10 @@
     /**
      * Creates a {@link GraphQLRequest} that represents a query that expects multiple values as a result
      * within a certain range (i.e. paginated).
-     * 
+     *
      * The request will be created with the correct document based on the model schema and variables
      * for filtering based on the given predicate and pagination.
-     * 
+     *
      * @param modelType the model class.
      * @param predicate the predicate for filtering.
      * @param pagination the pagination settings.
