--- conflicted
+++ resolved
@@ -68,13 +68,13 @@
 
         // Act: create a request
         GraphQLRequest<Person> request =
-            AppSyncGraphQLRequestFactory.buildQuery(Person.class, uuidForExpectedQuery);
+                AppSyncGraphQLRequestFactory.buildQuery(Person.class, uuidForExpectedQuery);
 
         // Assert: content is expected content
         JSONAssert.assertEquals(
-            Resources.readAsString("query-for-person-by-id.txt"),
-            request.getContent(),
-            true
+                Resources.readAsString("query-for-person-by-id.txt"),
+                request.getContent(),
+                true
         );
     }
 
@@ -84,11 +84,7 @@
      */
     @Test
     public void buildQueryFromClassAndModelIdentifier() throws JSONException {
-<<<<<<< HEAD
-        // Arrange a hard-coded name/age as found int the expected data file.
-=======
         // Arrange a hard-coded name/age as found in the expected data file.
->>>>>>> f5e67017
         String name = "First";
         int age = 50;
 
@@ -120,13 +116,13 @@
 
         // Act: generate query
         GraphQLRequest<Person> request =
-            AppSyncGraphQLRequestFactory.buildQuery(Person.class, Person.ID.eq(expectedId));
+                AppSyncGraphQLRequestFactory.buildQuery(Person.class, Person.ID.eq(expectedId));
 
         // Validate request is expected request
         JSONAssert.assertEquals(
-            Resources.readAsString("query-person-by-predicate.txt"),
-            request.getContent(),
-            true
+                Resources.readAsString("query-person-by-predicate.txt"),
+                request.getContent(),
+                true
         );
     }
 
@@ -140,24 +136,24 @@
         // Arrange a person to delete, using UUID from test resource file
         final String expectedId = "dfcdac69-0662-41df-a67b-48c62a023f97";
         final Person tony = Person.builder()
-                                .firstName("Tony")
-                                .lastName("Swanson")
-                                .age(19)
-                                .dob(new Temporal.Date("2000-01-15"))
-                                .id(expectedId)
-                                .relationship(MaritalStatus.single)
-                                .build();
+                .firstName("Tony")
+                .lastName("Swanson")
+                .age(19)
+                .dob(new Temporal.Date("2000-01-15"))
+                .id(expectedId)
+                .relationship(MaritalStatus.single)
+                .build();
 
         // Act: build a mutation
         GraphQLRequest<Person> requestToDeleteTony = AppSyncGraphQLRequestFactory.buildMutation(
-            tony, Person.ID.beginsWith("e6"), MutationType.DELETE
+                tony, Person.ID.beginsWith("e6"), MutationType.DELETE
         );
 
         // Assert: expected is actual
         JSONAssert.assertEquals(
-            Resources.readAsString("delete-person-with-predicate.txt"),
-            requestToDeleteTony.getContent(),
-            true
+                Resources.readAsString("delete-person-with-predicate.txt"),
+                requestToDeleteTony.getContent(),
+                true
         );
     }
 
@@ -170,15 +166,15 @@
     @Test
     public void validateDeleteWithCustomPrimaryKey() throws AmplifyException, JSONException {
         final Item item = Item.builder()
-                              .orderId("123a7asa")
-                              .status(Status.IN_TRANSIT)
-                              .createdAt(new Temporal.DateTime("2021-04-20T15:20:32.651Z"))
-                              .name("Gummy Bears")
-                              .build();
-        JSONAssert.assertEquals(
-            Resources.readAsString("delete-item.txt"),
-            AppSyncGraphQLRequestFactory.buildMutation(item, QueryPredicates.all(), MutationType.DELETE).getContent(),
-            true
+                .orderId("123a7asa")
+                .status(Status.IN_TRANSIT)
+                .createdAt(new Temporal.DateTime("2021-04-20T15:20:32.651Z"))
+                .name("Gummy Bears")
+                .build();
+        JSONAssert.assertEquals(
+                Resources.readAsString("delete-item.txt"),
+                AppSyncGraphQLRequestFactory.buildMutation(item, QueryPredicates.all(), MutationType.DELETE).getContent(),
+                true
         );
     }
 
@@ -191,24 +187,24 @@
         // Arrange a person to delete, using UUID from test resource file
         final String expectedId = "dfcdac69-0662-41df-a67b-48c62a023f97";
         final Person tony = Person.builder()
-                                .firstName("Tony")
-                                .lastName("Swanson")
-                                .age(19)
-                                .dob(new Temporal.Date("2000-01-15"))
-                                .id(expectedId)
-                                .relationship(MaritalStatus.single)
-                                .build();
+                .firstName("Tony")
+                .lastName("Swanson")
+                .age(19)
+                .dob(new Temporal.Date("2000-01-15"))
+                .id(expectedId)
+                .relationship(MaritalStatus.single)
+                .build();
 
         // Act: build a mutation
         GraphQLRequest<Person> requestToDeleteTony = AppSyncGraphQLRequestFactory.buildMutation(
-            tony, Person.ID.beginsWith("e6"), MutationType.UPDATE
+                tony, Person.ID.beginsWith("e6"), MutationType.UPDATE
         );
 
         // Assert: expected is actual
         JSONAssert.assertEquals(
-            Resources.readAsString("update-person-with-predicate.txt"),
-            requestToDeleteTony.getContent(),
-            true
+                Resources.readAsString("update-person-with-predicate.txt"),
+                requestToDeleteTony.getContent(),
+                true
         );
     }
 
@@ -219,13 +215,13 @@
     @Test
     public void buildSubscriptionFromClassAndSubscriptionType() throws JSONException {
         GraphQLRequest<Person> subscriptionRequest = AppSyncGraphQLRequestFactory.buildSubscription(
-            Person.class, SubscriptionType.ON_CREATE
-        );
-
-        JSONAssert.assertEquals(
-            Resources.readAsString("subscription-request-for-on-create.txt"),
-            subscriptionRequest.getContent(),
-            true
+                Person.class, SubscriptionType.ON_CREATE
+        );
+
+        JSONAssert.assertEquals(
+                Resources.readAsString("subscription-request-for-on-create.txt"),
+                subscriptionRequest.getContent(),
+                true
         );
     }
 
@@ -237,21 +233,21 @@
     public void validateDateSerializer() throws JSONException {
         // Create expectation
         final Meeting meeting1 = Meeting.builder()
-                                     .name("meeting1")
-                                     .id("45a5f600-8aa8-41ac-a529-aed75036f5be")
-                                     .date(new Temporal.Date("2001-02-03"))
-                                     .dateTime(new Temporal.DateTime("2001-02-03T01:30:15Z"))
-                                     .time(new Temporal.Time("01:22:33"))
-                                     .timestamp(new Temporal.Timestamp(1234567890000L, TimeUnit.MILLISECONDS))
-                                     .build();
+                .name("meeting1")
+                .id("45a5f600-8aa8-41ac-a529-aed75036f5be")
+                .date(new Temporal.Date("2001-02-03"))
+                .dateTime(new Temporal.DateTime("2001-02-03T01:30:15Z"))
+                .time(new Temporal.Time("01:22:33"))
+                .timestamp(new Temporal.Timestamp(1234567890000L, TimeUnit.MILLISECONDS))
+                .build();
 
         // Act: build a mutation to create a Meeting
         GraphQLRequest<Meeting> requestToCreateMeeting1 =
-            AppSyncGraphQLRequestFactory.buildMutation(meeting1, QueryPredicates.all(), MutationType.CREATE);
+                AppSyncGraphQLRequestFactory.buildMutation(meeting1, QueryPredicates.all(), MutationType.CREATE);
 
         // Assert: expected is actual
         JSONAssert.assertEquals(Resources.readAsString("create-meeting1.txt"),
-            requestToCreateMeeting1.getContent(), true);
+                requestToCreateMeeting1.getContent(), true);
     }
 
     /**
@@ -268,9 +264,9 @@
         Todo todo = new Todo("111", "Mop the floor", null);
         @SuppressWarnings("unchecked")
         Map<String, Object> actual = (Map<String, Object>) AppSyncGraphQLRequestFactory.buildMutation(
-            todo,
-            QueryPredicates.all(),
-            MutationType.CREATE
+                todo,
+                QueryPredicates.all(),
+                MutationType.CREATE
         ).getVariables().get("input");
 
         // Assert
@@ -292,9 +288,9 @@
         Todo todo = new Todo("111", "Mop the floor", "johndoe");
         @SuppressWarnings("unchecked")
         Map<String, Object> actual = (Map<String, Object>) AppSyncGraphQLRequestFactory.buildMutation(
-            todo,
-            QueryPredicates.all(),
-            MutationType.CREATE).getVariables().get("input");
+                todo,
+                QueryPredicates.all(),
+                MutationType.CREATE).getVariables().get("input");
 
         // Assert
         assertEquals(expected, actual);
@@ -316,9 +312,9 @@
         Note note = new Note("abc", "text", null);
         @SuppressWarnings("unchecked")
         Map<String, Object> actual = (Map<String, Object>) AppSyncGraphQLRequestFactory.buildMutation(
-            note,
-            QueryPredicates.all(),
-            MutationType.CREATE
+                note,
+                QueryPredicates.all(),
+                MutationType.CREATE
         ).getVariables().get("input");
 
         // Assert
