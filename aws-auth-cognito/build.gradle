/*
 * Copyright 2022 Amazon.com, Inc. or its affiliates. All Rights Reserved.
 *
 * Licensed under the Apache License, Version 2.0 (the "License").
 * You may not use this file except in compliance with the License.
 * A copy of the License is located at
 *
 *  http://aws.amazon.com/apache2.0
 *
 * or in the "license" file accompanying this file. This file is distributed
 * on an "AS IS" BASIS, WITHOUT WARRANTIES OR CONDITIONS OF ANY KIND, either
 * express or implied. See the License for the specific language governing
 * permissions and limitations under the License.
 */

plugins {
    id "org.jetbrains.kotlin.plugin.serialization" version "1.6.10"
}

apply plugin: 'com.android.library'
apply plugin: 'kotlin-android'
apply from: rootProject.file("configuration/publishing.gradle")
apply from: rootProject.file("configuration/checkstyle.gradle")

dependencies {
    implementation project(path: ':core')
    implementation dependency.kotlin.coroutines
    implementation dependency.kotlin.serializationJson
    implementation dependency.androidx.appcompat
    implementation dependency.androidx.security
    implementation dependency.androidx.browser

    implementation dependency.aws.core
    implementation dependency.aws.cognitoidentity
    implementation dependency.aws.cognitoidentityprovider

    testImplementation project(path: ':testutils')
    testImplementation project(path: ':aws-auth-cognito')
    //noinspection GradleDependency
    testImplementation 'org.json:json:20180813'
    testImplementation 'org.jetbrains.kotlin:kotlin-test:1.6.21'
    testImplementation dependency.kotlin.test.junit
    testImplementation dependency.kotlin.test.coroutines

    testImplementation dependency.junit
    testImplementation dependency.mockito
    testImplementation dependency.mockk
    testImplementation dependency.robolectric
    testImplementation dependency.androidx.test.core

    androidTestImplementation dependency.androidx.test.runner
    androidTestImplementation dependency.androidx.test.junit
<<<<<<< HEAD

    testImplementation project(':aws-auth-cognito')
    androidTestImplementation project(':aws-auth-cognito')
=======
    androidTestImplementation project(path: ':testutils')
>>>>>>> a4c19210
}<|MERGE_RESOLUTION|>--- conflicted
+++ resolved
@@ -50,11 +50,5 @@
 
     androidTestImplementation dependency.androidx.test.runner
     androidTestImplementation dependency.androidx.test.junit
-<<<<<<< HEAD
-
-    testImplementation project(':aws-auth-cognito')
-    androidTestImplementation project(':aws-auth-cognito')
-=======
     androidTestImplementation project(path: ':testutils')
->>>>>>> a4c19210
 }