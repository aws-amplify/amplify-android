/*
 * Copyright 2020 Amazon.com, Inc. or its affiliates. All Rights Reserved.
 *
 * Licensed under the Apache License, Version 2.0 (the "License").
 * You may not use this file except in compliance with the License.
 * A copy of the License is located at
 *
 *  http://aws.amazon.com/apache2.0
 *
 * or in the "license" file accompanying this file. This file is distributed
 * on an "AS IS" BASIS, WITHOUT WARRANTIES OR CONDITIONS OF ANY KIND, either
 * express or implied. See the License for the specific language governing
 * permissions and limitations under the License.
 */

package com.amplifyframework.auth.cognito;

import android.app.Activity;
import android.content.Context;
import android.content.Intent;
import androidx.annotation.NonNull;
import androidx.annotation.Nullable;
import androidx.annotation.VisibleForTesting;

<<<<<<< HEAD
=======
import com.amplifyframework.AmplifyException;
import com.amplifyframework.auth.AuthChannelEventName;
>>>>>>> 18257edf
import com.amplifyframework.auth.AuthCodeDeliveryDetails;
import com.amplifyframework.auth.AuthException;
import com.amplifyframework.auth.AuthPlugin;
import com.amplifyframework.auth.AuthProvider;
import com.amplifyframework.auth.AuthSession;
import com.amplifyframework.auth.AuthUser;
import com.amplifyframework.auth.AuthUserAttribute;
import com.amplifyframework.auth.cognito.options.AWSCognitoAuthSignInOptions;
import com.amplifyframework.auth.cognito.options.AWSCognitoAuthSignUpOptions;
import com.amplifyframework.auth.cognito.options.AWSCognitoAuthWebUISignInOptions;
import com.amplifyframework.auth.cognito.util.AuthProviderConverter;
import com.amplifyframework.auth.cognito.util.SignInStateConverter;
import com.amplifyframework.auth.options.AuthSignInOptions;
import com.amplifyframework.auth.options.AuthSignUpOptions;
import com.amplifyframework.auth.options.AuthWebUISignInOptions;
import com.amplifyframework.auth.result.AuthResetPasswordResult;
import com.amplifyframework.auth.result.AuthSessionResult;
import com.amplifyframework.auth.result.AuthSignInResult;
import com.amplifyframework.auth.result.AuthSignUpResult;
import com.amplifyframework.auth.result.step.AuthNextResetPasswordStep;
import com.amplifyframework.auth.result.step.AuthNextSignInStep;
import com.amplifyframework.auth.result.step.AuthNextSignUpStep;
import com.amplifyframework.auth.result.step.AuthResetPasswordStep;
import com.amplifyframework.auth.result.step.AuthSignInStep;
import com.amplifyframework.auth.result.step.AuthSignUpStep;
import com.amplifyframework.core.Action;
import com.amplifyframework.core.Amplify;
import com.amplifyframework.core.Consumer;
import com.amplifyframework.hub.HubChannel;
import com.amplifyframework.hub.HubEvent;

import com.amazonaws.mobile.client.AWSMobileClient;
import com.amazonaws.mobile.client.Callback;
import com.amazonaws.mobile.client.HostedUIOptions;
import com.amazonaws.mobile.client.SignInUIOptions;
import com.amazonaws.mobile.client.SignOutOptions;
import com.amazonaws.mobile.client.UserStateDetails;
import com.amazonaws.mobile.client.results.ForgotPasswordResult;
import com.amazonaws.mobile.client.results.ForgotPasswordState;
import com.amazonaws.mobile.client.results.SignInResult;
import com.amazonaws.mobile.client.results.SignInState;
import com.amazonaws.mobile.client.results.SignUpResult;
import com.amazonaws.mobile.client.results.Tokens;
import com.amazonaws.mobile.client.results.UserCodeDeliveryDetails;
import com.amazonaws.mobile.config.AWSConfiguration;
import com.amazonaws.mobileconnectors.cognitoidentityprovider.util.CognitoJWTParser;
import org.json.JSONException;
import org.json.JSONObject;

import java.util.Collections;
import java.util.HashMap;
import java.util.Map;
import java.util.Objects;
import java.util.concurrent.CountDownLatch;
import java.util.concurrent.TimeUnit;
import java.util.concurrent.atomic.AtomicReference;

/**
 * A Cognito implementation of the Auth Plugin.
 */
public final class AWSCognitoAuthPlugin extends AuthPlugin<AWSMobileClient> {
    private static final String AWS_COGNITO_AUTH_PLUGIN_KEY = "awsCognitoAuthPlugin";
    private static final long SECONDS_BEFORE_TIMEOUT = 10;
    private static final String COGNITO_USER_ID_ATTRIBUTE = "sub";
    private static final String MOBILE_CLIENT_TOKEN_KEY = "token";
    private String userId;
    private AWSMobileClient awsMobileClient;
    private AuthChannelEventName lastEvent;

    /**
     * A Cognito implementation of the Auth Plugin.
     */
    public AWSCognitoAuthPlugin() {
        this.awsMobileClient = AWSMobileClient.getInstance();
    }
    
    @VisibleForTesting
    AWSCognitoAuthPlugin(AWSMobileClient instance, String userId) {
        this.awsMobileClient = instance;
        this.userId = userId;
    }

    @NonNull
    @Override
    public String getPluginKey() {
        return AWS_COGNITO_AUTH_PLUGIN_KEY;
    }

    @Override
    public void configure(
            @NonNull JSONObject pluginConfiguration,
            @NonNull Context context
    ) throws AuthException {
        final CountDownLatch latch = new CountDownLatch(1);
        final AtomicReference<Exception> asyncException = new AtomicReference<>();

        awsMobileClient.initialize(
            context,
            new AWSConfiguration(pluginConfiguration),
            new Callback<UserStateDetails>() {
                @Override
                public void onResult(UserStateDetails result) {
                    switch (result.getUserState()) {
                        case GUEST:
                        case SIGNED_OUT:
                            lastEvent = AuthChannelEventName.SIGNED_OUT;
                            userId = null;
                            break;
                        case SIGNED_IN:
                            lastEvent = AuthChannelEventName.SIGNED_IN;
                            userId = getUserIdFromToken(result.getDetails().get(MOBILE_CLIENT_TOKEN_KEY));
                            break;
                        case SIGNED_OUT_USER_POOLS_TOKENS_INVALID:
                        case SIGNED_OUT_FEDERATED_TOKENS_INVALID:
                            lastEvent = AuthChannelEventName.SESSION_EXPIRED;
                            userId = getUserIdFromToken(result.getDetails().get(MOBILE_CLIENT_TOKEN_KEY));
                            break;
                        default:
                            userId = null;
                            lastEvent = null;
                    }

                    // Set up a listener to asynchronously update the user id if the user state changes in the future
                    awsMobileClient.addUserStateListener(userStateDetails -> {
                        switch (userStateDetails.getUserState()) {
                            case SIGNED_OUT:
                            case GUEST:
                                userId = null;
                                if (lastEvent != AuthChannelEventName.SIGNED_OUT) {
                                    lastEvent = AuthChannelEventName.SIGNED_OUT;
                                    Amplify.Hub.publish(
                                            HubChannel.AUTH,
                                            HubEvent.create(AuthChannelEventName.SIGNED_OUT)
                                    );
                                }
                                break;
                            case SIGNED_IN:
                                fetchAndSetUserId(() -> { /* No response needed */ });
                                if (lastEvent != AuthChannelEventName.SIGNED_IN) {
                                    lastEvent = AuthChannelEventName.SIGNED_IN;
                                    Amplify.Hub.publish(
                                            HubChannel.AUTH,
                                            HubEvent.create(AuthChannelEventName.SIGNED_IN)
                                    );
                                }
                                break;
                            case SIGNED_OUT_FEDERATED_TOKENS_INVALID:
                            case SIGNED_OUT_USER_POOLS_TOKENS_INVALID:
                                fetchAndSetUserId(() -> { /* No response needed */ });
                                if (lastEvent != AuthChannelEventName.SESSION_EXPIRED) {
                                    lastEvent = AuthChannelEventName.SESSION_EXPIRED;
                                    Amplify.Hub.publish(
                                            HubChannel.AUTH,
                                            HubEvent.create(AuthChannelEventName.SESSION_EXPIRED)
                                    );
                                }
                                break;
                            default:
                                userId = null;
                        }
                    });

                    latch.countDown();
                }

                @Override
                public void onError(Exception error) {
                    asyncException.set(error);
                    latch.countDown();
                }
            }
        );

        try {
            if (latch.await(SECONDS_BEFORE_TIMEOUT, TimeUnit.SECONDS)) {
                if (asyncException.get() != null) {
                    throw new AuthException(
                        "Failed to instantiate AWSMobileClient",
                        asyncException.get(),
                        "See attached exception for more details"
                    );
                }
                return;
            } else {
                throw new AuthException(
                    "Failed to instantiate AWSMobileClient within " + SECONDS_BEFORE_TIMEOUT + " seconds",
                    "Check network connectivity"
                );
            }
        } catch (InterruptedException error) {
            throw new AuthException(
                    "Failed to instantiate AWSMobileClient",
                    error,
                    "See attached exception for more details"
            );
        }
    }

    @Override
    public void signUp(
            @NonNull String username,
            @NonNull String password,
            @NonNull AuthSignUpOptions options,
            @NonNull final Consumer<AuthSignUpResult> onSuccess,
            @NonNull final Consumer<AuthException> onException
    ) {
        Map<String, String> userAttributes = new HashMap<>();
        Map<String, String> validationData = new HashMap<>();

        if (options.getUserAttributes() != null) {
            for (AuthUserAttribute attribute : options.getUserAttributes()) {
                userAttributes.put(attribute.getKey().getKeyString(), attribute.getValue());
            }
        }

        if (options instanceof AWSCognitoAuthSignUpOptions) {
            validationData = ((AWSCognitoAuthSignUpOptions) options).getValidationData();
        }

        awsMobileClient.signUp(
            username,
            password,
            userAttributes,
            validationData,
            new Callback<SignUpResult>() {
                @Override
                public void onResult(SignUpResult result) {
                    onSuccess.accept(convertSignUpResult(result));
                }

                @Override
                public void onError(Exception error) {
                    onException.accept(
                        new AuthException("Sign up failed", error, "See attached exception for more details")
                    );
                }
            }
        );
    }

    @Override
    public void confirmSignUp(
        @NonNull String username,
        @NonNull String confirmationCode,
        @NonNull final Consumer<AuthSignUpResult> onSuccess,
        @NonNull final Consumer<AuthException> onException
    ) {
        awsMobileClient.confirmSignUp(username, confirmationCode, new Callback<SignUpResult>() {
            @Override
            public void onResult(SignUpResult result) {
                onSuccess.accept(convertSignUpResult(result));
            }

            @Override
            public void onError(Exception error) {
                onException.accept(
                    new AuthException("Confirm sign up failed", error, "See attached exception for more details")
                );
            }
        });
    }

    @Override
    public void resendSignUpCode(
            @NonNull String username,
            @NonNull Consumer<AuthSignUpResult> onSuccess,
            @NonNull Consumer<AuthException> onException
    ) {
        awsMobileClient.resendSignUp(username, new Callback<SignUpResult>() {
            @Override
            public void onResult(SignUpResult result) {
                onSuccess.accept(convertSignUpResult(result));
            }

            @Override
            public void onError(Exception error) {
                onException.accept(
                    new AuthException(
                        "Resend confirmation code failed",
                        error,
                        "See attached exception for more details"
                    )
                );
            }
        });
    }

    @Override
    public void signIn(
        @Nullable String username,
        @Nullable String password,
        @NonNull AuthSignInOptions options,
        @NonNull final Consumer<AuthSignInResult> onSuccess,
        @NonNull final Consumer<AuthException> onException
    ) {
        Map<String, String> metadata = null;

        if (options != null && options instanceof AWSCognitoAuthSignInOptions) {
            metadata = ((AWSCognitoAuthSignInOptions) options).getMetadata();
        }

        awsMobileClient.signIn(username, password, metadata, new Callback<SignInResult>() {
            @Override
            public void onResult(SignInResult result) {
                try {
                    AuthSignInResult newResult = convertSignInResult(result);
                    fetchAndSetUserId(() -> onSuccess.accept(newResult));
                } catch (AuthException exception) {
                    onException.accept(exception);
                }
            }

            @Override
            public void onError(Exception error) {
                onException.accept(
                    new AuthException("Sign in failed", error, "See attached exception for more details")
                );
            }
        });
    }

    @Override
    public void signIn(
            @Nullable String username,
            @Nullable String password,
            @NonNull final Consumer<AuthSignInResult> onSuccess,
            @NonNull final Consumer<AuthException> onException
    ) {
        signIn(username, password, AWSCognitoAuthSignInOptions.builder().build(), onSuccess, onException);
    }

    @Override
    public void confirmSignIn(
            @NonNull String confirmationCode,
            @NonNull Consumer<AuthSignInResult> onSuccess,
            @NonNull Consumer<AuthException> onException
    ) {
        awsMobileClient.confirmSignIn(confirmationCode, new Callback<SignInResult>() {
            @Override
            public void onResult(SignInResult result) {
                try {
                    AuthSignInResult newResult = convertSignInResult(result);
                    fetchAndSetUserId(() -> onSuccess.accept(newResult));
                } catch (AuthException exception) {
                    onException.accept(exception);
                }
            }

            @Override
            public void onError(Exception error) {
                onException.accept(
                        new AuthException("Confirm sign in failed", error, "See attached exception for more details")
                );
            }
        });
    }

    @Override
    public void signInWithSocialWebUI(
            @NonNull AuthProvider provider,
            @NonNull Activity callingActivity,
            @NonNull Consumer<AuthSignInResult> onSuccess,
            @NonNull Consumer<AuthException> onException
    ) {
        signInWithSocialWebUI(
                Objects.requireNonNull(provider),
                Objects.requireNonNull(callingActivity),
                AuthWebUISignInOptions.builder().build(),
                Objects.requireNonNull(onSuccess),
                Objects.requireNonNull(onException)
        );
    }

    @Override
    public void signInWithSocialWebUI(
            @NonNull AuthProvider provider,
            @NonNull Activity callingActivity,
            @NonNull AuthWebUISignInOptions options,
            @NonNull Consumer<AuthSignInResult> onSuccess,
            @NonNull Consumer<AuthException> onException
    ) {
        signInWithWebUIHelper(
                Objects.requireNonNull(provider),
                Objects.requireNonNull(callingActivity),
                Objects.requireNonNull(options),
                Objects.requireNonNull(onSuccess),
                Objects.requireNonNull(onException)
        );
    }

    @Override
    public void signInWithWebUI(
            @NonNull Activity callingActivity,
            @NonNull final Consumer<AuthSignInResult> onSuccess,
            @NonNull final Consumer<AuthException> onException
    ) {
        signInWithWebUI(
                Objects.requireNonNull(callingActivity),
                AuthWebUISignInOptions.builder().build(),
                Objects.requireNonNull(onSuccess),
                Objects.requireNonNull(onException)
        );
    }

    @Override
    public void signInWithWebUI(
            @NonNull Activity callingActivity,
            @NonNull AuthWebUISignInOptions options,
            @NonNull Consumer<AuthSignInResult> onSuccess,
            @NonNull Consumer<AuthException> onException
    ) {
        // Note that passing a null value for AuthProvider to the private helper method here is intentional.
        // AuthProvider is a public enum used by customers, and I intentionally don't want to be confusing by adding
        // a value which would represent no specific AuthProvider since that would make the signWithWithSocialWebUI
        // method a duplicate of this method (and not make sense in the context of that method) if chosen.
        signInWithWebUIHelper(
                null,
                Objects.requireNonNull(callingActivity),
                Objects.requireNonNull(options),
                Objects.requireNonNull(onSuccess),
                Objects.requireNonNull(onException)
        );
    }

    @Override
    public void handleWebUISignInResponse(@NonNull Intent intent) {
        awsMobileClient.handleAuthResponse(intent);
    }

    @Override
    public void fetchAuthSession(
            @NonNull Consumer<AuthSession> onSuccess,
            @NonNull Consumer<AuthException> onException
    ) {
        try {
            awsMobileClient.currentUserState(new Callback<UserStateDetails>() {
                @Override
                public void onResult(UserStateDetails result) {
                    switch (result.getUserState()) {
                        case SIGNED_OUT:
                        case GUEST:
                            MobileClientSessionAdapter.fetchSignedOutSession(awsMobileClient, onSuccess);
                            break;
                        case SIGNED_OUT_FEDERATED_TOKENS_INVALID:
                        case SIGNED_OUT_USER_POOLS_TOKENS_INVALID:
                            onSuccess.accept(expiredSession());
                            break;
                        default:
                            MobileClientSessionAdapter.fetchSignedInSession(awsMobileClient, onSuccess);
                    }
                }

                @Override
                public void onError(Exception exception) {
                    onException.accept(new AuthException(
                            "An error occurred while attempting to retrieve your user details",
                            exception,
                            "See attached exception for more details"
                    ));
                }
            });
        } catch (Throwable exception) {
            onException.accept(new AuthException(
                    "An error occurred fetching authorization details for the current user",
                    exception,
                    "See attached exception for more details"
            ));
        }
    }

    @Override
    public void resetPassword(
            @NonNull String username,
            @NonNull Consumer<AuthResetPasswordResult> onSuccess,
            @NonNull Consumer<AuthException> onException
    ) {
        awsMobileClient.forgotPassword(username, new Callback<ForgotPasswordResult>() {
            @Override
            public void onResult(ForgotPasswordResult result) {
                if (result.getState().equals(ForgotPasswordState.CONFIRMATION_CODE)) {
                    onSuccess.accept(new AuthResetPasswordResult(
                            false,
                            new AuthNextResetPasswordStep(
                                    AuthResetPasswordStep.CONFIRM_RESET_PASSWORD_WITH_CODE,
                                    Collections.emptyMap(),
                                    convertCodeDeliveryDetails(result.getParameters())
                            )
                    ));
                } else {
                    onException.accept(new AuthException(
                            "Received an unsupported response after triggering password recovery: " + result.getState(),
                            "This is almost certainly a bug. Please report it as an issue in our GitHub repo."
                    ));
                }
            }

            @Override
            public void onError(Exception exception) {
                onException.accept(new AuthException(
                        "An error occurred triggering password recovery",
                        exception,
                        "See attached exception for more details"
                ));
            }
        });
    }

    @Override
    public void confirmResetPassword(
            @NonNull String newPassword,
            @NonNull String confirmationCode,
            @NonNull Action onSuccess,
            @NonNull Consumer<AuthException> onException
    ) {
        awsMobileClient.confirmForgotPassword(
            newPassword,
            confirmationCode,
            new Callback<ForgotPasswordResult>() {
                @Override
                public void onResult(ForgotPasswordResult result) {
                    if (result.getState().equals(ForgotPasswordState.DONE)) {
                        onSuccess.call();
                    } else {
                        onException.accept(new AuthException(
                                "Received an unsupported response while confirming password recovery code: "
                                        + result.getState(),
                                "This is almost certainly a bug. Please report it as an issue in our GitHub repo."
                        ));
                    }
                }

                @Override
                public void onError(Exception exception) {
                    onException.accept(new AuthException(
                            "An error occurred confirming password recovery code",
                            exception,
                            "See attached exception for more details"
                    ));
                }
            }
        );
    }

    @Override
    public void updatePassword(
            @NonNull String oldPassword,
            @NonNull String newPassword,
            @Nullable Action onSuccess,
            @Nullable Consumer<AuthException> onException
    ) {
        awsMobileClient.changePassword(oldPassword, newPassword, new Callback<Void>() {
            @Override
            public void onResult(Void result) {
                onSuccess.call();
            }

            @Override
            public void onError(Exception error) {
                onException.accept(new AuthException(
                        "Failed to change password",
                        error,
                        "See attached exception for more details"
                ));
            }
        });
    }

    @Override
    public AuthUser getCurrentUser() {
        if (userId != null) {
            return new AuthUser(userId, awsMobileClient.getUsername());
        } else {
            return null;
        }
    }

    @Override
    public void signOut(@NonNull Action onSuccess, @NonNull Consumer<AuthException> onError) {
        awsMobileClient.signOut(SignOutOptions.builder().signOutGlobally(true).build(), new Callback<Void>() {
            @Override
            public void onResult(Void result) {
                onSuccess.call();
            }

            @Override
            public void onError(Exception error) {
                if (error != null && error.getMessage() != null && error.getMessage().contains("signed-out")) {
                    onError.accept(new AuthException(
                            "Failed to sign out since Auth is already signed out",
                            "No need to sign out - you already are!"
                    ));
                } else {
                    onError.accept(new AuthException(
                            "Failed to sign out",
                            error,
                            "See attached exception for more details"
                    ));
                }
            }
        });
    }

    @NonNull
    @Override
    public AWSMobileClient getEscapeHatch() {
        return awsMobileClient;
    }

<<<<<<< HEAD
    private void signInWithWebUIHelper(
        @Nullable AuthProvider authProvider,
        @NonNull Activity callingActivity,
        @NonNull AuthWebUISignInOptions options,
        @NonNull Consumer<AuthSignInResult> onSuccess,
        @NonNull Consumer<AuthException> onException
    ) {
        HostedUIOptions.Builder optionsBuilder = HostedUIOptions.builder();

        if (options != null) {
            if (options.getScopes() != null) {
                optionsBuilder.scopes(options.getScopes().toArray(new String[options.getScopes().size()]));
            }

            if (!options.getSignInQueryParameters().isEmpty()) {
                optionsBuilder.signInQueryParameters(options.getSignInQueryParameters());
            }

            if (!options.getSignOutQueryParameters().isEmpty()) {
                optionsBuilder.signOutQueryParameters(options.getSignOutQueryParameters());
            }

            if (!options.getTokenQueryParameters().isEmpty()) {
                optionsBuilder.tokenQueryParameters(options.getTokenQueryParameters());
            }

            if (options instanceof AWSCognitoAuthWebUISignInOptions) {
                AWSCognitoAuthWebUISignInOptions cognitoOptions = (AWSCognitoAuthWebUISignInOptions) options;
                optionsBuilder.idpIdentifier(cognitoOptions.getIdpIdentifier())
                        .federationProviderName(cognitoOptions.getFederationProviderName());
            }

            if (authProvider != null) {
                optionsBuilder.identityProvider(AuthProviderConverter.getIdentityProvider(authProvider));
            }
        }

        SignInUIOptions signInUIOptions = SignInUIOptions.builder()
                .hostedUIOptions(optionsBuilder.build())
                .build();

        awsMobileClient.showSignIn(callingActivity, signInUIOptions, new Callback<UserStateDetails>() {
            @Override
            public void onResult(UserStateDetails details) {
                fetchAndSetUserId(() -> onSuccess.accept(
                        new AuthSignInResult(
                                UserState.SIGNED_IN.equals(details.getUserState()),
                                new AuthNextSignInStep(
                                        AuthSignInStep.DONE,
                                        details.getDetails(),
                                        null
                                )
                        )
                ));
            }

            @Override
            public void onError(Exception error) {
                onException.accept(
                        new AuthException(
                                "Sign in with web UI failed",
                                error,
                                "See attached exception for more details"
                        )
                );
            }
        });
=======
    private AuthSession expiredSession() {
        return new AWSCognitoAuthSession(
                true,
                AuthSessionResult.failure(new AuthException.SessionExpiredException()),
                AuthSessionResult.failure(new AuthException.SessionExpiredException()),
                AuthSessionResult.failure(new AuthException.SessionExpiredException()),
                AuthSessionResult.failure(new AuthException.SessionExpiredException())
        );
>>>>>>> 18257edf
    }

    private void fetchAndSetUserId(Action onComplete) {
        awsMobileClient.getTokens(new Callback<Tokens>() {
            @Override
            public void onResult(Tokens result) {
                userId = getUserIdFromToken(result.getAccessToken().getTokenString());
                onComplete.call();
            }

            @Override
            public void onError(Exception error) {
                // If AWSMobileClient currently does not have the access token locally cached and/or otherwise
                // available we want our userId cache to match that state.
                userId = null;
                onComplete.call();
            }
        });
    }

    private String getUserIdFromToken(String token) {
        try {
            return CognitoJWTParser
                    .getPayload(token)
                    .getString(COGNITO_USER_ID_ATTRIBUTE);
        } catch (JSONException error) {
            return null;
        }
    }

    private AuthSignUpResult convertSignUpResult(SignUpResult result) {
        UserCodeDeliveryDetails details = result.getUserCodeDeliveryDetails();
        AuthCodeDeliveryDetails newDetails = details != null
                ? new AuthCodeDeliveryDetails(
                    details.getDestination(),
                    AuthCodeDeliveryDetails.DeliveryMedium.fromString(details.getDeliveryMedium()),
                    details.getAttributeName()
                )
                : null;

        return new AuthSignUpResult(
                true,
                new AuthNextSignUpStep(
                        result.getConfirmationState()
                                ? AuthSignUpStep.DONE
                                : AuthSignUpStep.CONFIRM_SIGN_UP_STEP,
                        Collections.emptyMap(),
                        newDetails
                )
        );
    }

    // Take information from the Cognito specific object and wrap it in the new Amplify object.
    // Throws an AuthException if the AWSMobileClient result is in an unsupported state which should not happen.
    private AuthSignInResult convertSignInResult(SignInResult result) throws AuthException {
        return new AuthSignInResult(
            SignInState.DONE.equals(result.getSignInState()),
            new AuthNextSignInStep(
                    SignInStateConverter.getAuthSignInStep(result.getSignInState()),
                    result.getParameters() == null ? Collections.emptyMap() : result.getParameters(),
                    convertCodeDeliveryDetails(result.getCodeDetails())
            )
        );
    }

    private AuthCodeDeliveryDetails convertCodeDeliveryDetails(UserCodeDeliveryDetails details) {
        return details != null
            ? new AuthCodeDeliveryDetails(
                    details.getDestination(),
                    AuthCodeDeliveryDetails.DeliveryMedium.fromString(details.getDeliveryMedium()),
                    details.getAttributeName())
            : null;
    }
}<|MERGE_RESOLUTION|>--- conflicted
+++ resolved
@@ -22,11 +22,7 @@
 import androidx.annotation.Nullable;
 import androidx.annotation.VisibleForTesting;
 
-<<<<<<< HEAD
-=======
-import com.amplifyframework.AmplifyException;
 import com.amplifyframework.auth.AuthChannelEventName;
->>>>>>> 18257edf
 import com.amplifyframework.auth.AuthCodeDeliveryDetails;
 import com.amplifyframework.auth.AuthException;
 import com.amplifyframework.auth.AuthPlugin;
@@ -63,6 +59,7 @@
 import com.amazonaws.mobile.client.HostedUIOptions;
 import com.amazonaws.mobile.client.SignInUIOptions;
 import com.amazonaws.mobile.client.SignOutOptions;
+import com.amazonaws.mobile.client.UserState;
 import com.amazonaws.mobile.client.UserStateDetails;
 import com.amazonaws.mobile.client.results.ForgotPasswordResult;
 import com.amazonaws.mobile.client.results.ForgotPasswordState;
@@ -635,7 +632,6 @@
         return awsMobileClient;
     }
 
-<<<<<<< HEAD
     private void signInWithWebUIHelper(
         @Nullable AuthProvider authProvider,
         @NonNull Activity callingActivity,
@@ -703,7 +699,8 @@
                 );
             }
         });
-=======
+    }
+
     private AuthSession expiredSession() {
         return new AWSCognitoAuthSession(
                 true,
@@ -712,7 +709,6 @@
                 AuthSessionResult.failure(new AuthException.SessionExpiredException()),
                 AuthSessionResult.failure(new AuthException.SessionExpiredException())
         );
->>>>>>> 18257edf
     }
 
     private void fetchAndSetUserId(Action onComplete) {
