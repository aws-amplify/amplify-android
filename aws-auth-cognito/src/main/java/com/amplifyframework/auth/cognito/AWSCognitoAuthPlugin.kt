/*
 * Copyright 2022 Amazon.com, Inc. or its affiliates. All Rights Reserved.
 *
 * Licensed under the Apache License, Version 2.0 (the "License").
 * You may not use this file except in compliance with the License.
 * A copy of the License is located at
 *
 *  http://aws.amazon.com/apache2.0
 *
 * or in the "license" file accompanying this file. This file is distributed
 * on an "AS IS" BASIS, WITHOUT WARRANTIES OR CONDITIONS OF ANY KIND, either
 * express or implied. See the License for the specific language governing
 * permissions and limitations under the License.
 */

package com.amplifyframework.auth.cognito

import android.app.Activity
import android.content.Context
import android.content.Intent
import androidx.annotation.VisibleForTesting
import com.amplifyframework.AmplifyException
<<<<<<< HEAD
import com.amplifyframework.annotations.RestrictToAmplify
=======
import com.amplifyframework.annotations.InternalAmplifyApi
>>>>>>> 5bc52f14
import com.amplifyframework.auth.AuthCodeDeliveryDetails
import com.amplifyframework.auth.AuthDevice
import com.amplifyframework.auth.AuthException
import com.amplifyframework.auth.AuthPlugin
import com.amplifyframework.auth.AuthProvider
import com.amplifyframework.auth.AuthSession
import com.amplifyframework.auth.AuthUser
import com.amplifyframework.auth.AuthUserAttribute
import com.amplifyframework.auth.AuthUserAttributeKey
import com.amplifyframework.auth.cognito.asf.UserContextDataProvider
import com.amplifyframework.auth.cognito.options.FederateToIdentityPoolOptions
import com.amplifyframework.auth.cognito.result.FederateToIdentityPoolResult
import com.amplifyframework.auth.exceptions.ConfigurationException
import com.amplifyframework.auth.exceptions.UnknownException
import com.amplifyframework.auth.options.AuthConfirmResetPasswordOptions
import com.amplifyframework.auth.options.AuthConfirmSignInOptions
import com.amplifyframework.auth.options.AuthConfirmSignUpOptions
import com.amplifyframework.auth.options.AuthFetchSessionOptions
import com.amplifyframework.auth.options.AuthResendSignUpCodeOptions
import com.amplifyframework.auth.options.AuthResendUserAttributeConfirmationCodeOptions
import com.amplifyframework.auth.options.AuthResetPasswordOptions
import com.amplifyframework.auth.options.AuthSignInOptions
import com.amplifyframework.auth.options.AuthSignOutOptions
import com.amplifyframework.auth.options.AuthSignUpOptions
import com.amplifyframework.auth.options.AuthUpdateUserAttributeOptions
import com.amplifyframework.auth.options.AuthUpdateUserAttributesOptions
import com.amplifyframework.auth.options.AuthWebUISignInOptions
import com.amplifyframework.auth.result.AuthResetPasswordResult
import com.amplifyframework.auth.result.AuthSignInResult
import com.amplifyframework.auth.result.AuthSignOutResult
import com.amplifyframework.auth.result.AuthSignUpResult
import com.amplifyframework.auth.result.AuthUpdateAttributeResult
import com.amplifyframework.core.Action
import com.amplifyframework.core.Amplify
import com.amplifyframework.core.Consumer
import com.amplifyframework.statemachine.codegen.data.AuthConfiguration
import kotlinx.coroutines.CoroutineScope
import kotlinx.coroutines.CoroutineStart
import kotlinx.coroutines.Dispatchers
import kotlinx.coroutines.Job
import kotlinx.coroutines.channels.Channel
import kotlinx.coroutines.channels.consumeEach
import kotlinx.coroutines.launch
import org.json.JSONObject

/**
 * A Cognito implementation of the Auth Plugin.
 */
class AWSCognitoAuthPlugin : AuthPlugin<AWSCognitoAuthService>() {
    companion object {
        const val AWS_COGNITO_AUTH_LOG_NAMESPACE = "amplify:aws-cognito-auth:%s"
        private const val AWS_COGNITO_AUTH_PLUGIN_KEY = "awsCognitoAuthPlugin"
    }

    private val logger =
        Amplify.Logging.forNamespace(AWS_COGNITO_AUTH_LOG_NAMESPACE.format(this::class.java.simpleName))

    @VisibleForTesting
    internal lateinit var realPlugin: RealAWSCognitoAuthPlugin

    private val pluginScope = CoroutineScope(Job() + Dispatchers.Default)
    private val queueFacade: KotlinAuthFacadeInternal by lazy {
        KotlinAuthFacadeInternal(realPlugin)
    }

    private val queueChannel = Channel<Job>(capacity = Channel.UNLIMITED).apply {
        pluginScope.launch {
            consumeEach { it.join() }
        }
    }

    private lateinit var pluginConfigurationJSON: JSONObject

<<<<<<< HEAD
    @RestrictToAmplify
=======
    @InternalAmplifyApi
>>>>>>> 5bc52f14
    fun getPluginConfiguration(): JSONObject {
        return pluginConfigurationJSON
    }

    private fun Exception.toAuthException(): AuthException {
        return if (this is AuthException) {
            this
        } else {
            UnknownException(cause = this)
        }
    }

    override fun initialize(context: Context) {
        realPlugin.initialize()
    }

    @Throws(AmplifyException::class)
    override fun configure(pluginConfiguration: JSONObject, context: Context) {
        pluginConfigurationJSON = pluginConfiguration
        try {
            val configuration = AuthConfiguration.fromJson(pluginConfiguration)
            val credentialStoreClient = CredentialStoreClient(configuration, context, logger)
            val authEnvironment = AuthEnvironment(
                context,
                configuration,
                AWSCognitoAuthService.fromConfiguration(configuration),
                credentialStoreClient,
                configuration.userPool?.let { UserContextDataProvider(context, it.poolId!!, it.appClient!!) },
                HostedUIClient.create(context, configuration.oauth, logger),
                logger
            )

            val authStateMachine = AuthStateMachine(authEnvironment)
            realPlugin = RealAWSCognitoAuthPlugin(
                configuration,
                authEnvironment,
                authStateMachine,
                logger
            )
        } catch (exception: Exception) {
            throw ConfigurationException(
                "Failed to configure AWSCognitoAuthPlugin.",
                "Make sure your amplifyconfiguration.json is valid.",
                exception
            )
        }
    }

    override fun signUp(
        username: String,
        password: String,
        options: AuthSignUpOptions,
        onSuccess: Consumer<AuthSignUpResult>,
        onError: Consumer<AuthException>
    ) {
        queueChannel.trySend(
            pluginScope.launch(start = CoroutineStart.LAZY) {
                try {
                    val result = queueFacade.signUp(username, password, options)
                    onSuccess.accept(result)
                } catch (e: Exception) {
                    onError.accept(e.toAuthException())
                }
            }
        )
    }

    override fun confirmSignUp(
        username: String,
        confirmationCode: String,
        onSuccess: Consumer<AuthSignUpResult>,
        onError: Consumer<AuthException>
    ) {
        queueChannel.trySend(
            pluginScope.launch(start = CoroutineStart.LAZY) {
                try {
                    val result = queueFacade.confirmSignUp(username, confirmationCode)
                    onSuccess.accept(result)
                } catch (e: Exception) {
                    onError.accept(e.toAuthException())
                }
            }
        )
    }

    override fun confirmSignUp(
        username: String,
        confirmationCode: String,
        options: AuthConfirmSignUpOptions,
        onSuccess: Consumer<AuthSignUpResult>,
        onError: Consumer<AuthException>
    ) {
        queueChannel.trySend(
            pluginScope.launch(start = CoroutineStart.LAZY) {
                try {
                    val result = queueFacade.confirmSignUp(username, confirmationCode, options)
                    onSuccess.accept(result)
                } catch (e: Exception) {
                    onError.accept(e.toAuthException())
                }
            }
        )
    }

    override fun resendSignUpCode(
        username: String,
        onSuccess: Consumer<AuthCodeDeliveryDetails>,
        onError: Consumer<AuthException>
    ) {
        queueChannel.trySend(
            pluginScope.launch(start = CoroutineStart.LAZY) {
                try {
                    val result = queueFacade.resendSignUpCode(username)
                    onSuccess.accept(result)
                } catch (e: Exception) {
                    onError.accept(e.toAuthException())
                }
            }
        )
    }

    override fun resendSignUpCode(
        username: String,
        options: AuthResendSignUpCodeOptions,
        onSuccess: Consumer<AuthCodeDeliveryDetails>,
        onError: Consumer<AuthException>
    ) {
        queueChannel.trySend(
            pluginScope.launch(start = CoroutineStart.LAZY) {
                try {
                    val result = queueFacade.resendSignUpCode(username, options)
                    onSuccess.accept(result)
                } catch (e: Exception) {
                    onError.accept(e.toAuthException())
                }
            }
        )
    }

    override fun signIn(
        username: String?,
        password: String?,
        onSuccess: Consumer<AuthSignInResult>,
        onError: Consumer<AuthException>
    ) {
        queueChannel.trySend(
            pluginScope.launch(start = CoroutineStart.LAZY) {
                try {
                    val result = queueFacade.signIn(username, password)
                    onSuccess.accept(result)
                } catch (e: Exception) {
                    onError.accept(e.toAuthException())
                }
            }
        )
    }

    override fun signIn(
        username: String?,
        password: String?,
        options: AuthSignInOptions,
        onSuccess: Consumer<AuthSignInResult>,
        onError: Consumer<AuthException>
    ) {
        queueChannel.trySend(
            pluginScope.launch(start = CoroutineStart.LAZY) {
                try {
                    val result = queueFacade.signIn(username, password, options)
                    onSuccess.accept(result)
                } catch (e: Exception) {
                    onError.accept(e.toAuthException())
                }
            }
        )
    }

    override fun confirmSignIn(
        challengeResponse: String,
        onSuccess: Consumer<AuthSignInResult>,
        onError: Consumer<AuthException>
    ) {
        queueChannel.trySend(
            pluginScope.launch(start = CoroutineStart.LAZY) {
                try {
                    val result = queueFacade.confirmSignIn(challengeResponse)
                    onSuccess.accept(result)
                } catch (e: Exception) {
                    onError.accept(e.toAuthException())
                }
            }
        )
    }

    override fun confirmSignIn(
        challengeResponse: String,
        options: AuthConfirmSignInOptions,
        onSuccess: Consumer<AuthSignInResult>,
        onError: Consumer<AuthException>
    ) {
        queueChannel.trySend(
            pluginScope.launch(start = CoroutineStart.LAZY) {
                try {
                    val result = queueFacade.confirmSignIn(challengeResponse, options)
                    onSuccess.accept(result)
                } catch (e: Exception) {
                    onError.accept(e.toAuthException())
                }
            }
        )
    }

    override fun signInWithSocialWebUI(
        provider: AuthProvider,
        callingActivity: Activity,
        onSuccess: Consumer<AuthSignInResult>,
        onError: Consumer<AuthException>
    ) {
        queueChannel.trySend(
            pluginScope.launch(start = CoroutineStart.LAZY) {
                try {
                    val result = queueFacade.signInWithSocialWebUI(provider, callingActivity)
                    onSuccess.accept(result)
                } catch (e: Exception) {
                    onError.accept(e.toAuthException())
                }
            }
        )
    }

    override fun signInWithSocialWebUI(
        provider: AuthProvider,
        callingActivity: Activity,
        options: AuthWebUISignInOptions,
        onSuccess: Consumer<AuthSignInResult>,
        onError: Consumer<AuthException>
    ) {
        queueChannel.trySend(
            pluginScope.launch(start = CoroutineStart.LAZY) {
                try {
                    val result = queueFacade.signInWithSocialWebUI(provider, callingActivity, options)
                    onSuccess.accept(result)
                } catch (e: Exception) {
                    onError.accept(e.toAuthException())
                }
            }
        )
    }

    override fun signInWithWebUI(
        callingActivity: Activity,
        onSuccess: Consumer<AuthSignInResult>,
        onError: Consumer<AuthException>
    ) {
        queueChannel.trySend(
            pluginScope.launch(start = CoroutineStart.LAZY) {
                try {
                    val result = queueFacade.signInWithWebUI(callingActivity)
                    onSuccess.accept(result)
                } catch (e: Exception) {
                    onError.accept(e.toAuthException())
                }
            }
        )
    }

    override fun signInWithWebUI(
        callingActivity: Activity,
        options: AuthWebUISignInOptions,
        onSuccess: Consumer<AuthSignInResult>,
        onError: Consumer<AuthException>
    ) {
        queueChannel.trySend(
            pluginScope.launch(start = CoroutineStart.LAZY) {
                try {
                    val result = queueFacade.signInWithWebUI(callingActivity, options)
                    onSuccess.accept(result)
                } catch (e: Exception) {
                    onError.accept(e.toAuthException())
                }
            }
        )
    }

    override fun handleWebUISignInResponse(intent: Intent?) {
        queueFacade.handleWebUISignInResponse(intent)
    }

    override fun fetchAuthSession(
        options: AuthFetchSessionOptions,
        onSuccess: Consumer<AuthSession>,
        onError: Consumer<AuthException>
    ) {
        queueChannel.trySend(
            pluginScope.launch(start = CoroutineStart.LAZY) {
                try {
                    val result = queueFacade.fetchAuthSession(options)
                    onSuccess.accept(result)
                } catch (e: Exception) {
                    onError.accept(e.toAuthException())
                }
            }
        )
    }

    override fun fetchAuthSession(onSuccess: Consumer<AuthSession>, onError: Consumer<AuthException>) {
        queueChannel.trySend(
            pluginScope.launch(start = CoroutineStart.LAZY) {
                try {
                    val result = queueFacade.fetchAuthSession()
                    onSuccess.accept(result)
                } catch (e: Exception) {
                    onError.accept(e.toAuthException())
                }
            }
        )
    }

    override fun rememberDevice(onSuccess: Action, onError: Consumer<AuthException>) {
        queueChannel.trySend(
            pluginScope.launch(start = CoroutineStart.LAZY) {
                try {
                    queueFacade.rememberDevice()
                    onSuccess.call()
                } catch (e: Exception) {
                    onError.accept(e.toAuthException())
                }
            }
        )
    }

    override fun forgetDevice(onSuccess: Action, onError: Consumer<AuthException>) {
        queueChannel.trySend(
            pluginScope.launch(start = CoroutineStart.LAZY) {
                try {
                    queueFacade.forgetDevice()
                    onSuccess.call()
                } catch (e: Exception) {
                    onError.accept(e.toAuthException())
                }
            }
        )
    }

    override fun forgetDevice(
        device: AuthDevice,
        onSuccess: Action,
        onError: Consumer<AuthException>
    ) {
        queueChannel.trySend(
            pluginScope.launch(start = CoroutineStart.LAZY) {
                try {
                    queueFacade.forgetDevice(device)
                    onSuccess.call()
                } catch (e: Exception) {
                    onError.accept(e.toAuthException())
                }
            }
        )
    }

    override fun fetchDevices(
        onSuccess: Consumer<List<AuthDevice>>,
        onError: Consumer<AuthException>
    ) {
        queueChannel.trySend(
            pluginScope.launch(start = CoroutineStart.LAZY) {
                try {
                    val result = queueFacade.fetchDevices()
                    onSuccess.accept(result)
                } catch (e: Exception) {
                    onError.accept(e.toAuthException())
                }
            }
        )
    }

    override fun resetPassword(
        username: String,
        options: AuthResetPasswordOptions,
        onSuccess: Consumer<AuthResetPasswordResult>,
        onError: Consumer<AuthException>
    ) {
        queueChannel.trySend(
            pluginScope.launch(start = CoroutineStart.LAZY) {
                try {
                    val result = queueFacade.resetPassword(username, options)
                    onSuccess.accept(result)
                } catch (e: Exception) {
                    onError.accept(e.toAuthException())
                }
            }
        )
    }

    override fun resetPassword(
        username: String,
        onSuccess: Consumer<AuthResetPasswordResult>,
        onError: Consumer<AuthException>
    ) {
        queueChannel.trySend(
            pluginScope.launch(start = CoroutineStart.LAZY) {
                try {
                    val result = queueFacade.resetPassword(username)
                    onSuccess.accept(result)
                } catch (e: Exception) {
                    onError.accept(e.toAuthException())
                }
            }
        )
    }

    override fun confirmResetPassword(
        username: String,
        newPassword: String,
        confirmationCode: String,
        options: AuthConfirmResetPasswordOptions,
        onSuccess: Action,
        onError: Consumer<AuthException>
    ) {
        queueChannel.trySend(
            pluginScope.launch(start = CoroutineStart.LAZY) {
                try {
                    queueFacade.confirmResetPassword(username, newPassword, confirmationCode, options)
                    onSuccess.call()
                } catch (e: Exception) {
                    onError.accept(e.toAuthException())
                }
            }
        )
    }

    override fun confirmResetPassword(
        username: String,
        newPassword: String,
        confirmationCode: String,
        onSuccess: Action,
        onError: Consumer<AuthException>
    ) {
        queueChannel.trySend(
            pluginScope.launch(start = CoroutineStart.LAZY) {
                try {
                    queueFacade.confirmResetPassword(username, newPassword, confirmationCode)
                    onSuccess.call()
                } catch (e: Exception) {
                    onError.accept(e.toAuthException())
                }
            }
        )
    }

    override fun updatePassword(
        oldPassword: String,
        newPassword: String,
        onSuccess: Action,
        onError: Consumer<AuthException>
    ) {
        queueChannel.trySend(
            pluginScope.launch(start = CoroutineStart.LAZY) {
                try {
                    queueFacade.updatePassword(oldPassword, newPassword)
                    onSuccess.call()
                } catch (e: Exception) {
                    onError.accept(e.toAuthException())
                }
            }
        )
    }

    override fun fetchUserAttributes(
        onSuccess: Consumer<List<AuthUserAttribute>>,
        onError: Consumer<AuthException>
    ) {
        queueChannel.trySend(
            pluginScope.launch(start = CoroutineStart.LAZY) {
                try {
                    val result = queueFacade.fetchUserAttributes()
                    onSuccess.accept(result)
                } catch (e: Exception) {
                    onError.accept(e.toAuthException())
                }
            }
        )
    }

    override fun updateUserAttribute(
        attribute: AuthUserAttribute,
        options: AuthUpdateUserAttributeOptions,
        onSuccess: Consumer<AuthUpdateAttributeResult>,
        onError: Consumer<AuthException>
    ) {
        queueChannel.trySend(
            pluginScope.launch(start = CoroutineStart.LAZY) {
                try {
                    val result = queueFacade.updateUserAttribute(attribute, options)
                    onSuccess.accept(result)
                } catch (e: Exception) {
                    onError.accept(e.toAuthException())
                }
            }
        )
    }

    override fun updateUserAttribute(
        attribute: AuthUserAttribute,
        onSuccess: Consumer<AuthUpdateAttributeResult>,
        onError: Consumer<AuthException>
    ) {
        queueChannel.trySend(
            pluginScope.launch(start = CoroutineStart.LAZY) {
                try {
                    val result = queueFacade.updateUserAttribute(attribute)
                    onSuccess.accept(result)
                } catch (e: Exception) {
                    onError.accept(e.toAuthException())
                }
            }
        )
    }

    override fun updateUserAttributes(
        attributes: List<AuthUserAttribute>,
        options: AuthUpdateUserAttributesOptions,
        onSuccess: Consumer<Map<AuthUserAttributeKey, AuthUpdateAttributeResult>>,
        onError: Consumer<AuthException>
    ) {
        queueChannel.trySend(
            pluginScope.launch(start = CoroutineStart.LAZY) {
                try {
                    val result = queueFacade.updateUserAttributes(attributes, options)
                    onSuccess.accept(result)
                } catch (e: Exception) {
                    onError.accept(e.toAuthException())
                }
            }
        )
    }

    override fun updateUserAttributes(
        attributes: List<AuthUserAttribute>,
        onSuccess: Consumer<Map<AuthUserAttributeKey, AuthUpdateAttributeResult>>,
        onError: Consumer<AuthException>
    ) {
        queueChannel.trySend(
            pluginScope.launch(start = CoroutineStart.LAZY) {
                try {
                    val result = queueFacade.updateUserAttributes(attributes)
                    onSuccess.accept(result)
                } catch (e: Exception) {
                    onError.accept(e.toAuthException())
                }
            }
        )
    }

    override fun resendUserAttributeConfirmationCode(
        attributeKey: AuthUserAttributeKey,
        options: AuthResendUserAttributeConfirmationCodeOptions,
        onSuccess: Consumer<AuthCodeDeliveryDetails>,
        onError: Consumer<AuthException>
    ) {
        queueChannel.trySend(
            pluginScope.launch(start = CoroutineStart.LAZY) {
                try {
                    val result = queueFacade.resendUserAttributeConfirmationCode(attributeKey, options)
                    onSuccess.accept(result)
                } catch (e: Exception) {
                    onError.accept(e.toAuthException())
                }
            }
        )
    }

    override fun resendUserAttributeConfirmationCode(
        attributeKey: AuthUserAttributeKey,
        onSuccess: Consumer<AuthCodeDeliveryDetails>,
        onError: Consumer<AuthException>
    ) {
        queueChannel.trySend(
            pluginScope.launch(start = CoroutineStart.LAZY) {
                try {
                    val result = queueFacade.resendUserAttributeConfirmationCode(attributeKey)
                    onSuccess.accept(result)
                } catch (e: Exception) {
                    onError.accept(e.toAuthException())
                }
            }
        )
    }

    override fun confirmUserAttribute(
        attributeKey: AuthUserAttributeKey,
        confirmationCode: String,
        onSuccess: Action,
        onError: Consumer<AuthException>
    ) {
        queueChannel.trySend(
            pluginScope.launch(start = CoroutineStart.LAZY) {
                try {
                    queueFacade.confirmUserAttribute(attributeKey, confirmationCode)
                    onSuccess.call()
                } catch (e: Exception) {
                    onError.accept(e.toAuthException())
                }
            }
        )
    }

    override fun getCurrentUser(
        onSuccess: Consumer<AuthUser>,
        onError: Consumer<AuthException>
    ) {
        queueChannel.trySend(
            pluginScope.launch(start = CoroutineStart.LAZY) {
                try {
                    val result = queueFacade.getCurrentUser()
                    onSuccess.accept(result)
                } catch (e: Exception) {
                    onError.accept(e.toAuthException())
                }
            }
        )
    }

    override fun signOut(onComplete: Consumer<AuthSignOutResult>) {
        queueChannel.trySend(
            pluginScope.launch(start = CoroutineStart.LAZY) {
                val result = queueFacade.signOut()
                onComplete.accept(result)
            }
        )
    }

    override fun signOut(options: AuthSignOutOptions, onComplete: Consumer<AuthSignOutResult>) {
        queueChannel.trySend(
            pluginScope.launch(start = CoroutineStart.LAZY) {
                val result = queueFacade.signOut(options)
                onComplete.accept(result)
            }
        )
    }

    override fun deleteUser(onSuccess: Action, onError: Consumer<AuthException>) {
        queueChannel.trySend(
            pluginScope.launch(start = CoroutineStart.LAZY) {
                try {
                    queueFacade.deleteUser()
                    onSuccess.call()
                } catch (e: Exception) {
                    onError.accept(e.toAuthException())
                }
            }
        )
    }

    override fun getEscapeHatch() = realPlugin.escapeHatch()

    override fun getPluginKey() = AWS_COGNITO_AUTH_PLUGIN_KEY

    override fun getVersion() = BuildConfig.VERSION_NAME

    /**
     * Federate to Identity Pool
     * @param providerToken Provider token to start the federation for
     * @param authProvider The auth provider you want to federate for (e.g. Facebook, Google, etc.)
     * @param onSuccess Success callback
     */
    fun federateToIdentityPool(
        providerToken: String,
        authProvider: AuthProvider,
        onSuccess: Consumer<FederateToIdentityPoolResult>,
        onError: Consumer<AuthException>
    ) {
        queueChannel.trySend(
            pluginScope.launch(start = CoroutineStart.LAZY) {
                try {
                    val result = queueFacade.federateToIdentityPool(
                        providerToken,
                        authProvider,
                        FederateToIdentityPoolOptions.builder().build()
                    )
                    onSuccess.accept(result)
                } catch (e: Exception) {
                    onError.accept(e.toAuthException())
                }
            }
        )
    }

    /**
     * Federate to Identity Pool
     * @param providerToken Provider token to start the federation for
     * @param authProvider The auth provider you want to federate for (e.g. Facebook, Google, etc.)
     * @param options Advanced options for federating to identity pool
     * @param onSuccess Success callback
     */
    fun federateToIdentityPool(
        providerToken: String,
        authProvider: AuthProvider,
        options: FederateToIdentityPoolOptions,
        onSuccess: Consumer<FederateToIdentityPoolResult>,
        onError: Consumer<AuthException>
    ) {
        queueChannel.trySend(
            pluginScope.launch(start = CoroutineStart.LAZY) {
                try {
                    val result = queueFacade.federateToIdentityPool(
                        providerToken,
                        authProvider,
                        options
                    )
                    onSuccess.accept(result)
                } catch (e: Exception) {
                    onError.accept(e.toAuthException())
                }
            }
        )
    }

    /**
     * Clear Federation to Identity Pool
     * @param onSuccess Success callback
     * @param onError Error callback
     */
    fun clearFederationToIdentityPool(
        onSuccess: Action,
        onError: Consumer<AuthException>
    ) {
        queueChannel.trySend(
            pluginScope.launch(start = CoroutineStart.LAZY) {
                try {
                    queueFacade.clearFederationToIdentityPool()
                    onSuccess.call()
                } catch (e: Exception) {
                    onError.accept(e.toAuthException())
                }
            }
        )
    }
}<|MERGE_RESOLUTION|>--- conflicted
+++ resolved
@@ -20,11 +20,7 @@
 import android.content.Intent
 import androidx.annotation.VisibleForTesting
 import com.amplifyframework.AmplifyException
-<<<<<<< HEAD
-import com.amplifyframework.annotations.RestrictToAmplify
-=======
 import com.amplifyframework.annotations.InternalAmplifyApi
->>>>>>> 5bc52f14
 import com.amplifyframework.auth.AuthCodeDeliveryDetails
 import com.amplifyframework.auth.AuthDevice
 import com.amplifyframework.auth.AuthException
@@ -98,11 +94,7 @@
 
     private lateinit var pluginConfigurationJSON: JSONObject
 
-<<<<<<< HEAD
-    @RestrictToAmplify
-=======
     @InternalAmplifyApi
->>>>>>> 5bc52f14
     fun getPluginConfiguration(): JSONObject {
         return pluginConfigurationJSON
     }
