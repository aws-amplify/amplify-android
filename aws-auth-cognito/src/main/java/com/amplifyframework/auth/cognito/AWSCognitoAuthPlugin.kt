--- conflicted
+++ resolved
@@ -80,11 +80,8 @@
             val authEnvironment = AuthEnvironment(
                 configuration,
                 AWSCognitoAuthServiceBehavior.fromConfiguration(configuration),
-<<<<<<< HEAD
+                configuration.userPool?.let { UserContextDataProvider(context, it) },
                 HostedUIClient.create(context, configuration.oauth, logger),
-=======
-                configuration.userPool?.let { UserContextDataProvider(context, it) },
->>>>>>> eca24b52
                 logger
             )
             val authStateMachine = AuthStateMachine(authEnvironment)
