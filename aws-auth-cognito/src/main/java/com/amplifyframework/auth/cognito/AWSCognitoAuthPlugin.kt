--- conflicted
+++ resolved
@@ -18,14 +18,11 @@
 import android.app.Activity
 import android.content.Context
 import android.content.Intent
-<<<<<<< HEAD
+import androidx.annotation.VisibleForTesting
 import aws.sdk.kotlin.runtime.auth.credentials.Credentials
 import aws.sdk.kotlin.services.cognitoidentity.CognitoIdentityClient
 import aws.sdk.kotlin.services.cognitoidentityprovider.CognitoIdentityProviderClient
 import aws.sdk.kotlin.services.cognitoidentityprovider.model.ChangePasswordRequest
-=======
-import androidx.annotation.VisibleForTesting
->>>>>>> 31d9fc74
 import com.amplifyframework.AmplifyException
 import com.amplifyframework.auth.AuthCodeDeliveryDetails
 import com.amplifyframework.auth.AuthDevice
@@ -59,12 +56,9 @@
 import com.amplifyframework.core.Consumer
 import com.amplifyframework.statemachine.codegen.data.AuthConfiguration
 import com.amplifyframework.util.UserAgent
-<<<<<<< HEAD
 import kotlinx.coroutines.GlobalScope
 import kotlinx.coroutines.launch
 import java.util.concurrent.Semaphore
-=======
->>>>>>> 31d9fc74
 import org.json.JSONException
 import org.json.JSONObject
 
@@ -306,7 +300,6 @@
         onSuccess: Action,
         onError: Consumer<AuthException>
     ) {
-<<<<<<< HEAD
         var listenerToken: StateChangeListenerToken? = null
         listenerToken = credentialStoreStateMachine.listen(
             {
@@ -357,9 +350,7 @@
         {
             onError.accept(AuthException.UpdatePasswordException())
         }
-=======
         realPlugin.updatePassword(oldPassword, newPassword, onSuccess, onError)
->>>>>>> 31d9fc74
     }
 
     override fun fetchUserAttributes(
