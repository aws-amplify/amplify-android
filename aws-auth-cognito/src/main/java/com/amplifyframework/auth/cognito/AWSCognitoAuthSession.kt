--- conflicted
+++ resolved
@@ -60,60 +60,12 @@
     val userPoolTokensResult: AuthSessionResult<AWSCognitoUserPoolTokens>
 ) : AuthSession(isSignedIn) {
     companion object {
-<<<<<<< HEAD
-        fun getCredentials(awsCredentials: AWSCredentials): AuthSessionResult<Credentials> {
-            return if (awsCredentials.accessKeyId != null && awsCredentials.secretAccessKey != null) {
-                val expiresIn = awsCredentials.expiration ?: 0
-                val credentials = Credentials(
-                    accessKeyId = awsCredentials.accessKeyId,
-                    secretAccessKey = awsCredentials.secretAccessKey,
-                    sessionToken = awsCredentials.sessionToken,
-                    expiration = Instant.fromEpochSeconds(expiresIn)
-                )
-                AuthSessionResult.success(credentials)
-            } else AuthSessionResult.failure(SignedOutException(AuthException.GuestAccess.GUEST_ACCESS_DISABLED))
-        }
-=======
-
-        // TODO: handle below error scenarios and cleanup
-//    if (credentials?.cognitoUserPoolTokens != null) {
-//        if (credentials.awsCredentials != null) {
-//            identityIdResult = getIdentityId(credentials.identityId)
-//            awsCredentialsResult = AuthSessionResult.success(getCredentials(credentials.awsCredentials))
-//        } else {
-//            // #NoAWSCredentials
-//            val error = AuthException(
-//                "Could not fetch AWS Cognito credentials",
-//                "Cognito Identity not configured. Please check amplifyconfiguration.json file."
-//            )
-//            identityIdResult = identityIdError ?: AuthSessionResult.failure(error)
-//            awsCredentialsResult = awsCredentialsError ?: AuthSessionResult.failure(error)
-//        }
-//    } else {
-//        if (credentials?.awsCredentials != null) {
-//            identityIdResult = getIdentityId(credentials.identityId)
-//            awsCredentialsResult = AuthSessionResult.success(getCredentials(credentials.awsCredentials))
-//        } else {
-//            // #GuestAccessPossible
-//            identityIdResult =
-//                AuthSessionResult.failure(SignedOutException(AuthException.GuestAccess.GUEST_ACCESS_POSSIBLE))
-//            awsCredentialsResult =
-//                AuthSessionResult.failure(SignedOutException(AuthException.GuestAccess.GUEST_ACCESS_POSSIBLE))
-//        }
-//    }
-
         fun getCredentials(awsCredentials: CognitoCredentials): AuthSessionResult<AWSCredentials> =
             with(awsCredentials) {
                 AWSCredentials.Factory.createAWSCredentials(accessKeyId, secretAccessKey, sessionToken, expiration)
             }?.let {
                 AuthSessionResult.success(it)
-            } ?: AuthSessionResult.failure(
-                AuthException(
-                    "Could not fetch AWS Cognito credentials",
-                    "Cognito Identity not configured. Please check amplifyconfiguration.json file."
-                )
-            )
->>>>>>> ebec31d9
+            } ?: AuthSessionResult.failure(SignedOutException(AuthException.GuestAccess.GUEST_ACCESS_DISABLED))
 
         fun getIdentityId(identityId: String?): AuthSessionResult<String> {
             return if (identityId != null) AuthSessionResult.success(identityId)
@@ -150,38 +102,18 @@
     return when (this) {
         is AmplifyCredential.UserPool -> AWSCognitoAuthSession(
             true,
-<<<<<<< HEAD
-            identityId = AuthSessionResult.failure(
+            identityIdResult = AuthSessionResult.failure(
                 AuthException(
                     "Could not retrieve Identity ID",
                     "Cognito Identity not configured. Please check amplifyconfiguration.json file."
                 )
             ),
-            awsCredentials = AuthSessionResult.failure(
+            awsCredentialsResult = AuthSessionResult.failure(
                 AuthException(
                     "Could not fetch AWS Cognito credentials",
                     "Cognito Identity not configured. Please check amplifyconfiguration.json file."
                 )
             ),
-            userSub = AWSCognitoAuthSession.getUserSub(tokens),
-            userPoolTokens = AuthSessionResult.success(AWSCognitoAuthSession.getUserPoolTokens(tokens))
-        )
-        is AmplifyCredential.IdentityPool -> AWSCognitoAuthSession(
-            false,
-            identityId = AWSCognitoAuthSession.getIdentityId(identityId),
-            awsCredentials = AWSCognitoAuthSession.getCredentials(credentials),
-            userSub = AuthSessionResult.failure(SignedOutException()),
-            userPoolTokens = AuthSessionResult.failure(SignedOutException())
-        )
-        is AmplifyCredential.UserAndIdentityPool -> AWSCognitoAuthSession(
-            true,
-            identityId = AuthSessionResult.success(identityId),
-            awsCredentials = AWSCognitoAuthSession.getCredentials(credentials),//??
-            userSub = AWSCognitoAuthSession.getUserSub(tokens),
-            userPoolTokens = AuthSessionResult.success(AWSCognitoAuthSession.getUserPoolTokens(tokens))
-=======
-            identityIdResult = AuthSessionResult.failure(AuthException("", "")),
-            awsCredentialsResult = AWSCognitoAuthSession.getCredentials(CognitoCredentials.empty),
             userSubResult = AWSCognitoAuthSession.getUserSub(signedInData.cognitoUserPoolTokens),
             userPoolTokensResult = AuthSessionResult.success(
                 AWSCognitoAuthSession.getUserPoolTokens(signedInData.cognitoUserPoolTokens)
@@ -189,7 +121,7 @@
         )
         is AmplifyCredential.IdentityPool -> AWSCognitoAuthSession(
             false,
-            identityIdResult = AuthSessionResult.success(identityId),
+            identityIdResult = AWSCognitoAuthSession.getIdentityId(identityId),
             awsCredentialsResult = AWSCognitoAuthSession.getCredentials(credentials),
             userSubResult = AuthSessionResult.failure(SignedOutException()),
             userPoolTokensResult = AuthSessionResult.failure(SignedOutException())
@@ -202,7 +134,6 @@
             userPoolTokensResult = AuthSessionResult.success(
                 AWSCognitoAuthSession.getUserPoolTokens(signedInData.cognitoUserPoolTokens)
             )
->>>>>>> ebec31d9
         )
         else -> AWSCognitoAuthSession(
             false,
