--- conflicted
+++ resolved
@@ -138,14 +138,7 @@
 
 fun AmplifyCredential.isValid(): Boolean {
     return when (this) {
-<<<<<<< HEAD
-        is AmplifyCredential.UserPool -> SessionHelper.isValid(signedInData.cognitoUserPoolTokens)
-        is AmplifyCredential.UserAndIdentityPool ->
-            SessionHelper.isValid(signedInData.cognitoUserPoolTokens) &&
-                SessionHelper.isValidSession(credentials)
-=======
         is AmplifyCredential.UserPool -> SessionHelper.isValidTokens(signedInData.cognitoUserPoolTokens)
->>>>>>> 1f55f6eb
         is AmplifyCredential.IdentityPool -> SessionHelper.isValidSession(credentials)
         is AmplifyCredential.UserAndIdentityPool ->
             SessionHelper.isValidTokens(signedInData.cognitoUserPoolTokens) && SessionHelper.isValidSession(credentials)
