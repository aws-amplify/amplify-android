/*
 * Copyright 2022 Amazon.com, Inc. or its affiliates. All Rights Reserved.
 *
 * Licensed under the Apache License, Version 2.0 (the "License").
 * You may not use this file except in compliance with the License.
 * A copy of the License is located at
 *
 *  http://aws.amazon.com/apache2.0
 *
 * or in the "license" file accompanying this file. This file is distributed
 * on an "AS IS" BASIS, WITHOUT WARRANTIES OR CONDITIONS OF ANY KIND, either
 * express or implied. See the License for the specific language governing
 * permissions and limitations under the License.
 */

package com.amplifyframework.auth.cognito

import com.amplifyframework.auth.AWSCredentials
import com.amplifyframework.auth.AuthException
import com.amplifyframework.auth.AuthSession
import com.amplifyframework.auth.cognito.helpers.SessionHelper
import com.amplifyframework.auth.exceptions.ConfigurationException
import com.amplifyframework.auth.exceptions.SignedOutException
import com.amplifyframework.auth.exceptions.UnknownException
import com.amplifyframework.auth.result.AuthSessionResult
import com.amplifyframework.statemachine.codegen.data.AWSCredentials as CognitoCredentials
import com.amplifyframework.statemachine.codegen.data.AmplifyCredential
import com.amplifyframework.statemachine.codegen.data.CognitoUserPoolTokens

/**
 * Cognito extension of AuthSession containing AWS Cognito specific tokens.
 *
 * @param isSignedIn Are you currently in a signed in state (an AuthN indicator to be technical)
 * @param identityIdResult The id which comes from Identity Pools.
 * @param awsCredentialsResult The credentials which come from Identity Pool.
 * @param userSubResult The id which comes from User Pools.
 * @param userPoolTokensResult The tokens which come from User Pools (access, id, refresh tokens).
 */
data class AWSCognitoAuthSession(
    @get:JvmName("getSignedIn")
    val isSignedIn: Boolean,
    val identityIdResult: AuthSessionResult<String>,
    val awsCredentialsResult: AuthSessionResult<AWSCredentials>,
    val userSubResult: AuthSessionResult<String>,
    val userPoolTokensResult: AuthSessionResult<AWSCognitoUserPoolTokens>
) : AuthSession(isSignedIn) {
    companion object {
        fun getCredentialsResult(awsCredentials: CognitoCredentials): AuthSessionResult<AWSCredentials> =
            with(awsCredentials) {
                AWSCredentials.createAWSCredentials(accessKeyId, secretAccessKey, sessionToken, expiration)
            }?.let {
                AuthSessionResult.success(it)
            } ?: AuthSessionResult.failure(UnknownException("Failed to fetch AWS credentials."))

        fun getIdentityIdResult(identityId: String): AuthSessionResult<String> {
            return if (identityId.isNotEmpty()) AuthSessionResult.success(identityId)
            else AuthSessionResult.failure(UnknownException("Failed to fetch identity id."))
        }

        fun getUserSubResult(userPoolTokens: CognitoUserPoolTokens?): AuthSessionResult<String> {
            return try {
                AuthSessionResult.success(userPoolTokens?.accessToken?.let(SessionHelper::getUserSub))
            } catch (e: Exception) {
                AuthSessionResult.failure(UnknownException(cause = e))
            }
        }

        fun getUserPoolTokensResult(
            cognitoUserPoolTokens: CognitoUserPoolTokens
        ): AuthSessionResult<AWSCognitoUserPoolTokens> {
            return AuthSessionResult.success(
                AWSCognitoUserPoolTokens(
                    accessToken = cognitoUserPoolTokens.accessToken,
                    idToken = cognitoUserPoolTokens.idToken,
                    refreshToken = cognitoUserPoolTokens.refreshToken
                )
            )
        }
    }
}

fun AmplifyCredential.isValid(): Boolean {
    return when (this) {
        is AmplifyCredential.UserPool -> SessionHelper.isValidTokens(signedInData.cognitoUserPoolTokens)
        is AmplifyCredential.IdentityPool -> SessionHelper.isValidSession(credentials)
        is AmplifyCredential.UserAndIdentityPool ->
            SessionHelper.isValidTokens(signedInData.cognitoUserPoolTokens) && SessionHelper.isValidSession(credentials)
        else -> false
    }
}

fun AmplifyCredential.getCognitoSession(exception: AuthException = SignedOutException()): AWSCognitoAuthSession {
    return when (this) {
        is AmplifyCredential.UserPool -> AWSCognitoAuthSession(
            true,
            identityIdResult = AuthSessionResult.failure(
                ConfigurationException(
                    "Could not retrieve Identity ID",
                    "Cognito Identity not configured. Please check amplifyconfiguration.json file."
                )
            ),
            awsCredentialsResult = AuthSessionResult.failure(
                ConfigurationException(
                    "Could not fetch AWS Cognito credentials",
                    "Cognito Identity not configured. Please check amplifyconfiguration.json file."
                )
            ),
            userSubResult = AWSCognitoAuthSession.getUserSubResult(signedInData.cognitoUserPoolTokens),
            userPoolTokensResult = AWSCognitoAuthSession.getUserPoolTokensResult(signedInData.cognitoUserPoolTokens)
        )
<<<<<<< HEAD
        is AmplifyCredential.IdentityPool -> AWSCognitoAuthSession(
            false,
            identityIdResult = AWSCognitoAuthSession.getIdentityIdResult(identityId),
            awsCredentialsResult = AWSCognitoAuthSession.getCredentialsResult(credentials),
            userSubResult = AuthSessionResult.failure(SignedOutException()),
            userPoolTokensResult = AuthSessionResult.failure(SignedOutException())
        )
        is AmplifyCredential.IdentityPoolFederated -> AWSCognitoAuthSession(
            false,
            identityIdResult = AWSCognitoAuthSession.getIdentityIdResult(identityId),
            awsCredentialsResult = AWSCognitoAuthSession.getCredentialsResult(credentials),
            userSubResult = AuthSessionResult.failure(SignedOutException()),
            userPoolTokensResult = AuthSessionResult.failure(SignedOutException())
        )
=======
>>>>>>> 8b3c729c
        is AmplifyCredential.UserAndIdentityPool -> AWSCognitoAuthSession(
            true,
            identityIdResult = AWSCognitoAuthSession.getIdentityIdResult(identityId),
            awsCredentialsResult = AWSCognitoAuthSession.getCredentialsResult(credentials),
            userSubResult = AWSCognitoAuthSession.getUserSubResult(signedInData.cognitoUserPoolTokens),
            userPoolTokensResult = AWSCognitoAuthSession.getUserPoolTokensResult(signedInData.cognitoUserPoolTokens)
        )
<<<<<<< HEAD
        is AmplifyCredential.Empty -> AWSCognitoAuthSession(
=======
        is AmplifyCredential.IdentityPoolTypeCredential -> AWSCognitoAuthSession(
            false,
            identityIdResult = AWSCognitoAuthSession.getIdentityId(identityId),
            awsCredentialsResult = AWSCognitoAuthSession.getCredentials(credentials),
            userSubResult = AuthSessionResult.failure(SignedOutException()),
            userPoolTokensResult = AuthSessionResult.failure(SignedOutException())
        )
        else -> AWSCognitoAuthSession(
>>>>>>> 8b3c729c
            false,
            identityIdResult = AuthSessionResult.failure(exception),
            awsCredentialsResult = AuthSessionResult.failure(exception),
            userSubResult = AuthSessionResult.failure(SignedOutException()),
            userPoolTokensResult = AuthSessionResult.failure(SignedOutException())
        )
    }
}<|MERGE_RESOLUTION|>--- conflicted
+++ resolved
@@ -108,23 +108,6 @@
             userSubResult = AWSCognitoAuthSession.getUserSubResult(signedInData.cognitoUserPoolTokens),
             userPoolTokensResult = AWSCognitoAuthSession.getUserPoolTokensResult(signedInData.cognitoUserPoolTokens)
         )
-<<<<<<< HEAD
-        is AmplifyCredential.IdentityPool -> AWSCognitoAuthSession(
-            false,
-            identityIdResult = AWSCognitoAuthSession.getIdentityIdResult(identityId),
-            awsCredentialsResult = AWSCognitoAuthSession.getCredentialsResult(credentials),
-            userSubResult = AuthSessionResult.failure(SignedOutException()),
-            userPoolTokensResult = AuthSessionResult.failure(SignedOutException())
-        )
-        is AmplifyCredential.IdentityPoolFederated -> AWSCognitoAuthSession(
-            false,
-            identityIdResult = AWSCognitoAuthSession.getIdentityIdResult(identityId),
-            awsCredentialsResult = AWSCognitoAuthSession.getCredentialsResult(credentials),
-            userSubResult = AuthSessionResult.failure(SignedOutException()),
-            userPoolTokensResult = AuthSessionResult.failure(SignedOutException())
-        )
-=======
->>>>>>> 8b3c729c
         is AmplifyCredential.UserAndIdentityPool -> AWSCognitoAuthSession(
             true,
             identityIdResult = AWSCognitoAuthSession.getIdentityIdResult(identityId),
@@ -132,9 +115,6 @@
             userSubResult = AWSCognitoAuthSession.getUserSubResult(signedInData.cognitoUserPoolTokens),
             userPoolTokensResult = AWSCognitoAuthSession.getUserPoolTokensResult(signedInData.cognitoUserPoolTokens)
         )
-<<<<<<< HEAD
-        is AmplifyCredential.Empty -> AWSCognitoAuthSession(
-=======
         is AmplifyCredential.IdentityPoolTypeCredential -> AWSCognitoAuthSession(
             false,
             identityIdResult = AWSCognitoAuthSession.getIdentityId(identityId),
@@ -143,7 +123,6 @@
             userPoolTokensResult = AuthSessionResult.failure(SignedOutException())
         )
         else -> AWSCognitoAuthSession(
->>>>>>> 8b3c729c
             false,
             identityIdResult = AuthSessionResult.failure(exception),
             awsCredentialsResult = AuthSessionResult.failure(exception),
