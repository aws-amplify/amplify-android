/*
 * Copyright 2022 Amazon.com, Inc. or its affiliates. All Rights Reserved.
 *
 * Licensed under the Apache License, Version 2.0 (the "License").
 * You may not use this file except in compliance with the License.
 * A copy of the License is located at
 *
 *  http://aws.amazon.com/apache2.0
 *
 * or in the "license" file accompanying this file. This file is distributed
 * on an "AS IS" BASIS, WITHOUT WARRANTIES OR CONDITIONS OF ANY KIND, either
 * express or implied. See the License for the specific language governing
 * permissions and limitations under the License.
 */

package com.amplifyframework.auth.cognito

import com.amplifyframework.auth.cognito.asf.UserContextDataProvider
import com.amplifyframework.auth.cognito.helpers.SRPHelper
import com.amplifyframework.logging.Logger
import com.amplifyframework.statemachine.Environment
import com.amplifyframework.statemachine.StateMachineEvent
import com.amplifyframework.statemachine.codegen.data.AuthConfiguration
import com.amplifyframework.statemachine.codegen.events.AuthEvent
import com.amplifyframework.statemachine.codegen.events.AuthenticationEvent
import com.amplifyframework.statemachine.codegen.events.AuthorizationEvent
import com.amplifyframework.statemachine.codegen.events.DeleteUserEvent
import com.amplifyframework.statemachine.codegen.events.SignOutEvent

class AuthEnvironment internal constructor(
    val configuration: AuthConfiguration,
    val cognitoAuthService: AWSCognitoAuthServiceBehavior,
<<<<<<< HEAD
    val logger: Logger
=======
    val userContextDataProvider: UserContextDataProvider? = null,
    val logger: Logger? = null
>>>>>>> eca24b52
) : Environment {
    internal lateinit var srpHelper: SRPHelper
}

fun StateMachineEvent.isAuthEvent(): AuthEvent.EventType? {
    return (this as? AuthEvent)?.eventType
}

fun StateMachineEvent.isAuthenticationEvent(): AuthenticationEvent.EventType? {
    return (this as? AuthenticationEvent)?.eventType
}

fun StateMachineEvent.isAuthorizationEvent(): AuthorizationEvent.EventType? {
    return (this as? AuthorizationEvent)?.eventType
}

fun StateMachineEvent.isSignOutEvent(): SignOutEvent.EventType? {
    return (this as? SignOutEvent)?.eventType
}

fun StateMachineEvent.isDeleteUserEvent(): DeleteUserEvent.EventType? {
    return (this as? DeleteUserEvent)?.eventType
}<|MERGE_RESOLUTION|>--- conflicted
+++ resolved
@@ -30,12 +30,8 @@
 class AuthEnvironment internal constructor(
     val configuration: AuthConfiguration,
     val cognitoAuthService: AWSCognitoAuthServiceBehavior,
-<<<<<<< HEAD
+    val userContextDataProvider: UserContextDataProvider? = null,
     val logger: Logger
-=======
-    val userContextDataProvider: UserContextDataProvider? = null,
-    val logger: Logger? = null
->>>>>>> eca24b52
 ) : Environment {
     internal lateinit var srpHelper: SRPHelper
 }
