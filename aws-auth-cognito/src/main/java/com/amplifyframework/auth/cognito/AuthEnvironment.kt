--- conflicted
+++ resolved
@@ -30,11 +30,8 @@
 internal class AuthEnvironment internal constructor(
     val configuration: AuthConfiguration,
     val cognitoAuthService: AWSCognitoAuthServiceBehavior,
-<<<<<<< HEAD
+    val userContextDataProvider: UserContextDataProvider? = null,
     val hostedUIClient: HostedUIClient?,
-=======
-    val userContextDataProvider: UserContextDataProvider? = null,
->>>>>>> eca24b52
     val logger: Logger? = null
 ) : Environment {
     internal lateinit var srpHelper: SRPHelper
