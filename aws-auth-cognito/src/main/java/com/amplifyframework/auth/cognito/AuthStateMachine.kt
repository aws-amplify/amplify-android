--- conflicted
+++ resolved
@@ -47,15 +47,9 @@
     constructor(environment: Environment) : this(
         AuthState.Resolver(
             AuthenticationState.Resolver(
-<<<<<<< HEAD
-                SignUpState.Resolver(SignUpCognitoActions),
                 SignInState.Resolver(
                     SRPSignInState.Resolver(SRPCognitoActions),
                     CustomSignInState.Resolver(SignInCustomActions),
-=======
-                SignInState.Resolver(
-                    SRPSignInState.Resolver(SRPCognitoActions),
->>>>>>> ac66d53f
                     SignInChallengeState.Resolver(SignInChallengeCognitoActions),
                     SignInCognitoActions
                 ),
@@ -76,15 +70,9 @@
         fun logging(environment: Environment) = AuthStateMachine(
             AuthState.Resolver(
                 AuthenticationState.Resolver(
-<<<<<<< HEAD
-                    SignUpState.Resolver(SignUpCognitoActions).logging(),
                     SignInState.Resolver(
                         SRPSignInState.Resolver(SRPCognitoActions).logging(),
                         CustomSignInState.Resolver(SignInCustomActions).logging(),
-=======
-                    SignInState.Resolver(
-                        SRPSignInState.Resolver(SRPCognitoActions).logging(),
->>>>>>> ac66d53f
                         SignInChallengeState.Resolver(SignInChallengeCognitoActions).logging(),
                         SignInCognitoActions
                     ).logging(),
