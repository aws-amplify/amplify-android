--- conflicted
+++ resolved
@@ -47,16 +47,10 @@
     constructor(environment: Environment) : this(
         AuthState.Resolver(
             AuthenticationState.Resolver(
-<<<<<<< HEAD
-                SignUpState.Resolver(SignUpCognitoActions),
-                SignInState.Resolver(
-                    SRPSignInState.Resolver(SRPCognitoActions),
-                    HostedUISignInState.Resolver(HostedUICognitoActions),
-=======
                 SignInState.Resolver(
                     SRPSignInState.Resolver(SRPCognitoActions),
                     SignInChallengeState.Resolver(SignInChallengeCognitoActions),
->>>>>>> f386cd68
+                    HostedUISignInState.Resolver(HostedUICognitoActions),
                     SignInCognitoActions
                 ),
                 SignOutState.Resolver(SignOutCognitoActions),
@@ -76,21 +70,12 @@
         fun logging(environment: Environment) = AuthStateMachine(
             AuthState.Resolver(
                 AuthenticationState.Resolver(
-<<<<<<< HEAD
-                    SignUpState.Resolver(SignUpCognitoActions).logging(),
-                    SignInState.Resolver(
-                        SRPSignInState.Resolver(SRPCognitoActions).logging(),
-                        HostedUISignInState.Resolver(HostedUICognitoActions).logging(),
-                        SignInCognitoActions
-                    )
-                        .logging(),
-=======
                     SignInState.Resolver(
                         SRPSignInState.Resolver(SRPCognitoActions).logging(),
                         SignInChallengeState.Resolver(SignInChallengeCognitoActions).logging(),
+                        HostedUISignInState.Resolver(HostedUICognitoActions).logging(),
                         SignInCognitoActions
                     ).logging(),
->>>>>>> f386cd68
                     SignOutState.Resolver(SignOutCognitoActions).logging(),
                     AuthenticationCognitoActions,
                 ).logging(),
