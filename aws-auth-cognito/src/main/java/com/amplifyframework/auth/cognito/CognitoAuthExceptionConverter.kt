--- conflicted
+++ resolved
@@ -90,16 +90,13 @@
                     com.amplifyframework.auth.cognito.exceptions.service.TooManyRequestsException(error)
                 is PasswordResetRequiredException ->
                     com.amplifyframework.auth.cognito.exceptions.service.PasswordResetRequiredException(error)
-<<<<<<< HEAD
                 is EnableSoftwareTokenMfaException ->
                     com.amplifyframework.auth.cognito.exceptions.service.EnableSoftwareTokenMfaException(error)
-=======
                 is UserLambdaValidationException ->
                     com.amplifyframework.auth.cognito.exceptions.service.UserLambdaValidationException(
                         error.message,
                         error
                     )
->>>>>>> be07335b
                 else -> UnknownException(fallbackMessage, error)
             }
         }
