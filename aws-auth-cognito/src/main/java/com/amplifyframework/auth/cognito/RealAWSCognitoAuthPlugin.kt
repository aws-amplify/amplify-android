--- conflicted
+++ resolved
@@ -401,15 +401,8 @@
                     onSuccess,
                     onError
                 )
-<<<<<<< HEAD
-                is AuthenticationState.SignedIn -> {
-                    onError.accept(SignedInException())
-                }
+                is AuthenticationState.SignedIn -> onError.accept(SignedInException())
                 else -> onError.accept(InvalidStateException())
-=======
-                is AuthenticationState.SignedIn -> onError.accept(AuthException.SignedInException())
-                else -> onError.accept(AuthException.InvalidStateException())
->>>>>>> 2adcffa3
             }
         }
     }
