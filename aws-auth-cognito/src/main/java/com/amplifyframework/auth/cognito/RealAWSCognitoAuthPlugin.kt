/*
 * Copyright 2022 Amazon.com, Inc. or its affiliates. All Rights Reserved.
 *
 * Licensed under the Apache License, Version 2.0 (the "License").
 * You may not use this file except in compliance with the License.
 * A copy of the License is located at
 *
 *  http://aws.amazon.com/apache2.0
 *
 * or in the "license" file accompanying this file. This file is distributed
 * on an "AS IS" BASIS, WITHOUT WARRANTIES OR CONDITIONS OF ANY KIND, either
 * express or implied. See the License for the specific language governing
 * permissions and limitations under the License.
 */

package com.amplifyframework.auth.cognito

import android.app.Activity
import android.content.Intent
import aws.sdk.kotlin.services.cognitoidentityprovider.model.AttributeType
import aws.sdk.kotlin.services.cognitoidentityprovider.model.ChangePasswordRequest
import aws.sdk.kotlin.services.cognitoidentityprovider.model.DeviceRememberedStatusType
import aws.sdk.kotlin.services.cognitoidentityprovider.model.GetUserRequest
import aws.sdk.kotlin.services.cognitoidentityprovider.model.ListDevicesRequest
import aws.sdk.kotlin.services.cognitoidentityprovider.model.UpdateDeviceStatusRequest
import aws.sdk.kotlin.services.cognitoidentityprovider.model.UpdateUserAttributesRequest
import aws.sdk.kotlin.services.cognitoidentityprovider.model.UpdateUserAttributesResponse
import com.amplifyframework.auth.AuthCategoryBehavior
import com.amplifyframework.auth.AuthChannelEventName
import com.amplifyframework.auth.AuthCodeDeliveryDetails
import com.amplifyframework.auth.AuthDevice
import com.amplifyframework.auth.AuthException
import com.amplifyframework.auth.AuthProvider
import com.amplifyframework.auth.AuthSession
import com.amplifyframework.auth.AuthUser
import com.amplifyframework.auth.AuthUserAttribute
import com.amplifyframework.auth.AuthUserAttributeKey
import com.amplifyframework.auth.cognito.helpers.AuthHelper
import com.amplifyframework.auth.cognito.helpers.JWTParser
import com.amplifyframework.auth.cognito.helpers.SignInChallengeHelper
import com.amplifyframework.auth.cognito.options.AWSCognitoAuthConfirmSignInOptions
import com.amplifyframework.auth.cognito.options.AWSCognitoAuthResendSignUpCodeOptions
import com.amplifyframework.auth.cognito.options.AWSCognitoAuthUpdateUserAttributeOptions
import com.amplifyframework.auth.cognito.options.AWSCognitoAuthUpdateUserAttributesOptions
import com.amplifyframework.auth.cognito.usecases.ResetPasswordUseCase
import com.amplifyframework.auth.options.AWSCognitoAuthConfirmResetPasswordOptions
import com.amplifyframework.auth.options.AuthConfirmResetPasswordOptions
import com.amplifyframework.auth.options.AuthConfirmSignInOptions
import com.amplifyframework.auth.options.AuthConfirmSignUpOptions
import com.amplifyframework.auth.options.AuthResendSignUpCodeOptions
import com.amplifyframework.auth.options.AuthResendUserAttributeConfirmationCodeOptions
import com.amplifyframework.auth.options.AuthResetPasswordOptions
import com.amplifyframework.auth.options.AuthSignInOptions
import com.amplifyframework.auth.options.AuthSignOutOptions
import com.amplifyframework.auth.options.AuthSignUpOptions
import com.amplifyframework.auth.options.AuthUpdateUserAttributeOptions
import com.amplifyframework.auth.options.AuthUpdateUserAttributesOptions
import com.amplifyframework.auth.options.AuthWebUISignInOptions
import com.amplifyframework.auth.result.AuthResetPasswordResult
import com.amplifyframework.auth.result.AuthSignInResult
import com.amplifyframework.auth.result.AuthSignUpResult
import com.amplifyframework.auth.result.AuthUpdateAttributeResult
import com.amplifyframework.auth.result.step.AuthNextSignInStep
import com.amplifyframework.auth.result.step.AuthNextSignUpStep
import com.amplifyframework.auth.result.step.AuthNextUpdateAttributeStep
import com.amplifyframework.auth.result.step.AuthSignInStep
import com.amplifyframework.auth.result.step.AuthSignUpStep
import com.amplifyframework.auth.result.step.AuthUpdateAttributeStep
import com.amplifyframework.core.Action
import com.amplifyframework.core.Amplify
import com.amplifyframework.core.Consumer
import com.amplifyframework.hub.HubChannel
import com.amplifyframework.hub.HubEvent
import com.amplifyframework.logging.Logger
import com.amplifyframework.statemachine.StateChangeListenerToken
import com.amplifyframework.statemachine.codegen.data.AmplifyCredential
import com.amplifyframework.statemachine.codegen.data.AuthConfiguration
import com.amplifyframework.statemachine.codegen.events.AuthEvent
import com.amplifyframework.statemachine.codegen.events.AuthenticationEvent
import com.amplifyframework.statemachine.codegen.events.AuthorizationEvent
import com.amplifyframework.statemachine.codegen.events.CredentialStoreEvent
import com.amplifyframework.statemachine.codegen.events.DeleteUserEvent
import com.amplifyframework.statemachine.codegen.events.SignInChallengeEvent
import com.amplifyframework.statemachine.codegen.states.AuthState
import com.amplifyframework.statemachine.codegen.states.AuthenticationState
import com.amplifyframework.statemachine.codegen.states.AuthorizationState
import com.amplifyframework.statemachine.codegen.states.CredentialStoreState
import com.amplifyframework.statemachine.codegen.states.DeleteUserState
import com.amplifyframework.statemachine.codegen.states.SRPSignInState
import com.amplifyframework.statemachine.codegen.states.SignInChallengeState
import com.amplifyframework.statemachine.codegen.states.SignInState
import com.amplifyframework.statemachine.codegen.states.SignOutState
import kotlin.coroutines.resume
import kotlin.coroutines.resumeWithException
import kotlin.coroutines.suspendCoroutine
import kotlinx.coroutines.DelicateCoroutinesApi
import kotlinx.coroutines.GlobalScope
import kotlinx.coroutines.async
import kotlinx.coroutines.launch

internal class RealAWSCognitoAuthPlugin(
    private val configuration: AuthConfiguration,
    private val authEnvironment: AuthEnvironment,
    private val authStateMachine: AuthStateMachine,
    private val credentialStoreStateMachine: CredentialStoreStateMachine,
    private val logger: Logger

) : AuthCategoryBehavior {

    init {
        addAuthStateChangeListener()
        configureAuthStates()
    }

    fun escapeHatch() = authEnvironment.cognitoAuthService

    override fun signUp(
        username: String,
        password: String,
        options: AuthSignUpOptions,
        onSuccess: Consumer<AuthSignUpResult>,
        onError: Consumer<AuthException>
    ) {
        authStateMachine.getCurrentState { authState ->
            if (authState.authNState is AuthenticationState.Configured) {
                GlobalScope.launch {
                    _signUp(username, password, options, onSuccess, onError)
                }
            } else {
                onError.accept(
                    AuthException(
                        "Sign up failed.",
                        "Cognito User Pool not configured. Please check amplifyconfiguration.json file."
                    )
                )
            }
        }
    }

    private suspend fun _signUp(
        username: String,
        password: String,
        options: AuthSignUpOptions,
        onSuccess: Consumer<AuthSignUpResult>,
        onError: Consumer<AuthException>
    ) {
        logger.verbose("SignUp Starting execution")
        try {
            val userAttributes = options.userAttributes.map {
                AttributeType {
                    name = it.key.keyString
                    value = it.value
                }
            }

            val response = authEnvironment.cognitoAuthService.cognitoIdentityProviderClient?.signUp {
                this.username = username
                this.password = password
                this.userAttributes = userAttributes
                this.clientId = configuration.userPool?.appClient
                this.secretHash = AuthHelper.getSecretHash(
                    username,
                    configuration.userPool?.appClient,
                    configuration.userPool?.appClientSecret
                )
            }

            val deliveryDetails = response?.codeDeliveryDetails?.let { details ->
                mapOf(
                    "DESTINATION" to details.destination,
                    "MEDIUM" to details.deliveryMedium?.value,
                    "ATTRIBUTE" to details.attributeName
                )
            }

            val authSignUpResult = AuthSignUpResult(
                false,
                AuthNextSignUpStep(
                    AuthSignUpStep.CONFIRM_SIGN_UP_STEP,
                    mapOf(),
                    AuthCodeDeliveryDetails(
                        deliveryDetails?.getValue("DESTINATION") ?: "",
                        AuthCodeDeliveryDetails.DeliveryMedium.fromString(
                            deliveryDetails?.getValue("MEDIUM")
                        ),
                        deliveryDetails?.getValue("ATTRIBUTE")
                    )
                ),
                AuthUser(response?.userSub ?: "", username)
            )
            onSuccess.accept(authSignUpResult)
            logger.verbose("SignUp Execution complete")
        } catch (exception: Exception) {
            onError.accept(CognitoAuthExceptionConverter.lookup(exception, "Sign up failed."))
        }
    }

    override fun confirmSignUp(
        username: String,
        confirmationCode: String,
        onSuccess: Consumer<AuthSignUpResult>,
        onError: Consumer<AuthException>
    ) {
        confirmSignUp(username, confirmationCode, AuthConfirmSignUpOptions.defaults(), onSuccess, onError)
    }

    override fun confirmSignUp(
        username: String,
        confirmationCode: String,
        options: AuthConfirmSignUpOptions,
        onSuccess: Consumer<AuthSignUpResult>,
        onError: Consumer<AuthException>
    ) {
        authStateMachine.getCurrentState { authState ->
            if (authState.authNState is AuthenticationState.Configured) {
                GlobalScope.launch {
                    _confirmSignUp(username, confirmationCode, options, onSuccess, onError)
                }
            } else {
                onError.accept(
                    AuthException(
                        "Confirm sign up failed.",
                        "Cognito User Pool not configured. Please check amplifyconfiguration.json file."
                    )
                )
            }
        }
    }

    private suspend fun _confirmSignUp(
        username: String,
        confirmationCode: String,
        options: AuthConfirmSignUpOptions,
        onSuccess: Consumer<AuthSignUpResult>,
        onError: Consumer<AuthException>
    ) {
        logger.verbose("ConfirmSignUp Starting execution")
        try {
            authEnvironment.cognitoAuthService.cognitoIdentityProviderClient?.confirmSignUp {
                this.username = username
                this.confirmationCode = confirmationCode
                this.clientId = configuration.userPool?.appClient
                this.secretHash = AuthHelper.getSecretHash(
                    username,
                    configuration.userPool?.appClient,
                    configuration.userPool?.appClientSecret
                )
            }

            val authSignUpResult = AuthSignUpResult(
                true,
                AuthNextSignUpStep(AuthSignUpStep.DONE, mapOf(), null),
                null
            )
            onSuccess.accept(authSignUpResult)
            logger.verbose("ConfirmSignUp Execution complete")
        } catch (exception: Exception) {
            onError.accept(
                CognitoAuthExceptionConverter.lookup(exception, "Confirm sign up failed.")
            )
        }
    }

    override fun resendSignUpCode(
        username: String,
        onSuccess: Consumer<AuthSignUpResult>,
        onError: Consumer<AuthException>
    ) {
        resendSignUpCode(username, AuthResendSignUpCodeOptions.defaults(), onSuccess, onError)
    }

    override fun resendSignUpCode(
        username: String,
        options: AuthResendSignUpCodeOptions,
        onSuccess: Consumer<AuthSignUpResult>,
        onError: Consumer<AuthException>
    ) {
        authStateMachine.getCurrentState { authState ->
            if (authState.authNState is AuthenticationState.Configured) {
                GlobalScope.launch {
                    _resendSignUpCode(username, options, onSuccess, onError)
                }
            } else {
                onError.accept(
                    AuthException(
                        "Resend sign up code failed.",
                        "Cognito User Pool not configured. Please check amplifyconfiguration.json file."
                    )
                )
            }
        }
    }

    private suspend fun _resendSignUpCode(
        username: String,
        options: AuthResendSignUpCodeOptions,
        onSuccess: Consumer<AuthSignUpResult>,
        onError: Consumer<AuthException>
    ) {
        logger.verbose("ResendSignUpCode Starting execution")
        try {
            val metadata = (options as? AWSCognitoAuthResendSignUpCodeOptions)?.metadata

            val response = authEnvironment.cognitoAuthService.cognitoIdentityProviderClient?.resendConfirmationCode {
                clientId = configuration.userPool?.appClient
                this.username = username
                secretHash = AuthHelper.getSecretHash(
                    username,
                    configuration.userPool?.appClient,
                    configuration.userPool?.appClientSecret
                )
                clientMetadata = metadata
            }

            val deliveryDetails = response?.codeDeliveryDetails?.let { details ->
                mapOf(
                    "DESTINATION" to details.destination,
                    "MEDIUM" to details.deliveryMedium?.value,
                    "ATTRIBUTE" to details.attributeName
                )
            }

            val authSignUpResult = AuthSignUpResult(
                false,
                AuthNextSignUpStep(
                    AuthSignUpStep.CONFIRM_SIGN_UP_STEP,
                    mapOf(),
                    AuthCodeDeliveryDetails(
                        deliveryDetails?.getValue("DESTINATION") ?: "",
                        AuthCodeDeliveryDetails.DeliveryMedium.fromString(
                            deliveryDetails?.getValue("MEDIUM")
                        ),
                        deliveryDetails?.getValue("ATTRIBUTE")
                    )
                ),
                AuthUser("", username)
            )
            onSuccess.accept(authSignUpResult)
            logger.verbose("ResendSignUpCode Execution complete")
        } catch (exception: Exception) {
            onError.accept(CognitoAuthExceptionConverter.lookup(exception, "Resend sign up code failed."))
        }
    }

    override fun signIn(
        username: String?,
        password: String?,
        onSuccess: Consumer<AuthSignInResult>,
        onError: Consumer<AuthException>
    ) {
        signIn(username, password, AuthSignInOptions.defaults(), onSuccess, onError)
    }

    override fun signIn(
        username: String?,
        password: String?,
        options: AuthSignInOptions,
        onSuccess: Consumer<AuthSignInResult>,
        onError: Consumer<AuthException>
    ) {
        authStateMachine.getCurrentState { authState ->
            when (authState.authNState) {
                is AuthenticationState.NotConfigured -> onError.accept(
                    AuthException(
                        "Sign in failed.",
                        "Cognito User Pool not configured. Please check amplifyconfiguration.json file."
                    )
                )
                // Continue sign in
                is AuthenticationState.SignedOut -> _signIn(username, password, options, onSuccess, onError)
                is AuthenticationState.SignedIn -> onSuccess.accept(
                    AuthSignInResult(true, AuthNextSignInStep(AuthSignInStep.DONE, mapOf(), null))
                )
                else -> onError.accept(AuthException.InvalidStateException())
            }
        }
    }

    private fun _signIn(
        username: String?,
        password: String?,
        options: AuthSignInOptions,
        onSuccess: Consumer<AuthSignInResult>,
        onError: Consumer<AuthException>
    ) {
        var token: StateChangeListenerToken? = null
        token = authStateMachine.listen(
            { authState ->
                val authNState = authState.authNState
                val authZState = authState.authZState
                when {
                    authNState is AuthenticationState.SigningIn -> {
                        val srpSignInState = (authNState.signInState as? SignInState.SigningInWithSRP)?.srpSignInState
                        val challengeState = (authNState.signInState as? SignInState.ResolvingChallenge)?.challengeState
                        when {
                            srpSignInState is SRPSignInState.Error -> {
                                token?.let(authStateMachine::cancel)
                                onError.accept(
                                    CognitoAuthExceptionConverter.lookup(srpSignInState.exception, "Sign in failed.")
                                )
                            }
                            challengeState is SignInChallengeState.WaitingForAnswer -> {
                                token?.let(authStateMachine::cancel)
                                SignInChallengeHelper.getNextStep(challengeState.challenge, onSuccess, onError)
                            }
                        }
                    }
                    authNState is AuthenticationState.SignedIn
                        && authZState is AuthorizationState.SessionEstablished -> {
                        token?.let(authStateMachine::cancel)
                        val authSignInResult = AuthSignInResult(
                            true,
                            AuthNextSignInStep(AuthSignInStep.DONE, mapOf(), null)
                        )
                        onSuccess.accept(authSignInResult)
                        Amplify.Hub.publish(HubChannel.AUTH, HubEvent.create(AuthChannelEventName.SIGNED_IN))
                    }
                    else -> {
                        // no-op
                    }
                }
            },
            {
                val event = AuthenticationEvent(
                    AuthenticationEvent.EventType.SignInRequested(username, password, options)
                )
                authStateMachine.send(event)
            }
        )
    }

    override fun confirmSignIn(
        confirmationCode: String,
        onSuccess: Consumer<AuthSignInResult>,
        onError: Consumer<AuthException>
    ) {
        confirmSignIn(confirmationCode, AuthConfirmSignInOptions.defaults(), onSuccess, onError)
    }

    override fun confirmSignIn(
        confirmationCode: String,
        options: AuthConfirmSignInOptions,
        onSuccess: Consumer<AuthSignInResult>,
        onError: Consumer<AuthException>
    ) {
        authStateMachine.getCurrentState { authState ->
            val authNState = authState.authNState
            val signInState = (authNState as? AuthenticationState.SigningIn)?.signInState
            val challengeState = (signInState as? SignInState.ResolvingChallenge)?.challengeState
            when (challengeState) {
                is SignInChallengeState.WaitingForAnswer -> {
                    _confirmSignIn(confirmationCode, options, onSuccess, onError)
                }
                else -> onError.accept(AuthException.InvalidStateException())
            }
        }
    }

    private fun _confirmSignIn(
        confirmationCode: String,
        options: AuthConfirmSignInOptions,
        onSuccess: Consumer<AuthSignInResult>,
        onError: Consumer<AuthException>
    ) {
        var token: StateChangeListenerToken? = null
        token = authStateMachine.listen(
            { authState ->
                val authNState = authState.authNState
                val signInState = (authNState as? AuthenticationState.SigningIn)?.signInState
                val challengeState = (signInState as? SignInState.ResolvingChallenge)?.challengeState
                when {
                    authNState is AuthenticationState.SignedIn -> {
                        token?.let(authStateMachine::cancel)
                        val authSignInResult = AuthSignInResult(
                            true,
                            AuthNextSignInStep(AuthSignInStep.DONE, mapOf(), null)
                        )
                        onSuccess.accept(authSignInResult)
                    }
                    challengeState is SignInChallengeState.Error -> {
                        token?.let(authStateMachine::cancel)
                        onError.accept(
                            CognitoAuthExceptionConverter.lookup(challengeState.exception, "Confirm Sign in failed.")
                        )
                    }
                }
            },
            {
                val awsCognitoConfirmSignInOptions = options as AWSCognitoAuthConfirmSignInOptions
                val event = SignInChallengeEvent(
                    SignInChallengeEvent.EventType.VerifyChallengeAnswer(
                        confirmationCode,
                        awsCognitoConfirmSignInOptions.metadata
                    )
                )
                authStateMachine.send(event)
            }
        )
    }

    override fun signInWithSocialWebUI(
        provider: AuthProvider,
        callingActivity: Activity,
        onSuccess: Consumer<AuthSignInResult>,
        onError: Consumer<AuthException>
    ) {
        TODO("Not yet implemented")
    }

    override fun signInWithSocialWebUI(
        provider: AuthProvider,
        callingActivity: Activity,
        options: AuthWebUISignInOptions,
        onSuccess: Consumer<AuthSignInResult>,
        onError: Consumer<AuthException>
    ) {
        TODO("Not yet implemented")
    }

    override fun signInWithWebUI(
        callingActivity: Activity,
        onSuccess: Consumer<AuthSignInResult>,
        onError: Consumer<AuthException>
    ) {
        TODO("Not yet implemented")
    }

    override fun signInWithWebUI(
        callingActivity: Activity,
        options: AuthWebUISignInOptions,
        onSuccess: Consumer<AuthSignInResult>,
        onError: Consumer<AuthException>
    ) {
        TODO("Not yet implemented")
    }

    override fun handleWebUISignInResponse(intent: Intent?) {
        TODO("Not yet implemented")
    }

    private suspend fun getSession(): AWSCognitoAuthSession {
        return suspendCoroutine { continuation ->
            fetchAuthSession(
                { continuation.resume(it as AWSCognitoAuthSession) },
                { continuation.resumeWithException(it) }
            )
        }
    }

    override fun fetchAuthSession(
        onSuccess: Consumer<AuthSession>,
        onError: Consumer<AuthException>
    ) {
        authStateMachine.getCurrentState { authState ->
            when (val authZState = authState.authZState) {
                is AuthorizationState.Configured -> _fetchAuthSession(onSuccess = onSuccess, onError = onError)
                is AuthorizationState.SessionEstablished -> {
                    val credential = authZState.amplifyCredential
                    if (credential.isValid()) onSuccess.accept(credential.getCognitoSession())
                    else _fetchAuthSession(true, credential, onSuccess = onSuccess, onError = onError)
                }
                else -> {
                    // no-op
                }
            }
        }
    }

    private fun _fetchAuthSession(
        refresh: Boolean = false,
        amplifyCredential: AmplifyCredential = AmplifyCredential.Empty,
        onSuccess: Consumer<AuthSession>,
        onError: Consumer<AuthException>
    ) {
        var token: StateChangeListenerToken? = null
        token = authStateMachine.listen(
            { authState ->
                when (val authZState = authState.authZState) {
                    is AuthorizationState.SessionEstablished -> {
                        // TODO: fix immediate session success
                        token?.let(authStateMachine::cancel)
                        onSuccess.accept(authZState.amplifyCredential.getCognitoSession())
                    }
                    is AuthorizationState.Error -> {
                        token?.let(authStateMachine::cancel)
                        onError.accept(
                            CognitoAuthExceptionConverter.lookup(
                                authZState.exception,
                                "Fetch auth session failed."
                            )
                        )
                    }
                    else -> {
                        // no-op
                    }
                }
            },
            {
                if (refresh) authStateMachine.send(
                    AuthorizationEvent(AuthorizationEvent.EventType.RefreshAuthSession(amplifyCredential))
                )
                else authStateMachine.send(AuthorizationEvent(AuthorizationEvent.EventType.FetchAuthSession))
            }
        )
    }

    override fun rememberDevice(onSuccess: Action, onError: Consumer<AuthException>) {
        authStateMachine.getCurrentState { authState ->
            when (authState.authNState) {
                is AuthenticationState.SignedIn -> {
                    updateDevice(null, DeviceRememberedStatusType.Remembered, onSuccess, onError)
                }
                else -> {
                    onError.accept(AuthException.SignedOutException())
                }
            }
        }
    }

    override fun forgetDevice(onSuccess: Action, onError: Consumer<AuthException>) {
        forgetDevice(AuthDevice.fromId(""), onSuccess, onError)
    }

    private fun updateDevice(
        alternateDeviceId: String?,
        rememberedStatusType: DeviceRememberedStatusType,
        onSuccess: Action,
        onError: Consumer<AuthException>
    ) {
        GlobalScope.async {
            try {
                val tokens = getSession().userPoolTokens
                // TODO: Update the stubbed device key when device SRP auth is implemented with its own store.
                authEnvironment.cognitoAuthService.cognitoIdentityProviderClient?.updateDeviceStatus(
                    UpdateDeviceStatusRequest.invoke {
                        accessToken = tokens.value?.accessToken
                        deviceKey = alternateDeviceId ?: "STUB_DEVICE_KEY"
                        deviceRememberedStatus = rememberedStatusType
                    }
                )
                onSuccess.call()
            } catch (e: Exception) {
                onError.accept(AuthException(e.localizedMessage, e, AuthException.TODO_RECOVERY_SUGGESTION))
            }
        }
    }

    override fun forgetDevice(
        device: AuthDevice,
        onSuccess: Action,
        onError: Consumer<AuthException>
    ) {
        authStateMachine.getCurrentState { authState ->
            when (authState.authNState) {
                is AuthenticationState.SignedIn -> {
                    val deviceID = device.deviceId.ifEmpty { null }
                    updateDevice(deviceID, DeviceRememberedStatusType.NotRemembered, onSuccess, onError)
                }
                else -> {
                    onError.accept(AuthException.SignedOutException())
                }
            }
        }
    }

    override fun fetchDevices(
        onSuccess: Consumer<MutableList<AuthDevice>>,
        onError: Consumer<AuthException>
    ) {
        authStateMachine.getCurrentState { authState ->
            when (authState.authNState) {
                is AuthenticationState.SignedIn -> {
                    _fetchDevices(onSuccess, onError)
                }
                else -> {
                    onError.accept(AuthException.SignedOutException())
                }
            }
        }
    }

    private fun _fetchDevices(onSuccess: Consumer<MutableList<AuthDevice>>, onError: Consumer<AuthException>) {
        GlobalScope.async {
            try {
                val tokens = getSession().userPoolTokens
                val response =
                    authEnvironment.cognitoAuthService.cognitoIdentityProviderClient?.listDevices(
                        ListDevicesRequest.invoke {
                            accessToken = tokens.value?.accessToken
                        }
                    )
                val _devices = response?.devices
                val authdeviceList = mutableListOf<AuthDevice>()
                _devices?.forEach {
                    authdeviceList.add(AuthDevice.fromId(it.deviceKey ?: ""))
                }
                onSuccess.accept(authdeviceList)
            } catch (e: Exception) {
                onError.accept(AuthException(e.localizedMessage, e, AuthException.TODO_RECOVERY_SUGGESTION))
            }
        }
    }

    @OptIn(DelicateCoroutinesApi::class)
    override fun resetPassword(
        username: String,
        options: AuthResetPasswordOptions,
        onSuccess: Consumer<AuthResetPasswordResult>,
        onError: Consumer<AuthException>
    ) {
        try {
            val cognitoIdentityProviderClient = requireNotNull(
                authEnvironment.cognitoAuthService.cognitoIdentityProviderClient
            )

            val appClient = requireNotNull(configuration.userPool?.appClient)

            GlobalScope.launch {
                ResetPasswordUseCase(cognitoIdentityProviderClient, appClient).execute(
                    username,
                    options,
                    onSuccess,
                    onError
                )
            }
        } catch (ex: Exception) {
            onError.accept(AuthException.InvalidUserPoolConfigurationException(ex))
        }
    }

    override fun resetPassword(
        username: String,
        onSuccess: Consumer<AuthResetPasswordResult>,
        onError: Consumer<AuthException>
    ) {
        resetPassword(username, AuthResetPasswordOptions.defaults(), onSuccess, onError)
    }

    override fun confirmResetPassword(
        username: String,
        newPassword: String,
        confirmationCode: String,
        options: AuthConfirmResetPasswordOptions,
        onSuccess: Action,
        onError: Consumer<AuthException>
    ) {
        authStateMachine.getCurrentState { authState ->
            if (authState.authNState is AuthenticationState.NotConfigured) {
                onError.accept(
                    AuthException(
                        "Confirm Reset Password failed.",
                        "Cognito User Pool not configured. Please check amplifyconfiguration.json file."
                    )
                )
                return@getCurrentState
            }

            GlobalScope.launch {
                try {
                    authEnvironment.cognitoAuthService.cognitoIdentityProviderClient!!.confirmForgotPassword {
                        this.username = username
                        this.confirmationCode = confirmationCode
                        password = newPassword
                        clientMetadata =
                            (options as? AWSCognitoAuthConfirmResetPasswordOptions)?.metadata ?: mapOf()
                        clientId = configuration.userPool?.appClient
                    }.let { onSuccess.call() }
                } catch (ex: Exception) {
                    onError.accept(CognitoAuthExceptionConverter.lookup(ex, AuthException.REPORT_BUG_TO_AWS_SUGGESTION))
                }
            }
        }
    }

    override fun confirmResetPassword(
        username: String,
        newPassword: String,
        confirmationCode: String,
        onSuccess: Action,
        onError: Consumer<AuthException>
    ) {
        confirmResetPassword(
            username,
            newPassword,
            confirmationCode,
            AuthConfirmResetPasswordOptions.defaults(),
            onSuccess,
            onError
        )
    }

    override fun updatePassword(
        oldPassword: String,
        newPassword: String,
        onSuccess: Action,
        onError: Consumer<AuthException>
    ) {
        authStateMachine.getCurrentState { authState ->
            when (authState.authNState) {
                // Check if user signed in
                is AuthenticationState.SignedIn -> {
                    _updatePassword(oldPassword, newPassword, onSuccess, onError)
                }
                else -> onError.accept(AuthException.InvalidStateException())
            }
        }
    }

    private fun _updatePassword(
        oldPassword: String,
        newPassword: String,
        onSuccess: Action,
        onError: Consumer<AuthException>
    ) {
        GlobalScope.async {
            val tokens = getSession().userPoolTokens
            val changePasswordRequest = ChangePasswordRequest.invoke {
                previousPassword = oldPassword
                proposedPassword = newPassword
                this.accessToken = tokens.value?.accessToken
            }
            try {
                authEnvironment.cognitoAuthService
                    .cognitoIdentityProviderClient?.changePassword(
                        changePasswordRequest
                    )
                onSuccess.call()
            } catch (e: Exception) {
                onError.accept(CognitoAuthExceptionConverter.lookup(e, e.toString()))
            }
        }
    }

    override fun fetchUserAttributes(
        onSuccess: Consumer<MutableList<AuthUserAttribute>>,
        onError: Consumer<AuthException>
    ) {
        authStateMachine.getCurrentState { authState ->
            when (authState.authNState) {
                // Check if user signed in
                is AuthenticationState.SignedIn -> {

                    GlobalScope.launch {
                        try {
                            val accessToken = getSession().userPoolTokens.value?.accessToken
                            val getUserRequest = GetUserRequest.invoke {
                                this.accessToken = accessToken
                            }
                            val user = authEnvironment.cognitoAuthService.cognitoIdentityProviderClient?.getUser(
                                getUserRequest
                            )
                            val userAttributes = buildList {
                                user?.userAttributes?.mapTo(this) {
                                    AuthUserAttribute(
                                        AuthUserAttributeKey.custom(it.name),
                                        it.value
                                    )
                                }
                            }
                            onSuccess.accept(userAttributes.toMutableList())
                        } catch (e: Exception) {
                            onError.accept(CognitoAuthExceptionConverter.lookup(e, e.toString()))
                        }
                    }
                }
                else -> onError.accept(AuthException.InvalidStateException())
            }
        }
    }

    override fun updateUserAttribute(
        attribute: AuthUserAttribute,
        options: AuthUpdateUserAttributeOptions,
        onSuccess: Consumer<AuthUpdateAttributeResult>,
        onError: Consumer<AuthException>
    ) {
        GlobalScope.launch {
            try {
                val attributes = listOf(attribute)
                val userAttributeOptions = options as? AWSCognitoAuthUpdateUserAttributeOptions
                val results = updateUserAttributes(attributes.toMutableList(), userAttributeOptions?.metadata)
                onSuccess.accept(results.entries.first().value)
            } catch (e: AuthException) {
                onError.accept(e)
            } catch (e: Exception) {
                onError.accept(CognitoAuthExceptionConverter.lookup(e, e.toString()))
            }
        }
    }

    override fun updateUserAttribute(
        attribute: AuthUserAttribute,
        onSuccess: Consumer<AuthUpdateAttributeResult>,
        onError: Consumer<AuthException>
    ) {
        updateUserAttribute(attribute, AuthUpdateUserAttributeOptions.defaults(), onSuccess, onError)
    }

    override fun updateUserAttributes(
        attributes: MutableList<AuthUserAttribute>,
        options: AuthUpdateUserAttributesOptions,
        onSuccess: Consumer<MutableMap<AuthUserAttributeKey, AuthUpdateAttributeResult>>,
        onError: Consumer<AuthException>
    ) {
        GlobalScope.launch {
            try {
                val userAttributesOptions = options as? AWSCognitoAuthUpdateUserAttributesOptions
                onSuccess.accept(updateUserAttributes(attributes, userAttributesOptions?.metadata))
            } catch (e: AuthException) {
                onError.accept(e)
            } catch (e: Exception) {
                onError.accept(CognitoAuthExceptionConverter.lookup(e, e.toString()))
            }
        }
    }

    override fun updateUserAttributes(
        attributes: MutableList<AuthUserAttribute>,
        onSuccess: Consumer<MutableMap<AuthUserAttributeKey, AuthUpdateAttributeResult>>,
        onError: Consumer<AuthException>
    ) {
        updateUserAttributes(attributes, AuthUpdateUserAttributesOptions.defaults(), onSuccess, onError)
    }

    private suspend fun updateUserAttributes(
        attributes: MutableList<AuthUserAttribute>,
        userAttributesOptionsMetadata: Map<String, String>?,
    ): MutableMap<AuthUserAttributeKey, AuthUpdateAttributeResult> {

        return suspendCoroutine { continuation ->

            authStateMachine.getCurrentState { authState ->
                when (authState.authNState) {
                    // Check if user signed in
                    is AuthenticationState.SignedIn -> {
                        GlobalScope.launch {
                            try {
                                val accessToken = getSession().userPoolTokens.value?.accessToken
                                var userAttributes = attributes.map {
                                    AttributeType.invoke {
                                        name = it.key.keyString
                                        value = it.value
                                    }
                                }
                                val userAttributesRequest = UpdateUserAttributesRequest.invoke {
                                    this.accessToken = accessToken
                                    this.userAttributes = userAttributes
                                    this.clientMetadata = userAttributesOptionsMetadata
                                }
                                val userAttributeResponse = authEnvironment.cognitoAuthService
                                    .cognitoIdentityProviderClient?.updateUserAttributes(
                                        userAttributesRequest
                                    )

                                continuation.resume(getUpdateUserAttributeResult(userAttributeResponse, userAttributes))
                            } catch (e: Exception) {
                                continuation.resumeWithException(CognitoAuthExceptionConverter.lookup(e, e.toString()))
                            }
                        }
                    }
                    else -> continuation.resumeWithException(AuthException.InvalidStateException())
                }
            }
        }
    }

    private fun getUpdateUserAttributeResult(
        response: UpdateUserAttributesResponse?,
        userAttributeList: List<AttributeType>
    ): MutableMap<AuthUserAttributeKey, AuthUpdateAttributeResult> {

        val finalResult = HashMap<AuthUserAttributeKey, AuthUpdateAttributeResult>()

        response?.codeDeliveryDetailsList?.let {
            val codeDeliveryDetailsList = it
            for (item in codeDeliveryDetailsList) {
                item.attributeName?.let {

                    val deliveryMedium = AuthCodeDeliveryDetails.DeliveryMedium.fromString(item.deliveryMedium?.value)
                    val authCodeDeliveryDetails = AuthCodeDeliveryDetails(
                        item.destination.toString(),
                        deliveryMedium,
                        item.attributeName
                    )
                    val nextStep = AuthNextUpdateAttributeStep(
                        AuthUpdateAttributeStep.CONFIRM_ATTRIBUTE_WITH_CODE,
                        HashMap(),
                        authCodeDeliveryDetails
                    )
                    val updateAttributeResult = AuthUpdateAttributeResult(false, nextStep)
                    finalResult[AuthUserAttributeKey.custom(item.attributeName)] = updateAttributeResult
                }
            }
        }

        // Check if all items are added to the dictionary
        for (item in userAttributeList) {
            if (!finalResult.containsKey(AuthUserAttributeKey.custom(item.name))) {
                val completeStep = AuthNextUpdateAttributeStep(
                    AuthUpdateAttributeStep.DONE,
                    HashMap(),
                    null
                )
                val updateAttributeResult = AuthUpdateAttributeResult(true, completeStep)
                finalResult[AuthUserAttributeKey.custom(item.name)] = updateAttributeResult
            }
        }
        return finalResult
    }

    override fun resendUserAttributeConfirmationCode(
        attributeKey: AuthUserAttributeKey,
        options: AuthResendUserAttributeConfirmationCodeOptions,
        onSuccess: Consumer<AuthCodeDeliveryDetails>,
        onError: Consumer<AuthException>
    ) {
        TODO("Not yet implemented")
    }

    override fun resendUserAttributeConfirmationCode(
        attributeKey: AuthUserAttributeKey,
        onSuccess: Consumer<AuthCodeDeliveryDetails>,
        onError: Consumer<AuthException>
    ) {
        TODO("Not yet implemented")
    }

    override fun confirmUserAttribute(
        attributeKey: AuthUserAttributeKey,
        confirmationCode: String,
        onSuccess: Action,
        onError: Consumer<AuthException>
    ) {
        TODO("Not yet implemented")
    }

    override fun getCurrentUser(
        onSuccess: Consumer<AuthUser>,
        onError: Consumer<AuthException>
    ) {
        authStateMachine.getCurrentState { authState ->
            if (authState.authNState !is AuthenticationState.SignedIn) {
                onError.accept(AuthException.SignedOutException())
                return@getCurrentState
            }

            GlobalScope.async {
                val accessToken = getSession().userPoolTokens.value?.accessToken
                accessToken?.run {
                    val userid = JWTParser.getClaim(accessToken, "sub") ?: ""
                    val username = JWTParser.getClaim(accessToken, "username") ?: ""
                    onSuccess.accept(AuthUser(userid, username))
                } ?: onError.accept(AuthException.InvalidUserPoolConfigurationException())
            }
        }
    }

    override fun signOut(onSuccess: Action, onError: Consumer<AuthException>) {
        signOut(AuthSignOutOptions.builder().build(), onSuccess, onError)
    }

    override fun signOut(
        options: AuthSignOutOptions,
        onSuccess: Action,
        onError: Consumer<AuthException>
    ) {
        authStateMachine.getCurrentState { authState ->
            when (authState.authNState) {
                is AuthenticationState.NotConfigured -> onSuccess.call()
                // Continue sign out and clear auth or guest credentials
                is AuthenticationState.SignedIn, is AuthenticationState.SignedOut ->
                    _signOut(options, onSuccess, onError)
                else -> onError.accept(AuthException.InvalidStateException())
            }
        }
    }

    private fun _signOut(options: AuthSignOutOptions, onSuccess: Action, onError: Consumer<AuthException>) {
        var token: StateChangeListenerToken? = null
        token = authStateMachine.listen(
            { authState ->
                if (authState is AuthState.Configured) {
                    val (authNState, authZState) = authState
                    when {
                        authNState is AuthenticationState.SignedOut && authZState is AuthorizationState.Configured -> {
                            token?.let(authStateMachine::cancel)
                            onSuccess.call()
                            Amplify.Hub.publish(HubChannel.AUTH, HubEvent.create(AuthChannelEventName.SIGNED_OUT))
                        }
                        authNState is AuthenticationState.Error -> {
                            token?.let(authStateMachine::cancel)
                            onError.accept(
                                CognitoAuthExceptionConverter.lookup(authNState.exception, "Sign out failed.")
                            )
                        }
                        else -> {
                            // no-op
                        }
                    }
                }
            },
            {
                val event = AuthenticationEvent(AuthenticationEvent.EventType.SignOutRequested(options.isGlobalSignOut))
                authStateMachine.send(event)
            }
        )
    }

    override fun deleteUser(onSuccess: Action, onError: Consumer<AuthException>) {
        var listenerToken: StateChangeListenerToken? = null
        listenerToken = credentialStoreStateMachine.listen(
            {
                when (it) {
                    is CredentialStoreState.Success -> {
                        listenerToken?.let(credentialStoreStateMachine::cancel)
                        when (val credential = it.storedCredentials) {
                            is AmplifyCredential.UserPool -> _deleteUser(
                                credential.tokens.accessToken!!,
                                onSuccess,
                                onError
                            )
                            is AmplifyCredential.UserAndIdentityPool -> _deleteUser(
                                credential.tokens.accessToken!!,
                                onSuccess,
                                onError
                            )
                            else -> onError.accept(AuthException.InvalidAccountTypeException())
                        }
                    }
                    is CredentialStoreState.Error -> {
                        listenerToken?.let(credentialStoreStateMachine::cancel)
                        DeleteUserEvent(DeleteUserEvent.EventType.ThrowError(AuthException.UnknownException(it.error)))
                    }
                    else -> {
                        // no-op
                    }
                }
            },
            {
                credentialStoreStateMachine.send(
                    CredentialStoreEvent(CredentialStoreEvent.EventType.LoadCredentialStore())
                )
            }
        )
    }

    private fun _deleteUser(token: String, onSuccess: Action, onError: Consumer<AuthException>) {
        var listenerToken: StateChangeListenerToken? = null
        listenerToken = authStateMachine.listen(
            { authState ->
                when (authState.authNState?.signOutState) {
                    is SignOutState.SignedOut -> {
                        clearCredentialStore(
                            onSuccess = {
                                val event = DeleteUserEvent(DeleteUserEvent.EventType.SignOutDeletedUser())
                                authStateMachine.send(event)
                            },
                            onError = {
                                val event = DeleteUserEvent(DeleteUserEvent.EventType.ThrowError(it.error))
                                authStateMachine.send(event)
                            }
                        )
                    }
                    else -> {
                        // No-op
                    }
                }
                when (val deleteUserState = authState.authZState?.deleteUserState) {
                    is DeleteUserState.UserDeleted -> {
                        onSuccess.call()
                        Amplify.Hub.publish(
                            HubChannel.AUTH,
                            HubEvent.create(AuthChannelEventName.USER_DELETED)
                        )
                        listenerToken?.let(authStateMachine::cancel)
                    }
                    is DeleteUserState.Error -> {
                        listenerToken?.let(authStateMachine::cancel)
                        onError.accept(
                            CognitoAuthExceptionConverter.lookup(
                                deleteUserState.exception,
                                "Request to delete user may have failed. Please check exception stack"
                            )
                        )
                    }
                    else -> {
                        // No-op
                    }
                }
            },
            {
                val event = DeleteUserEvent(DeleteUserEvent.EventType.DeleteUser(accessToken = token))
                authStateMachine.send(event)
            }
        )
    }

    private fun clearCredentialStore(onSuccess: () -> Unit, onError: (error: CredentialStoreState.Error) -> Unit) {
        var token: StateChangeListenerToken? = null
        token = credentialStoreStateMachine.listen(
            {
                when (it) {
                    is CredentialStoreState.Success -> {
                        token?.let(credentialStoreStateMachine::cancel)
                        onSuccess()
                    }
                    is CredentialStoreState.Error -> {
                        token?.let(credentialStoreStateMachine::cancel)
                        onError(it)
                    }
                    else -> {
                        // no op
                    }
                }
            },
            {
                credentialStoreStateMachine.send(
                    CredentialStoreEvent(CredentialStoreEvent.EventType.ClearCredentialStore())
                )
            }
        )
    }

    private fun addAuthStateChangeListener() {
        authStateMachine.listen(
            { authState ->
                logger.verbose("Auth State Change: $authState")

                // TODO: listen and dispatch hub events

                when (authState) {
                    is AuthState.WaitingForCachedCredentials -> credentialStoreStateMachine.send(
                        CredentialStoreEvent(CredentialStoreEvent.EventType.LoadCredentialStore())
                    )
                    is AuthState.Configured -> when (val authZState = authState.authZState) {
                        is AuthorizationState.WaitingToStore -> credentialStoreStateMachine.send(
                            CredentialStoreEvent(
                                CredentialStoreEvent.EventType.StoreCredentials(authZState.amplifyCredential)
                            )
                        )
                    }
                    else -> {
<<<<<<< HEAD
                        // No-op
=======
                        // no op
>>>>>>> 5d34108a
                    }
                }
            },
            null
        )

        credentialStoreStateMachine.listen(
            { storeState ->
                logger.verbose("Credential Store State Change: $storeState")

                when (storeState) {
                    is CredentialStoreState.Success -> authStateMachine.send(
                        AuthEvent(AuthEvent.EventType.ReceivedCachedCredentials(storeState.storedCredentials))
                    )
                    is CredentialStoreState.Error -> authStateMachine.send(
                        AuthEvent(AuthEvent.EventType.CachedCredentialsFailed)
                    )
                    else -> {
                        // no op
                    }
                }
            },
            null
        )
    }

    private fun configureAuthStates() {
        var token: StateChangeListenerToken? = null
        token = authStateMachine.listen(
            { authState ->
                when (authState) {
                    is AuthState.Configured -> {
                        token?.let(credentialStoreStateMachine::cancel)
                    }
                    else -> {} // handle errors
                }
            },
            {
                authStateMachine.send(AuthEvent(AuthEvent.EventType.ConfigureAuth(configuration)))
            }
        )
    }
}<|MERGE_RESOLUTION|>--- conflicted
+++ resolved
@@ -1240,11 +1240,10 @@
                         )
                     }
                     else -> {
-<<<<<<< HEAD
+                        // no op
+                    }
+                    else -> {
                         // No-op
-=======
-                        // no op
->>>>>>> 5d34108a
                     }
                 }
             },
