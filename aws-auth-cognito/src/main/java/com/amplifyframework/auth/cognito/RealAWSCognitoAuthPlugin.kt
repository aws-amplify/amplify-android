--- conflicted
+++ resolved
@@ -433,7 +433,7 @@
                         }
                     }
                     authNState is AuthenticationState.SignedIn
-                            && authZState is AuthorizationState.SessionEstablished -> {
+                        && authZState is AuthorizationState.SessionEstablished -> {
                         token?.let(authStateMachine::cancel)
                         val authSignInResult = AuthSignInResult(
                             true,
@@ -448,18 +448,8 @@
             },
             {
                 // assign SRP as default if no options provided
-<<<<<<< HEAD
-                val signInOptions = options as? AWSCognitoAuthSignInOptions ?: if (password.isNullOrEmpty()) {
-                    AWSCognitoAuthSignInOptions
-                        .builder().authFlowType(AuthFlowType.CUSTOM_AUTH_WITHOUT_SRP).build()
-                } else {
-                    AWSCognitoAuthSignInOptions
-                        .builder().authFlowType(AuthFlowType.USER_SRP_AUTH).build()
-                }
-=======
                 val signInOptions = options as? AWSCognitoAuthSignInOptions ?: AWSCognitoAuthSignInOptions
                     .builder().authFlowType(configuration.authFlowType).build()
->>>>>>> 79f6d441
 
                 val signInData = when (signInOptions.authFlowType) {
                     AuthFlowType.USER_SRP_AUTH -> {
@@ -667,7 +657,7 @@
                         }
                     }
                     authNState is AuthenticationState.SignedIn
-                            && authZState is AuthorizationState.SessionEstablished -> {
+                        && authZState is AuthorizationState.SessionEstablished -> {
                         token?.let(authStateMachine::cancel)
                         val authSignInResult =
                             AuthSignInResult(
@@ -1569,19 +1559,19 @@
                                 )
                             }
                             authNState is AuthenticationState.SignedOut &&
-                                    authZState is AuthorizationState.Configured
-                                    && lastPublishedHubEventName.get() != AuthChannelEventName.SIGNED_OUT -> {
+                                authZState is AuthorizationState.Configured
+                                && lastPublishedHubEventName.get() != AuthChannelEventName.SIGNED_OUT -> {
                                 lastPublishedHubEventName.set(AuthChannelEventName.SIGNED_OUT)
                                 Amplify.Hub.publish(HubChannel.AUTH, HubEvent.create(AuthChannelEventName.SIGNED_OUT))
                             }
                             authNState is AuthenticationState.SignedIn &&
-                                    authZState is AuthorizationState.SessionEstablished
-                                    && lastPublishedHubEventName.get() != AuthChannelEventName.SIGNED_IN -> {
+                                authZState is AuthorizationState.SessionEstablished
+                                && lastPublishedHubEventName.get() != AuthChannelEventName.SIGNED_IN -> {
                                 lastPublishedHubEventName.set(AuthChannelEventName.SIGNED_IN)
                                 Amplify.Hub.publish(HubChannel.AUTH, HubEvent.create(AuthChannelEventName.SIGNED_IN))
                             }
                             deleteUserAuthZState?.deleteUserState is DeleteUserState.UserDeleted
-                                    && lastPublishedHubEventName.get() != AuthChannelEventName.USER_DELETED -> {
+                                && lastPublishedHubEventName.get() != AuthChannelEventName.USER_DELETED -> {
                                 Amplify.Hub.publish(HubChannel.AUTH, HubEvent.create(AuthChannelEventName.USER_DELETED))
                             }
                         }
