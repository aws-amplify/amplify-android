--- conflicted
+++ resolved
@@ -1450,31 +1450,6 @@
     }
 
     override fun deleteUser(onSuccess: Action, onError: Consumer<AuthException>) {
-<<<<<<< HEAD
-        var listenerToken: StateChangeListenerToken? = null
-        listenerToken = credentialStoreStateMachine.listen(
-            {
-                when (it) {
-                    is CredentialStoreState.Success -> {
-                        listenerToken?.let(credentialStoreStateMachine::cancel)
-                        when (val credential = it.storedCredentials) {
-                            is AmplifyCredential.UserPoolTypeCredential -> _deleteUser(
-                                credential.signedInData.cognitoUserPoolTokens.accessToken!!,
-                                onSuccess,
-                                onError
-                            )
-                            else -> onError.accept(InvalidAccountTypeException())
-                        }
-                    }
-                    is CredentialStoreState.Error -> {
-                        listenerToken?.let(credentialStoreStateMachine::cancel)
-                        DeleteUserEvent(
-                            DeleteUserEvent.EventType.ThrowError(UnknownException(cause = it.error))
-                        )
-                    }
-                    else -> {
-                        // no-op
-=======
         authStateMachine.getCurrentState { authState ->
             when (authState.authNState) {
                 is AuthenticationState.SignedIn -> {
@@ -1482,12 +1457,11 @@
                         val accessToken = getSession().userPoolTokensResult.value?.accessToken
                         accessToken?.let {
                             _deleteUser(accessToken, onSuccess, onError)
-                        } ?: onError.accept(AuthException.SignedOutException())
->>>>>>> d9e69410
-                    }
-                }
-                is AuthenticationState.SignedOut -> onError.accept(AuthException.SignedOutException())
-                else -> onError.accept(AuthException.InvalidStateException())
+                        } ?: onError.accept(SignedOutException())
+                    }
+                }
+                is AuthenticationState.SignedOut -> onError.accept(SignedOutException())
+                else -> onError.accept(InvalidStateException())
             }
         }
     }
