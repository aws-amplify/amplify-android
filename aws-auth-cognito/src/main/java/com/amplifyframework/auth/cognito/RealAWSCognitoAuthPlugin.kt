/*
 * Copyright 2022 Amazon.com, Inc. or its affiliates. All Rights Reserved.
 *
 * Licensed under the Apache License, Version 2.0 (the "License").
 * You may not use this file except in compliance with the License.
 * A copy of the License is located at
 *
 *  http://aws.amazon.com/apache2.0
 *
 * or in the "license" file accompanying this file. This file is distributed
 * on an "AS IS" BASIS, WITHOUT WARRANTIES OR CONDITIONS OF ANY KIND, either
 * express or implied. See the License for the specific language governing
 * permissions and limitations under the License.
 */

package com.amplifyframework.auth.cognito

import android.app.Activity
import android.content.Intent
import aws.sdk.kotlin.services.cognitoidentityprovider.confirmForgotPassword
import aws.sdk.kotlin.services.cognitoidentityprovider.confirmSignUp
import aws.sdk.kotlin.services.cognitoidentityprovider.model.AttributeType
import aws.sdk.kotlin.services.cognitoidentityprovider.model.ChangePasswordRequest
import aws.sdk.kotlin.services.cognitoidentityprovider.model.DeviceRememberedStatusType
import aws.sdk.kotlin.services.cognitoidentityprovider.model.GetUserAttributeVerificationCodeRequest
import aws.sdk.kotlin.services.cognitoidentityprovider.model.GetUserRequest
import aws.sdk.kotlin.services.cognitoidentityprovider.model.ListDevicesRequest
import aws.sdk.kotlin.services.cognitoidentityprovider.model.UpdateDeviceStatusRequest
import aws.sdk.kotlin.services.cognitoidentityprovider.model.UpdateUserAttributesRequest
import aws.sdk.kotlin.services.cognitoidentityprovider.model.UpdateUserAttributesResponse
import aws.sdk.kotlin.services.cognitoidentityprovider.model.VerifyUserAttributeRequest
import aws.sdk.kotlin.services.cognitoidentityprovider.resendConfirmationCode
import aws.sdk.kotlin.services.cognitoidentityprovider.signUp
import com.amplifyframework.auth.AuthCategoryBehavior
import com.amplifyframework.auth.AuthChannelEventName
import com.amplifyframework.auth.AuthCodeDeliveryDetails
import com.amplifyframework.auth.AuthDevice
import com.amplifyframework.auth.AuthException
import com.amplifyframework.auth.AuthProvider
import com.amplifyframework.auth.AuthSession
import com.amplifyframework.auth.AuthUser
import com.amplifyframework.auth.AuthUserAttribute
import com.amplifyframework.auth.AuthUserAttributeKey
<<<<<<< HEAD
import com.amplifyframework.auth.cognito.helpers.HostedUIHelper
=======
import com.amplifyframework.auth.cognito.helpers.AuthHelper
>>>>>>> a4c19210
import com.amplifyframework.auth.cognito.helpers.JWTParser
import com.amplifyframework.auth.cognito.helpers.SignInChallengeHelper
import com.amplifyframework.auth.cognito.options.AWSAuthResendUserAttributeConfirmationCodeOptions
import com.amplifyframework.auth.cognito.options.AWSCognitoAuthConfirmSignInOptions
import com.amplifyframework.auth.cognito.options.AWSCognitoAuthResendSignUpCodeOptions
<<<<<<< HEAD
import com.amplifyframework.auth.cognito.options.AWSCognitoAuthSignOutOptions
=======
import com.amplifyframework.auth.cognito.options.AWSCognitoAuthSignInOptions
>>>>>>> a4c19210
import com.amplifyframework.auth.cognito.options.AWSCognitoAuthUpdateUserAttributeOptions
import com.amplifyframework.auth.cognito.options.AWSCognitoAuthUpdateUserAttributesOptions
import com.amplifyframework.auth.cognito.options.AuthFlowType
import com.amplifyframework.auth.cognito.result.AWSCognitoAuthSignOutResult
import com.amplifyframework.auth.cognito.result.GlobalSignOutError
import com.amplifyframework.auth.cognito.result.HostedUIError
import com.amplifyframework.auth.cognito.result.RevokeTokenError
import com.amplifyframework.auth.cognito.usecases.ResetPasswordUseCase
import com.amplifyframework.auth.options.AWSCognitoAuthConfirmResetPasswordOptions
import com.amplifyframework.auth.options.AuthConfirmResetPasswordOptions
import com.amplifyframework.auth.options.AuthConfirmSignInOptions
import com.amplifyframework.auth.options.AuthConfirmSignUpOptions
import com.amplifyframework.auth.options.AuthResendSignUpCodeOptions
import com.amplifyframework.auth.options.AuthResendUserAttributeConfirmationCodeOptions
import com.amplifyframework.auth.options.AuthResetPasswordOptions
import com.amplifyframework.auth.options.AuthSignInOptions
import com.amplifyframework.auth.options.AuthSignOutOptions
import com.amplifyframework.auth.options.AuthSignUpOptions
import com.amplifyframework.auth.options.AuthUpdateUserAttributeOptions
import com.amplifyframework.auth.options.AuthUpdateUserAttributesOptions
import com.amplifyframework.auth.options.AuthWebUISignInOptions
import com.amplifyframework.auth.result.AuthResetPasswordResult
import com.amplifyframework.auth.result.AuthSignInResult
import com.amplifyframework.auth.result.AuthSignOutResult
import com.amplifyframework.auth.result.AuthSignUpResult
import com.amplifyframework.auth.result.AuthUpdateAttributeResult
import com.amplifyframework.auth.result.step.AuthNextSignInStep
import com.amplifyframework.auth.result.step.AuthNextSignUpStep
import com.amplifyframework.auth.result.step.AuthNextUpdateAttributeStep
import com.amplifyframework.auth.result.step.AuthSignInStep
import com.amplifyframework.auth.result.step.AuthSignUpStep
import com.amplifyframework.auth.result.step.AuthUpdateAttributeStep
import com.amplifyframework.core.Action
import com.amplifyframework.core.Amplify
import com.amplifyframework.core.Consumer
import com.amplifyframework.hub.HubChannel
import com.amplifyframework.hub.HubEvent
import com.amplifyframework.logging.Logger
import com.amplifyframework.statemachine.StateChangeListenerToken
import com.amplifyframework.statemachine.codegen.data.AmplifyCredential
import com.amplifyframework.statemachine.codegen.data.AuthConfiguration
import com.amplifyframework.statemachine.codegen.data.SignInData
import com.amplifyframework.statemachine.codegen.data.SignOutData
import com.amplifyframework.statemachine.codegen.events.AuthEvent
import com.amplifyframework.statemachine.codegen.events.AuthenticationEvent
import com.amplifyframework.statemachine.codegen.events.AuthorizationEvent
import com.amplifyframework.statemachine.codegen.events.CredentialStoreEvent
import com.amplifyframework.statemachine.codegen.events.DeleteUserEvent
import com.amplifyframework.statemachine.codegen.events.HostedUIEvent
import com.amplifyframework.statemachine.codegen.events.SignInChallengeEvent
import com.amplifyframework.statemachine.codegen.events.SignOutEvent
import com.amplifyframework.statemachine.codegen.states.AuthState
import com.amplifyframework.statemachine.codegen.states.AuthenticationState
import com.amplifyframework.statemachine.codegen.states.AuthorizationState
import com.amplifyframework.statemachine.codegen.states.CredentialStoreState
import com.amplifyframework.statemachine.codegen.states.DeleteUserState
import com.amplifyframework.statemachine.codegen.states.HostedUISignInState
import com.amplifyframework.statemachine.codegen.states.SRPSignInState
import com.amplifyframework.statemachine.codegen.states.SignInChallengeState
import com.amplifyframework.statemachine.codegen.states.SignInState
import com.amplifyframework.statemachine.codegen.states.SignOutState
import java.util.concurrent.atomic.AtomicReference
import kotlin.coroutines.resume
import kotlin.coroutines.resumeWithException
import kotlin.coroutines.suspendCoroutine
import kotlinx.coroutines.DelicateCoroutinesApi
import kotlinx.coroutines.GlobalScope
import kotlinx.coroutines.async
import kotlinx.coroutines.launch

internal class RealAWSCognitoAuthPlugin(
    private val configuration: AuthConfiguration,
    private val authEnvironment: AuthEnvironment,
    private val authStateMachine: AuthStateMachine,
    private val credentialStoreStateMachine: CredentialStoreStateMachine,
    private val logger: Logger
) : AuthCategoryBehavior {

    private val lastPublishedHubEventName = AtomicReference<AuthChannelEventName> ()

    init {
        addAuthStateChangeListener()
        configureAuthStates()
    }

    fun escapeHatch() = authEnvironment.cognitoAuthService

    override fun signUp(
        username: String,
        password: String,
        options: AuthSignUpOptions,
        onSuccess: Consumer<AuthSignUpResult>,
        onError: Consumer<AuthException>
    ) {
        authStateMachine.getCurrentState { authState ->
            when (authState.authNState) {
                is AuthenticationState.NotConfigured -> onError.accept(
                    AWSCognitoAuthExceptions.NotConfiguredException()
                )
                is AuthenticationState.SignedIn, is AuthenticationState.SignedOut -> GlobalScope.launch {
                    _signUp(username, password, options, onSuccess, onError)
                }
                else -> onError.accept(AuthException.InvalidStateException())
            }
        }
    }

    private suspend fun _signUp(
        username: String,
        password: String,
        options: AuthSignUpOptions,
        onSuccess: Consumer<AuthSignUpResult>,
        onError: Consumer<AuthException>
    ) {
        logger.verbose("SignUp Starting execution")
        try {
            val userAttributes = options.userAttributes.map {
                AttributeType {
                    name = it.key.keyString
                    value = it.value
                }
            }

            val response = authEnvironment.cognitoAuthService.cognitoIdentityProviderClient?.signUp {
                this.username = username
                this.password = password
                this.userAttributes = userAttributes
                this.clientId = configuration.userPool?.appClient
                this.secretHash = AuthHelper.getSecretHash(
                    username,
                    configuration.userPool?.appClient,
                    configuration.userPool?.appClientSecret
                )
            }

            val deliveryDetails = response?.codeDeliveryDetails?.let { details ->
                mapOf(
                    "DESTINATION" to details.destination,
                    "MEDIUM" to details.deliveryMedium?.value,
                    "ATTRIBUTE" to details.attributeName
                )
            }

            val authSignUpResult = AuthSignUpResult(
                false,
                AuthNextSignUpStep(
                    AuthSignUpStep.CONFIRM_SIGN_UP_STEP,
                    mapOf(),
                    AuthCodeDeliveryDetails(
                        deliveryDetails?.getValue("DESTINATION") ?: "",
                        AuthCodeDeliveryDetails.DeliveryMedium.fromString(
                            deliveryDetails?.getValue("MEDIUM")
                        ),
                        deliveryDetails?.getValue("ATTRIBUTE")
                    )
                ),
                AuthUser(response?.userSub ?: "", username)
            )
            onSuccess.accept(authSignUpResult)
            logger.verbose("SignUp Execution complete")
        } catch (exception: Exception) {
            onError.accept(CognitoAuthExceptionConverter.lookup(exception, "Sign up failed."))
        }
    }

    override fun confirmSignUp(
        username: String,
        confirmationCode: String,
        onSuccess: Consumer<AuthSignUpResult>,
        onError: Consumer<AuthException>
    ) {
        confirmSignUp(username, confirmationCode, AuthConfirmSignUpOptions.defaults(), onSuccess, onError)
    }

    override fun confirmSignUp(
        username: String,
        confirmationCode: String,
        options: AuthConfirmSignUpOptions,
        onSuccess: Consumer<AuthSignUpResult>,
        onError: Consumer<AuthException>
    ) {
        authStateMachine.getCurrentState { authState ->
            when (authState.authNState) {
                is AuthenticationState.NotConfigured -> onError.accept(
                    AWSCognitoAuthExceptions.NotConfiguredException()
                )
                is AuthenticationState.SignedIn, is AuthenticationState.SignedOut -> GlobalScope.launch {
                    _confirmSignUp(username, confirmationCode, options, onSuccess, onError)
                }
                else -> onError.accept(AuthException.InvalidStateException())
            }
        }
    }

    private suspend fun _confirmSignUp(
        username: String,
        confirmationCode: String,
        options: AuthConfirmSignUpOptions,
        onSuccess: Consumer<AuthSignUpResult>,
        onError: Consumer<AuthException>
    ) {
        logger.verbose("ConfirmSignUp Starting execution")
        try {
            authEnvironment.cognitoAuthService.cognitoIdentityProviderClient?.confirmSignUp {
                this.username = username
                this.confirmationCode = confirmationCode
                this.clientId = configuration.userPool?.appClient
                this.secretHash = AuthHelper.getSecretHash(
                    username,
                    configuration.userPool?.appClient,
                    configuration.userPool?.appClientSecret
                )
            }

            val authSignUpResult = AuthSignUpResult(
                true,
                AuthNextSignUpStep(AuthSignUpStep.DONE, mapOf(), null),
                null
            )
            onSuccess.accept(authSignUpResult)
            logger.verbose("ConfirmSignUp Execution complete")
        } catch (exception: Exception) {
            onError.accept(
                CognitoAuthExceptionConverter.lookup(exception, "Confirm sign up failed.")
            )
        }
    }

    override fun resendSignUpCode(
        username: String,
        onSuccess: Consumer<AuthSignUpResult>,
        onError: Consumer<AuthException>
    ) {
        resendSignUpCode(username, AuthResendSignUpCodeOptions.defaults(), onSuccess, onError)
    }

    override fun resendSignUpCode(
        username: String,
        options: AuthResendSignUpCodeOptions,
        onSuccess: Consumer<AuthSignUpResult>,
        onError: Consumer<AuthException>
    ) {
        authStateMachine.getCurrentState { authState ->
            when (authState.authNState) {
                is AuthenticationState.NotConfigured -> onError.accept(
                    AWSCognitoAuthExceptions.NotConfiguredException()
                )
                is AuthenticationState.SignedIn, is AuthenticationState.SignedOut -> GlobalScope.launch {
                    _resendSignUpCode(username, options, onSuccess, onError)
                }
                else -> onError.accept(AuthException.InvalidStateException())
            }
        }
    }

    private suspend fun _resendSignUpCode(
        username: String,
        options: AuthResendSignUpCodeOptions,
        onSuccess: Consumer<AuthSignUpResult>,
        onError: Consumer<AuthException>
    ) {
        logger.verbose("ResendSignUpCode Starting execution")
        try {
            val metadata = (options as? AWSCognitoAuthResendSignUpCodeOptions)?.metadata

            val response = authEnvironment.cognitoAuthService.cognitoIdentityProviderClient?.resendConfirmationCode {
                clientId = configuration.userPool?.appClient
                this.username = username
                secretHash = AuthHelper.getSecretHash(
                    username,
                    configuration.userPool?.appClient,
                    configuration.userPool?.appClientSecret
                )
                clientMetadata = metadata
            }

            val deliveryDetails = response?.codeDeliveryDetails?.let { details ->
                mapOf(
                    "DESTINATION" to details.destination,
                    "MEDIUM" to details.deliveryMedium?.value,
                    "ATTRIBUTE" to details.attributeName
                )
            }

            val authSignUpResult = AuthSignUpResult(
                false,
                AuthNextSignUpStep(
                    AuthSignUpStep.CONFIRM_SIGN_UP_STEP,
                    mapOf(),
                    AuthCodeDeliveryDetails(
                        deliveryDetails?.getValue("DESTINATION") ?: "",
                        AuthCodeDeliveryDetails.DeliveryMedium.fromString(
                            deliveryDetails?.getValue("MEDIUM")
                        ),
                        deliveryDetails?.getValue("ATTRIBUTE")
                    )
                ),
                AuthUser("", username)
            )
            onSuccess.accept(authSignUpResult)
            logger.verbose("ResendSignUpCode Execution complete")
        } catch (exception: Exception) {
            onError.accept(CognitoAuthExceptionConverter.lookup(exception, "Resend sign up code failed."))
        }
    }

    override fun signIn(
        username: String?,
        password: String?,
        onSuccess: Consumer<AuthSignInResult>,
        onError: Consumer<AuthException>
    ) {
        signIn(username, password, AuthSignInOptions.defaults(), onSuccess, onError)
    }

    override fun signIn(
        username: String?,
        password: String?,
        options: AuthSignInOptions,
        onSuccess: Consumer<AuthSignInResult>,
        onError: Consumer<AuthException>
    ) {
        authStateMachine.getCurrentState { authState ->
            when (authState.authNState) {
                is AuthenticationState.NotConfigured -> onError.accept(
                    AuthException(
                        "Sign in failed.",
                        "Cognito User Pool not configured. Please check amplifyconfiguration.json file."
                    )
                )
                // Continue sign in
                is AuthenticationState.SignedOut, is AuthenticationState.Configured -> _signIn(
                    username,
                    password,
                    options,
                    onSuccess,
                    onError
                )
                is AuthenticationState.SignedIn -> onSuccess.accept(
                    AuthSignInResult(true, AuthNextSignInStep(AuthSignInStep.DONE, mapOf(), null))
                )
                else -> onError.accept(AuthException.InvalidStateException())
            }
        }
    }

    private fun _signIn(
        username: String?,
        password: String?,
        options: AuthSignInOptions,
        onSuccess: Consumer<AuthSignInResult>,
        onError: Consumer<AuthException>
    ) {
        var token: StateChangeListenerToken? = null
        token = authStateMachine.listen(
            { authState ->
                val authNState = authState.authNState
                val authZState = authState.authZState
                when {
                    authNState is AuthenticationState.SigningIn -> {
                        val srpSignInState = (authNState.signInState as? SignInState.SigningInWithSRP)?.srpSignInState
                        val challengeState = (authNState.signInState as? SignInState.ResolvingChallenge)?.challengeState
                        when {
                            srpSignInState is SRPSignInState.Error -> {
                                token?.let(authStateMachine::cancel)
                                onError.accept(
                                    CognitoAuthExceptionConverter.lookup(srpSignInState.exception, "Sign in failed.")
                                )
                            }
                            challengeState is SignInChallengeState.WaitingForAnswer -> {
                                token?.let(authStateMachine::cancel)
                                SignInChallengeHelper.getNextStep(challengeState.challenge, onSuccess, onError)
                            }
                        }
                    }
                    authNState is AuthenticationState.SignedIn
                        && authZState is AuthorizationState.SessionEstablished -> {
                        token?.let(authStateMachine::cancel)
                        val authSignInResult = AuthSignInResult(
                            true,
                            AuthNextSignInStep(AuthSignInStep.DONE, mapOf(), null)
                        )
                        onSuccess.accept(authSignInResult)
                        Amplify.Hub.publish(HubChannel.AUTH, HubEvent.create(AuthChannelEventName.SIGNED_IN))
                    }
                    else -> {
                        // no-op
                    }
                }
            },
            {
<<<<<<< HEAD
                val event = AuthenticationEvent(
                    AuthenticationEvent.EventType.SignInRequested(SignInData.SRPSignInData(username, password, options))
                )
=======
                val signInOptions = if (options !is AWSCognitoAuthSignInOptions) {
                    AWSCognitoAuthSignInOptions.builder().authFlowType(AuthFlowType.USER_SRP_AUTH).build()
                } else {
                    options
                }

                val event = if (options !is AWSCognitoAuthSignInOptions) {
                    AuthenticationEvent(
                        AuthenticationEvent.EventType.SignInRequested(
                            username,
                            password,
                        )
                    )
                } else {
                    AuthenticationEvent(
                        AuthenticationEvent.EventType.SignInRequested(
                            username,
                            password,
                            signInOptions.authFlowType.toString(),
                            signInOptions.metadata
                        )
                    )
                }
>>>>>>> a4c19210
                authStateMachine.send(event)
            }
        )
    }

    override fun confirmSignIn(
        confirmationCode: String,
        onSuccess: Consumer<AuthSignInResult>,
        onError: Consumer<AuthException>
    ) {
        confirmSignIn(confirmationCode, AuthConfirmSignInOptions.defaults(), onSuccess, onError)
    }

    override fun confirmSignIn(
        confirmationCode: String,
        options: AuthConfirmSignInOptions,
        onSuccess: Consumer<AuthSignInResult>,
        onError: Consumer<AuthException>
    ) {
        authStateMachine.getCurrentState { authState ->
            val authNState = authState.authNState
            val signInState = (authNState as? AuthenticationState.SigningIn)?.signInState
            when ((signInState as? SignInState.ResolvingChallenge)?.challengeState) {
                is SignInChallengeState.WaitingForAnswer -> {
                    _confirmSignIn(confirmationCode, options, onSuccess, onError)
                }
                else -> onError.accept(AuthException.InvalidStateException())
            }
        }
    }

    private fun _confirmSignIn(
        confirmationCode: String,
        options: AuthConfirmSignInOptions,
        onSuccess: Consumer<AuthSignInResult>,
        onError: Consumer<AuthException>
    ) {
        var token: StateChangeListenerToken? = null
        token = authStateMachine.listen(
            { authState ->
                val authNState = authState.authNState
                val signInState = (authNState as? AuthenticationState.SigningIn)?.signInState
                val challengeState = (signInState as? SignInState.ResolvingChallenge)?.challengeState
                when {
                    authNState is AuthenticationState.SignedIn -> {
                        token?.let(authStateMachine::cancel)
                        val authSignInResult = AuthSignInResult(
                            true,
                            AuthNextSignInStep(AuthSignInStep.DONE, mapOf(), null)
                        )
                        onSuccess.accept(authSignInResult)
                    }
                    challengeState is SignInChallengeState.Error -> {
                        token?.let(authStateMachine::cancel)
                        onError.accept(
                            CognitoAuthExceptionConverter.lookup(challengeState.exception, "Confirm Sign in failed.")
                        )
                    }
                }
            },
            {
                val awsCognitoConfirmSignInOptions = options as? AWSCognitoAuthConfirmSignInOptions
                val event = SignInChallengeEvent(
                    SignInChallengeEvent.EventType.VerifyChallengeAnswer(
                        confirmationCode,
                        awsCognitoConfirmSignInOptions?.metadata ?: mapOf()
                    )
                )
                authStateMachine.send(event)
            }
        )
    }

    override fun signInWithSocialWebUI(
        provider: AuthProvider,
        callingActivity: Activity,
        onSuccess: Consumer<AuthSignInResult>,
        onError: Consumer<AuthException>
    ) {
        signInWithSocialWebUI(provider, callingActivity, onSuccess, onError)
    }

    override fun signInWithSocialWebUI(
        provider: AuthProvider,
        callingActivity: Activity,
        options: AuthWebUISignInOptions,
        onSuccess: Consumer<AuthSignInResult>,
        onError: Consumer<AuthException>
    ) {
        signInWithHostedUI(
            provider = provider,
            callingActivity = callingActivity,
            options = options,
            onSuccess = onSuccess,
            onError = onError
        )
    }

    override fun signInWithWebUI(
        callingActivity: Activity,
        onSuccess: Consumer<AuthSignInResult>,
        onError: Consumer<AuthException>
    ) {
        signInWithWebUI(callingActivity, AuthWebUISignInOptions.builder().build(), onSuccess, onError)
    }

    override fun signInWithWebUI(
        callingActivity: Activity,
        options: AuthWebUISignInOptions,
        onSuccess: Consumer<AuthSignInResult>,
        onError: Consumer<AuthException>
    ) {
        signInWithHostedUI(
            callingActivity = callingActivity,
            options = options,
            onSuccess = onSuccess,
            onError = onError
        )
    }

    private fun signInWithHostedUI(
        provider: AuthProvider? = null,
        callingActivity: Activity,
        options: AuthWebUISignInOptions,
        onSuccess: Consumer<AuthSignInResult>,
        onError: Consumer<AuthException>
    ) {
        authStateMachine.getCurrentState { authState ->
            when (authState.authNState) {
                is AuthenticationState.NotConfigured -> onError.accept(
                    AuthException(
                        "Sign in failed.",
                        "Cognito User Pool not configured. Please check amplifyconfiguration.json file."
                    )
                )
                // Continue sign in
                is AuthenticationState.SignedOut -> {
                    if (configuration.oauth == null) {
                        onError.accept(
                            AuthException(
                                "Sign in failed.",
                                "HostedUI not configured or unable to parse from amplifyconfiguration.json file."
                            )
                        )
                        return@getCurrentState
                    }

                    _signInWithHostedUI(
                        callingActivity = callingActivity,
                        options = options,
                        onSuccess = onSuccess,
                        onError = onError,
                        provider = provider
                    )
                }
                is AuthenticationState.SignedIn -> onError.accept(AuthException.SignedInException())
                else -> onError.accept(AuthException.InvalidStateException())
            }
        }
    }

    private fun _signInWithHostedUI(
        callingActivity: Activity,
        options: AuthWebUISignInOptions,
        onSuccess: Consumer<AuthSignInResult>,
        onError: Consumer<AuthException>,
        provider: AuthProvider? = null
    ) {
        var token: StateChangeListenerToken? = null
        token = authStateMachine.listen(
            { authState ->
                val authNState = authState.authNState
                val authZState = authState.authZState
                when {
                    authNState is AuthenticationState.SigningIn -> {
                        val hostedUISignInState = authNState.signInState?.hostedUISignInState
                        if (hostedUISignInState is HostedUISignInState.Error) {
                            token?.let(authStateMachine::cancel)
                            onError.accept(
                                CognitoAuthExceptionConverter.lookup(hostedUISignInState.exception, "Sign in failed.")
                            )
                            authStateMachine.send(AuthenticationEvent(AuthenticationEvent.EventType.CancelSignIn()))
                        }
                    }
                    authNState is AuthenticationState.SignedIn
                        && authZState is AuthorizationState.SessionEstablished -> {
                        token?.let(authStateMachine::cancel)
                        val authSignInResult =
                            AuthSignInResult(
                                true,
                                AuthNextSignInStep(AuthSignInStep.DONE, mapOf(), null)
                            )
                        Amplify.Hub.publish(HubChannel.AUTH, HubEvent.create(AuthChannelEventName.SIGNED_IN))
                        onSuccess.accept(authSignInResult)
                    }
                    else -> Unit
                }
            },
            {
                val hostedUIOptions =
                    HostedUIHelper.createHostedUIOptions(callingActivity, provider, options)
                authStateMachine.send(
                    AuthenticationEvent(
                        AuthenticationEvent.EventType.SignInRequested(
                            SignInData.HostedUISignInData(hostedUIOptions)
                        )
                    )
                )
            }
        )
    }

    override fun handleWebUISignInResponse(intent: Intent?) {
        authStateMachine.getCurrentState {
            val callbackUri = intent?.data
            when (val authNState = it.authNState) {
                is AuthenticationState.SigningOut -> {
                    (authNState.signOutState as? SignOutState.SigningOutHostedUI)?.let { signOutState ->
                        if (callbackUri == null) {
                            // Notify failed web sign out
                            logger.warn("Web UI Sign Out cancelled. Continuing sign out process.")
                        }
                        if (signOutState.globalSignOut) {
                            authStateMachine.send(
                                SignOutEvent(SignOutEvent.EventType.SignOutGlobally(signOutState.signedInData))
                            )
                        } else {
                            authStateMachine.send(
                                SignOutEvent(SignOutEvent.EventType.RevokeToken(signOutState.signedInData))
                            )
                        }
                    }
                } else -> {
                    if (callbackUri == null) {
                        authStateMachine.send(
                            HostedUIEvent(
                                HostedUIEvent.EventType.ThrowError(
                                    AuthException.UserCancelledException(
                                        "The user cancelled the sign-in attempt, so it did not complete.",
                                        "To recover: catch this error, and show the sign-in screen again."
                                    )
                                )
                            )
                        )
                    } else {
                        authStateMachine.send(HostedUIEvent(HostedUIEvent.EventType.FetchToken(callbackUri)))
                    }
                }
            }
        }
    }

    private suspend fun getSession(): AWSCognitoAuthSession {
        return suspendCoroutine { continuation ->
            fetchAuthSession(
                { continuation.resume(it as AWSCognitoAuthSession) },
                { continuation.resumeWithException(it) }
            )
        }
    }

    override fun fetchAuthSession(
        onSuccess: Consumer<AuthSession>,
        onError: Consumer<AuthException>
    ) {
        authStateMachine.getCurrentState { authState ->
            when (val authZState = authState.authZState) {
                is AuthorizationState.Configured -> _fetchAuthSession(onSuccess = onSuccess, onError = onError)
                is AuthorizationState.SessionEstablished -> {
                    val credential = authZState.amplifyCredential
                    if (credential.isValid()) onSuccess.accept(credential.getCognitoSession())
                    else _fetchAuthSession(true, credential, onSuccess = onSuccess, onError = onError)
                }
                else -> {
                    // no-op
                }
            }
        }
    }

    private fun _fetchAuthSession(
        refresh: Boolean = false,
        amplifyCredential: AmplifyCredential = AmplifyCredential.Empty,
        onSuccess: Consumer<AuthSession>,
        onError: Consumer<AuthException>
    ) {
        var token: StateChangeListenerToken? = null
        token = authStateMachine.listen(
            { authState ->
                when (val authZState = authState.authZState) {
                    is AuthorizationState.SessionEstablished -> {
                        // TODO: fix immediate session success
                        token?.let(authStateMachine::cancel)
                        onSuccess.accept(authZState.amplifyCredential.getCognitoSession())
                    }
                    is AuthorizationState.Error -> {
                        token?.let(authStateMachine::cancel)
                        onError.accept(
                            CognitoAuthExceptionConverter.lookup(
                                authZState.exception,
                                "Fetch auth session failed."
                            )
                        )
                    }
                    else -> {
                        // no-op
                    }
                }
            },
            {
                if (refresh) authStateMachine.send(
                    AuthorizationEvent(AuthorizationEvent.EventType.RefreshAuthSession(amplifyCredential))
                )
                else authStateMachine.send(AuthorizationEvent(AuthorizationEvent.EventType.FetchAuthSession))
            }
        )
    }

    override fun rememberDevice(onSuccess: Action, onError: Consumer<AuthException>) {
        authStateMachine.getCurrentState { authState ->
            when (authState.authNState) {
                is AuthenticationState.SignedIn -> {
                    updateDevice(null, DeviceRememberedStatusType.Remembered, onSuccess, onError)
                }
                else -> {
                    onError.accept(AuthException.SignedOutException())
                }
            }
        }
    }

    override fun forgetDevice(onSuccess: Action, onError: Consumer<AuthException>) {
        forgetDevice(AuthDevice.fromId(""), onSuccess, onError)
    }

    private fun updateDevice(
        alternateDeviceId: String?,
        rememberedStatusType: DeviceRememberedStatusType,
        onSuccess: Action,
        onError: Consumer<AuthException>
    ) {
        GlobalScope.async {
            try {
                val tokens = getSession().userPoolTokens
                // TODO: Update the stubbed device key when device SRP auth is implemented with its own store.
                authEnvironment.cognitoAuthService.cognitoIdentityProviderClient?.updateDeviceStatus(
                    UpdateDeviceStatusRequest.invoke {
                        accessToken = tokens.value?.accessToken
                        deviceKey = alternateDeviceId ?: "STUB_DEVICE_KEY"
                        deviceRememberedStatus = rememberedStatusType
                    }
                )
                onSuccess.call()
            } catch (e: Exception) {
                onError.accept(AuthException(e.localizedMessage, e, AuthException.TODO_RECOVERY_SUGGESTION))
            }
        }
    }

    override fun forgetDevice(
        device: AuthDevice,
        onSuccess: Action,
        onError: Consumer<AuthException>
    ) {
        authStateMachine.getCurrentState { authState ->
            when (authState.authNState) {
                is AuthenticationState.SignedIn -> {
                    val deviceID = device.deviceId.ifEmpty { null }
                    updateDevice(deviceID, DeviceRememberedStatusType.NotRemembered, onSuccess, onError)
                }
                else -> {
                    onError.accept(AuthException.SignedOutException())
                }
            }
        }
    }

    override fun fetchDevices(
        onSuccess: Consumer<MutableList<AuthDevice>>,
        onError: Consumer<AuthException>
    ) {
        authStateMachine.getCurrentState { authState ->
            when (authState.authNState) {
                is AuthenticationState.SignedIn -> {
                    _fetchDevices(onSuccess, onError)
                }
                else -> {
                    onError.accept(AuthException.SignedOutException())
                }
            }
        }
    }

    private fun _fetchDevices(onSuccess: Consumer<MutableList<AuthDevice>>, onError: Consumer<AuthException>) {
        GlobalScope.async {
            try {
                val tokens = getSession().userPoolTokens
                val response =
                    authEnvironment.cognitoAuthService.cognitoIdentityProviderClient?.listDevices(
                        ListDevicesRequest.invoke {
                            accessToken = tokens.value?.accessToken
                        }
                    )
                val _devices = response?.devices
                val authdeviceList = mutableListOf<AuthDevice>()
                _devices?.forEach {
                    authdeviceList.add(AuthDevice.fromId(it.deviceKey ?: ""))
                }
                onSuccess.accept(authdeviceList)
            } catch (e: Exception) {
                onError.accept(AuthException(e.localizedMessage, e, AuthException.TODO_RECOVERY_SUGGESTION))
            }
        }
    }

    @OptIn(DelicateCoroutinesApi::class)
    override fun resetPassword(
        username: String,
        options: AuthResetPasswordOptions,
        onSuccess: Consumer<AuthResetPasswordResult>,
        onError: Consumer<AuthException>
    ) {
        try {
            val cognitoIdentityProviderClient = requireNotNull(
                authEnvironment.cognitoAuthService.cognitoIdentityProviderClient
            )

            val appClient = requireNotNull(configuration.userPool?.appClient)

            GlobalScope.launch {
                ResetPasswordUseCase(cognitoIdentityProviderClient, appClient).execute(
                    username,
                    options,
                    onSuccess,
                    onError
                )
            }
        } catch (ex: Exception) {
            onError.accept(AuthException.InvalidUserPoolConfigurationException(ex))
        }
    }

    override fun resetPassword(
        username: String,
        onSuccess: Consumer<AuthResetPasswordResult>,
        onError: Consumer<AuthException>
    ) {
        resetPassword(username, AuthResetPasswordOptions.defaults(), onSuccess, onError)
    }

    override fun confirmResetPassword(
        username: String,
        newPassword: String,
        confirmationCode: String,
        options: AuthConfirmResetPasswordOptions,
        onSuccess: Action,
        onError: Consumer<AuthException>
    ) {
        authStateMachine.getCurrentState { authState ->
            if (authState.authNState is AuthenticationState.NotConfigured) {
                onError.accept(
                    AuthException(
                        "Confirm Reset Password failed.",
                        "Cognito User Pool not configured. Please check amplifyconfiguration.json file."
                    )
                )
                return@getCurrentState
            }

            GlobalScope.launch {
                try {
                    authEnvironment.cognitoAuthService.cognitoIdentityProviderClient!!.confirmForgotPassword {
                        this.username = username
                        this.confirmationCode = confirmationCode
                        password = newPassword
                        clientMetadata =
                            (options as? AWSCognitoAuthConfirmResetPasswordOptions)?.metadata ?: mapOf()
                        clientId = configuration.userPool?.appClient
                    }.let { onSuccess.call() }
                } catch (ex: Exception) {
                    onError.accept(CognitoAuthExceptionConverter.lookup(ex, AuthException.REPORT_BUG_TO_AWS_SUGGESTION))
                }
            }
        }
    }

    override fun confirmResetPassword(
        username: String,
        newPassword: String,
        confirmationCode: String,
        onSuccess: Action,
        onError: Consumer<AuthException>
    ) {
        confirmResetPassword(
            username,
            newPassword,
            confirmationCode,
            AuthConfirmResetPasswordOptions.defaults(),
            onSuccess,
            onError
        )
    }

    override fun updatePassword(
        oldPassword: String,
        newPassword: String,
        onSuccess: Action,
        onError: Consumer<AuthException>
    ) {
        authStateMachine.getCurrentState { authState ->
            when (authState.authNState) {
                // Check if user signed in
                is AuthenticationState.SignedIn -> {
                    _updatePassword(oldPassword, newPassword, onSuccess, onError)
                }
                else -> onError.accept(AuthException.InvalidStateException())
            }
        }
    }

    private fun _updatePassword(
        oldPassword: String,
        newPassword: String,
        onSuccess: Action,
        onError: Consumer<AuthException>
    ) {
        GlobalScope.async {
            val tokens = getSession().userPoolTokens
            val changePasswordRequest = ChangePasswordRequest.invoke {
                previousPassword = oldPassword
                proposedPassword = newPassword
                this.accessToken = tokens.value?.accessToken
            }
            try {
                authEnvironment.cognitoAuthService
                    .cognitoIdentityProviderClient?.changePassword(
                        changePasswordRequest
                    )
                onSuccess.call()
            } catch (e: Exception) {
                onError.accept(CognitoAuthExceptionConverter.lookup(e, e.toString()))
            }
        }
    }

    override fun fetchUserAttributes(
        onSuccess: Consumer<MutableList<AuthUserAttribute>>,
        onError: Consumer<AuthException>
    ) {
        authStateMachine.getCurrentState { authState ->
            when (authState.authNState) {
                // Check if user signed in
                is AuthenticationState.SignedIn -> {

                    GlobalScope.launch {
                        try {
                            val accessToken = getSession().userPoolTokens.value?.accessToken
                            val getUserRequest = GetUserRequest.invoke {
                                this.accessToken = accessToken
                            }
                            val user = authEnvironment.cognitoAuthService.cognitoIdentityProviderClient?.getUser(
                                getUserRequest
                            )
                            val userAttributes = buildList {
                                user?.userAttributes?.mapTo(this) {
                                    AuthUserAttribute(
                                        AuthUserAttributeKey.custom(it.name),
                                        it.value
                                    )
                                }
                            }
                            onSuccess.accept(userAttributes.toMutableList())
                        } catch (e: Exception) {
                            onError.accept(CognitoAuthExceptionConverter.lookup(e, e.toString()))
                        }
                    }
                }
                else -> onError.accept(AuthException.InvalidStateException())
            }
        }
    }

    override fun updateUserAttribute(
        attribute: AuthUserAttribute,
        options: AuthUpdateUserAttributeOptions,
        onSuccess: Consumer<AuthUpdateAttributeResult>,
        onError: Consumer<AuthException>
    ) {
        GlobalScope.launch {
            try {
                val attributes = listOf(attribute)
                val userAttributeOptions = options as? AWSCognitoAuthUpdateUserAttributeOptions
                val results = updateUserAttributes(attributes.toMutableList(), userAttributeOptions?.metadata)
                onSuccess.accept(results.entries.first().value)
            } catch (e: AuthException) {
                onError.accept(e)
            } catch (e: Exception) {
                onError.accept(CognitoAuthExceptionConverter.lookup(e, e.toString()))
            }
        }
    }

    override fun updateUserAttribute(
        attribute: AuthUserAttribute,
        onSuccess: Consumer<AuthUpdateAttributeResult>,
        onError: Consumer<AuthException>
    ) {
        updateUserAttribute(attribute, AuthUpdateUserAttributeOptions.defaults(), onSuccess, onError)
    }

    override fun updateUserAttributes(
        attributes: MutableList<AuthUserAttribute>,
        options: AuthUpdateUserAttributesOptions,
        onSuccess: Consumer<MutableMap<AuthUserAttributeKey, AuthUpdateAttributeResult>>,
        onError: Consumer<AuthException>
    ) {
        GlobalScope.launch {
            try {
                val userAttributesOptions = options as? AWSCognitoAuthUpdateUserAttributesOptions
                onSuccess.accept(updateUserAttributes(attributes, userAttributesOptions?.metadata))
            } catch (e: AuthException) {
                onError.accept(e)
            } catch (e: Exception) {
                onError.accept(CognitoAuthExceptionConverter.lookup(e, e.toString()))
            }
        }
    }

    override fun updateUserAttributes(
        attributes: MutableList<AuthUserAttribute>,
        onSuccess: Consumer<MutableMap<AuthUserAttributeKey, AuthUpdateAttributeResult>>,
        onError: Consumer<AuthException>
    ) {
        updateUserAttributes(attributes, AuthUpdateUserAttributesOptions.defaults(), onSuccess, onError)
    }

    private suspend fun updateUserAttributes(
        attributes: MutableList<AuthUserAttribute>,
        userAttributesOptionsMetadata: Map<String, String>?,
    ): MutableMap<AuthUserAttributeKey, AuthUpdateAttributeResult> {

        return suspendCoroutine { continuation ->

            authStateMachine.getCurrentState { authState ->
                when (authState.authNState) {
                    // Check if user signed in
                    is AuthenticationState.SignedIn -> {
                        GlobalScope.launch {
                            try {
                                val accessToken = getSession().userPoolTokens.value?.accessToken
                                accessToken?.let {
                                    var userAttributes = attributes.map {
                                        AttributeType.invoke {
                                            name = it.key.keyString
                                            value = it.value
                                        }
                                    }
                                    val userAttributesRequest = UpdateUserAttributesRequest.invoke {
                                        this.accessToken = accessToken
                                        this.userAttributes = userAttributes
                                        this.clientMetadata = userAttributesOptionsMetadata
                                    }
                                    val userAttributeResponse = authEnvironment.cognitoAuthService
                                        .cognitoIdentityProviderClient?.updateUserAttributes(
                                            userAttributesRequest
                                        )

                                    continuation.resume(
                                        getUpdateUserAttributeResult(userAttributeResponse, userAttributes)
                                    )
                                } ?: continuation.resumeWithException(
                                    AuthException.InvalidUserPoolConfigurationException()
                                )
                            } catch (e: Exception) {
                                continuation.resumeWithException(CognitoAuthExceptionConverter.lookup(e, e.toString()))
                            }
                        }
                    }
                    else -> continuation.resumeWithException(AuthException.InvalidStateException())
                }
            }
        }
    }

    private fun getUpdateUserAttributeResult(
        response: UpdateUserAttributesResponse?,
        userAttributeList: List<AttributeType>
    ): MutableMap<AuthUserAttributeKey, AuthUpdateAttributeResult> {

        val finalResult = HashMap<AuthUserAttributeKey, AuthUpdateAttributeResult>()

        response?.codeDeliveryDetailsList?.let {
            val codeDeliveryDetailsList = it
            for (item in codeDeliveryDetailsList) {
                item.attributeName?.let {

                    val deliveryMedium = AuthCodeDeliveryDetails.DeliveryMedium.fromString(item.deliveryMedium?.value)
                    val authCodeDeliveryDetails = AuthCodeDeliveryDetails(
                        item.destination.toString(),
                        deliveryMedium,
                        item.attributeName
                    )
                    val nextStep = AuthNextUpdateAttributeStep(
                        AuthUpdateAttributeStep.CONFIRM_ATTRIBUTE_WITH_CODE,
                        HashMap(),
                        authCodeDeliveryDetails
                    )
                    val updateAttributeResult = AuthUpdateAttributeResult(false, nextStep)
                    finalResult[AuthUserAttributeKey.custom(item.attributeName)] = updateAttributeResult
                }
            }
        }

        // Check if all items are added to the dictionary
        for (item in userAttributeList) {
            if (!finalResult.containsKey(AuthUserAttributeKey.custom(item.name))) {
                val completeStep = AuthNextUpdateAttributeStep(
                    AuthUpdateAttributeStep.DONE,
                    HashMap(),
                    null
                )
                val updateAttributeResult = AuthUpdateAttributeResult(true, completeStep)
                finalResult[AuthUserAttributeKey.custom(item.name)] = updateAttributeResult
            }
        }
        return finalResult
    }

    override fun resendUserAttributeConfirmationCode(
        attributeKey: AuthUserAttributeKey,
        options: AuthResendUserAttributeConfirmationCodeOptions,
        onSuccess: Consumer<AuthCodeDeliveryDetails>,
        onError: Consumer<AuthException>
    ) {
        val metadataOptions = options as? AWSAuthResendUserAttributeConfirmationCodeOptions
        authStateMachine.getCurrentState { authState ->
            when (authState.authNState) {
                // Check if user signed in
                is AuthenticationState.SignedIn -> {
                    GlobalScope.launch {
                        try {
                            val accessToken = getSession().userPoolTokens.value?.accessToken
                            accessToken?.let {
                                val getUserAttributeVerificationCodeRequest =
                                    GetUserAttributeVerificationCodeRequest.invoke {
                                        this.accessToken = accessToken
                                        this.attributeName = attributeKey.keyString
                                        this.clientMetadata = metadataOptions?.metadata
                                    }

                                val getUserAttributeVerificationCodeResponse = authEnvironment.cognitoAuthService
                                    .cognitoIdentityProviderClient?.getUserAttributeVerificationCode(
                                        getUserAttributeVerificationCodeRequest
                                    )

                                getUserAttributeVerificationCodeResponse?.codeDeliveryDetails?.let {
                                    val codeDeliveryDetails = it
                                    codeDeliveryDetails.attributeName?.let {

                                        val deliveryMedium = AuthCodeDeliveryDetails.DeliveryMedium.fromString(
                                            codeDeliveryDetails.deliveryMedium?.value
                                        )
                                        val authCodeDeliveryDetails = AuthCodeDeliveryDetails(
                                            codeDeliveryDetails.destination.toString(),
                                            deliveryMedium,
                                            codeDeliveryDetails.attributeName
                                        )
                                        onSuccess.accept(authCodeDeliveryDetails)
                                    } ?: {
                                        onError.accept(AuthException.CodeDeliveryFailureException())
                                    }
                                }
                            } ?: onError.accept(
                                AuthException.InvalidUserPoolConfigurationException()
                            )
                        } catch (e: Exception) {
                            onError.accept(CognitoAuthExceptionConverter.lookup(e, e.toString()))
                        }
                    }
                }
                else -> onError.accept(AuthException.InvalidStateException())
            }
        }
    }

    override fun resendUserAttributeConfirmationCode(
        attributeKey: AuthUserAttributeKey,
        onSuccess: Consumer<AuthCodeDeliveryDetails>,
        onError: Consumer<AuthException>
    ) {
        resendUserAttributeConfirmationCode(
            attributeKey,
            AuthResendUserAttributeConfirmationCodeOptions.defaults(),
            onSuccess,
            onError
        )
    }

    override fun confirmUserAttribute(
        attributeKey: AuthUserAttributeKey,
        confirmationCode: String,
        onSuccess: Action,
        onError: Consumer<AuthException>
    ) {
        authStateMachine.getCurrentState { authState ->
            when (authState.authNState) {
                // Check if user signed in
                is AuthenticationState.SignedIn -> {
                    GlobalScope.launch {
                        try {
                            val accessToken = getSession().userPoolTokens.value?.accessToken
                            accessToken?.let {
                                val verifyUserAttributeRequest = VerifyUserAttributeRequest.invoke {
                                    this.accessToken = accessToken
                                    this.attributeName = attributeKey.keyString
                                    this.code = confirmationCode
                                }
                                authEnvironment.cognitoAuthService
                                    .cognitoIdentityProviderClient?.verifyUserAttribute(
                                        verifyUserAttributeRequest
                                    )
                                onSuccess.call()
                            } ?: onError.accept(AuthException.InvalidUserPoolConfigurationException())
                        } catch (e: Exception) {
                            onError.accept(CognitoAuthExceptionConverter.lookup(e, e.toString()))
                        }
                    }
                }
                else -> onError.accept(AuthException.InvalidStateException())
            }
        }
    }

    override fun getCurrentUser(
        onSuccess: Consumer<AuthUser>,
        onError: Consumer<AuthException>
    ) {
        authStateMachine.getCurrentState { authState ->
            if (authState.authNState !is AuthenticationState.SignedIn) {
                onError.accept(AuthException.SignedOutException())
                return@getCurrentState
            }

            GlobalScope.async {
                val accessToken = getSession().userPoolTokens.value?.accessToken
                accessToken?.run {
                    val userid = JWTParser.getClaim(accessToken, "sub") ?: ""
                    val username = JWTParser.getClaim(accessToken, "username") ?: ""
                    onSuccess.accept(AuthUser(userid, username))
                } ?: onError.accept(AuthException.InvalidUserPoolConfigurationException())
            }
        }
    }

    override fun signOut(onComplete: Consumer<AuthSignOutResult>) {
        signOut(AuthSignOutOptions.builder().build(), onComplete)
    }

    override fun signOut(options: AuthSignOutOptions, onComplete: Consumer<AuthSignOutResult>) {
        authStateMachine.getCurrentState { authState ->
            when (authState.authNState) {
                is AuthenticationState.NotConfigured ->
                    onComplete.accept(AWSCognitoAuthSignOutResult.CompleteSignOut)
                // Continue sign out and clear auth or guest credentials
                is AuthenticationState.SignedIn, is AuthenticationState.SignedOut ->
                    _signOut(options, onComplete)
                else -> onComplete.accept(
                    AWSCognitoAuthSignOutResult.FailedSignOut(AuthException.InvalidStateException())
                )
            }
        }
    }

    private fun _signOut(options: AuthSignOutOptions, onComplete: Consumer<AuthSignOutResult>) {
        var token: StateChangeListenerToken? = null
        token = authStateMachine.listen(
            { authState ->
                if (authState is AuthState.Configured) {
                    val (authNState, authZState) = authState
                    when {
                        authNState is AuthenticationState.SignedOut && authZState is AuthorizationState.Configured -> {
                            token?.let(authStateMachine::cancel)
                            if (authNState.signedOutData.hasError) {
                                val signedOutData = authNState.signedOutData
                                onComplete.accept(
                                    AWSCognitoAuthSignOutResult.PartialSignOut(
                                        hostedUIError = signedOutData.hostedUIErrorData?.let { HostedUIError(it) },
                                        globalSignOutError = signedOutData.globalSignOutErrorData?.let {
                                            GlobalSignOutError(it)
                                        },
                                        revokeTokenError = signedOutData.revokeTokenErrorData?.let {
                                            RevokeTokenError(
                                                it
                                            )
                                        }
                                    )
                                )
                            } else {
                                onComplete.accept(AWSCognitoAuthSignOutResult.CompleteSignOut)
                            }
                            Amplify.Hub.publish(HubChannel.AUTH, HubEvent.create(AuthChannelEventName.SIGNED_OUT))
                        }
                        authNState is AuthenticationState.Error -> {
                            token?.let(authStateMachine::cancel)
                            onComplete.accept(
                                AWSCognitoAuthSignOutResult.FailedSignOut(
                                    CognitoAuthExceptionConverter.lookup(authNState.exception, "Sign out failed.")
                                )
                            )
                        }
                        else -> {
                            // no-op
                        }
                    }
                }
            },
            {
                val event = AuthenticationEvent(
                    AuthenticationEvent.EventType.SignOutRequested(
                        SignOutData(
                            options.isGlobalSignOut,
                            (options as? AWSCognitoAuthSignOutOptions)?.browserPackage
                        )
                    )
                )
                authStateMachine.send(event)
            }
        )
    }

    override fun deleteUser(onSuccess: Action, onError: Consumer<AuthException>) {
        var listenerToken: StateChangeListenerToken? = null
        listenerToken = credentialStoreStateMachine.listen(
            {
                when (it) {
                    is CredentialStoreState.Success -> {
                        listenerToken?.let(credentialStoreStateMachine::cancel)
                        when (val credential = it.storedCredentials) {
                            is AmplifyCredential.UserPool -> _deleteUser(
                                credential.tokens.accessToken!!,
                                onSuccess,
                                onError
                            )
                            is AmplifyCredential.UserAndIdentityPool -> _deleteUser(
                                credential.tokens.accessToken!!,
                                onSuccess,
                                onError
                            )
                            else -> onError.accept(AuthException.InvalidAccountTypeException())
                        }
                    }
                    is CredentialStoreState.Error -> {
                        listenerToken?.let(credentialStoreStateMachine::cancel)
                        DeleteUserEvent(DeleteUserEvent.EventType.ThrowError(AuthException.UnknownException(it.error)))
                    }
                    else -> {
                        // no-op
                    }
                }
            },
            {
                credentialStoreStateMachine.send(
                    CredentialStoreEvent(CredentialStoreEvent.EventType.LoadCredentialStore())
                )
            }
        )
    }

    private fun _deleteUser(token: String, onSuccess: Action, onError: Consumer<AuthException>) {
        var listenerToken: StateChangeListenerToken? = null
        listenerToken = authStateMachine.listen(
            { authState ->
                when (authState.authNState?.signOutState) {
                    is SignOutState.SignedOut -> {
                        clearCredentialStore(
                            onSuccess = {
                                val event = DeleteUserEvent(DeleteUserEvent.EventType.SignOutDeletedUser())
                                authStateMachine.send(event)
                            },
                            onError = {
                                val event = DeleteUserEvent(DeleteUserEvent.EventType.ThrowError(it.error))
                                authStateMachine.send(event)
                            }
                        )
                    }
                    else -> {
                        // No-op
                    }
                }
                when (val deleteUserState = authState.authZState?.deleteUserState) {
                    is DeleteUserState.UserDeleted -> {
                        onSuccess.call()
                        Amplify.Hub.publish(
                            HubChannel.AUTH,
                            HubEvent.create(AuthChannelEventName.USER_DELETED)
                        )
                        listenerToken?.let(authStateMachine::cancel)
                    }
                    is DeleteUserState.Error -> {
                        listenerToken?.let(authStateMachine::cancel)
                        onError.accept(
                            CognitoAuthExceptionConverter.lookup(
                                deleteUserState.exception,
                                "Request to delete user may have failed. Please check exception stack"
                            )
                        )
                    }
                    else -> {
                        // No-op
                    }
                }
            },
            {
                val event = DeleteUserEvent(DeleteUserEvent.EventType.DeleteUser(accessToken = token))
                authStateMachine.send(event)
            }
        )
    }

    private fun clearCredentialStore(onSuccess: () -> Unit, onError: (error: CredentialStoreState.Error) -> Unit) {
        var token: StateChangeListenerToken? = null
        token = credentialStoreStateMachine.listen(
            {
                when (it) {
                    is CredentialStoreState.Success -> {
                        token?.let(credentialStoreStateMachine::cancel)
                        onSuccess()
                    }
                    is CredentialStoreState.Error -> {
                        token?.let(credentialStoreStateMachine::cancel)
                        onError(it)
                    }
                    else -> {
                        // no op
                    }
                }
            },
            {
                credentialStoreStateMachine.send(
                    CredentialStoreEvent(CredentialStoreEvent.EventType.ClearCredentialStore())
                )
            }
        )
    }

    private fun addAuthStateChangeListener() {
        authStateMachine.listen(
            { authState ->
                logger.verbose("Auth State Change: $authState")

                dispatchHubEvent(authState)

                when (authState) {
                    is AuthState.WaitingForCachedCredentials -> credentialStoreStateMachine.send(
                        CredentialStoreEvent(CredentialStoreEvent.EventType.LoadCredentialStore())
                    )
                    is AuthState.Configured -> {
                        val authZState = authState.authZState
                        if (authZState is AuthorizationState.WaitingToStore) {
                            credentialStoreStateMachine.send(
                                CredentialStoreEvent(
                                    CredentialStoreEvent.EventType.StoreCredentials(authZState.amplifyCredential)
                                )
                            )
                        }
                    }
                    else -> {
                        // No-op
                    }
                }
            },
            null
        )

        credentialStoreStateMachine.listen(
            { storeState ->
                logger.verbose("Credential Store State Change: $storeState")

                when (storeState) {
                    is CredentialStoreState.Success -> authStateMachine.send(
                        AuthEvent(AuthEvent.EventType.ReceivedCachedCredentials(storeState.storedCredentials))
                    )
                    is CredentialStoreState.Error -> authStateMachine.send(
                        AuthEvent(AuthEvent.EventType.CachedCredentialsFailed)
                    )
                    else -> {
                        // no op
                    }
                }
            },
            null
        )
    }

    private fun dispatchHubEvent(authState: AuthState) {
        when {
            authState.authNState is AuthenticationState.SignedIn -> AuthChannelEventName.SIGNED_IN
            authState.authNState is AuthenticationState.SignedOut -> AuthChannelEventName.SIGNED_OUT
            authState.authZState?.deleteUserState is DeleteUserState.UserDeleted -> AuthChannelEventName.USER_DELETED
            else -> null
        }?.takeUnless {
            it != lastPublishedHubEventName.get()
        }?.let { eventName ->
            lastPublishedHubEventName.set(eventName)
            Amplify.Hub.publish(HubChannel.AUTH, HubEvent.create(eventName))
        }
    }

    private fun configureAuthStates() {
        var token: StateChangeListenerToken? = null
        token = authStateMachine.listen(
            { authState ->
                when (authState) {
                    is AuthState.Configured -> {
                        token?.let(credentialStoreStateMachine::cancel)
                    }
                    else -> {} // handle errors
                }
            },
            {
                authStateMachine.send(AuthEvent(AuthEvent.EventType.ConfigureAuth(configuration)))
            }
        )
    }
}<|MERGE_RESOLUTION|>--- conflicted
+++ resolved
@@ -41,21 +41,15 @@
 import com.amplifyframework.auth.AuthUser
 import com.amplifyframework.auth.AuthUserAttribute
 import com.amplifyframework.auth.AuthUserAttributeKey
-<<<<<<< HEAD
+import com.amplifyframework.auth.cognito.helpers.AuthHelper
 import com.amplifyframework.auth.cognito.helpers.HostedUIHelper
-=======
-import com.amplifyframework.auth.cognito.helpers.AuthHelper
->>>>>>> a4c19210
 import com.amplifyframework.auth.cognito.helpers.JWTParser
 import com.amplifyframework.auth.cognito.helpers.SignInChallengeHelper
 import com.amplifyframework.auth.cognito.options.AWSAuthResendUserAttributeConfirmationCodeOptions
 import com.amplifyframework.auth.cognito.options.AWSCognitoAuthConfirmSignInOptions
 import com.amplifyframework.auth.cognito.options.AWSCognitoAuthResendSignUpCodeOptions
-<<<<<<< HEAD
+import com.amplifyframework.auth.cognito.options.AWSCognitoAuthSignInOptions
 import com.amplifyframework.auth.cognito.options.AWSCognitoAuthSignOutOptions
-=======
-import com.amplifyframework.auth.cognito.options.AWSCognitoAuthSignInOptions
->>>>>>> a4c19210
 import com.amplifyframework.auth.cognito.options.AWSCognitoAuthUpdateUserAttributeOptions
 import com.amplifyframework.auth.cognito.options.AWSCognitoAuthUpdateUserAttributesOptions
 import com.amplifyframework.auth.cognito.options.AuthFlowType
@@ -447,35 +441,22 @@
                 }
             },
             {
-<<<<<<< HEAD
-                val event = AuthenticationEvent(
-                    AuthenticationEvent.EventType.SignInRequested(SignInData.SRPSignInData(username, password, options))
-                )
-=======
-                val signInOptions = if (options !is AWSCognitoAuthSignInOptions) {
-                    AWSCognitoAuthSignInOptions.builder().authFlowType(AuthFlowType.USER_SRP_AUTH).build()
-                } else {
-                    options
-                }
-
-                val event = if (options !is AWSCognitoAuthSignInOptions) {
-                    AuthenticationEvent(
-                        AuthenticationEvent.EventType.SignInRequested(
-                            username,
-                            password,
-                        )
-                    )
-                } else {
-                    AuthenticationEvent(
-                        AuthenticationEvent.EventType.SignInRequested(
-                            username,
-                            password,
-                            signInOptions.authFlowType.toString(),
-                            signInOptions.metadata
-                        )
-                    )
-                }
->>>>>>> a4c19210
+                // assign SRP as default if no options provided
+                val signInOptions = options as? AWSCognitoAuthSignInOptions ?: AWSCognitoAuthSignInOptions
+                    .builder().authFlowType(AuthFlowType.USER_SRP_AUTH).build()
+
+                val signInData = when (signInOptions.authFlowType) {
+                    AuthFlowType.USER_SRP_AUTH -> {
+                        SignInData.SRPSignInData(username, password, signInOptions.metadata)
+                    }
+                    AuthFlowType.CUSTOM_AUTH -> {
+                        SignInData.CustomAuthSignInData(username, password, signInOptions.metadata)
+                    }
+                    AuthFlowType.USER_PASSWORD_AUTH -> {
+                        TODO()
+                    }
+                }
+                val event = AuthenticationEvent(AuthenticationEvent.EventType.SignInRequested(signInData))
                 authStateMachine.send(event)
             }
         )
