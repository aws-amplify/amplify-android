/*
 * Copyright 2022 Amazon.com, Inc. or its affiliates. All Rights Reserved.
 *
 * Licensed under the Apache License, Version 2.0 (the "License").
 * You may not use this file except in compliance with the License.
 * A copy of the License is located at
 *
 *  http://aws.amazon.com/apache2.0
 *
 * or in the "license" file accompanying this file. This file is distributed
 * on an "AS IS" BASIS, WITHOUT WARRANTIES OR CONDITIONS OF ANY KIND, either
 * express or implied. See the License for the specific language governing
 * permissions and limitations under the License.
 */

package com.amplifyframework.auth.cognito

import android.app.Activity
import android.content.Intent
import aws.sdk.kotlin.services.cognitoidentityprovider.confirmForgotPassword
import aws.sdk.kotlin.services.cognitoidentityprovider.confirmSignUp
import aws.sdk.kotlin.services.cognitoidentityprovider.model.AttributeType
import aws.sdk.kotlin.services.cognitoidentityprovider.model.ChangePasswordRequest
import aws.sdk.kotlin.services.cognitoidentityprovider.model.DeviceRememberedStatusType
import aws.sdk.kotlin.services.cognitoidentityprovider.model.GetUserAttributeVerificationCodeRequest
import aws.sdk.kotlin.services.cognitoidentityprovider.model.GetUserRequest
import aws.sdk.kotlin.services.cognitoidentityprovider.model.ListDevicesRequest
import aws.sdk.kotlin.services.cognitoidentityprovider.model.UpdateDeviceStatusRequest
import aws.sdk.kotlin.services.cognitoidentityprovider.model.UpdateUserAttributesRequest
import aws.sdk.kotlin.services.cognitoidentityprovider.model.UpdateUserAttributesResponse
import aws.sdk.kotlin.services.cognitoidentityprovider.model.VerifyUserAttributeRequest
import aws.sdk.kotlin.services.cognitoidentityprovider.resendConfirmationCode
import aws.sdk.kotlin.services.cognitoidentityprovider.signUp
import com.amplifyframework.auth.AuthCategoryBehavior
import com.amplifyframework.auth.AuthChannelEventName
import com.amplifyframework.auth.AuthCodeDeliveryDetails
import com.amplifyframework.auth.AuthDevice
import com.amplifyframework.auth.AuthException
import com.amplifyframework.auth.AuthProvider
import com.amplifyframework.auth.AuthSession
import com.amplifyframework.auth.AuthUser
import com.amplifyframework.auth.AuthUserAttribute
import com.amplifyframework.auth.AuthUserAttributeKey
import com.amplifyframework.auth.cognito.helpers.AuthHelper
import com.amplifyframework.auth.cognito.helpers.HostedUIHelper
import com.amplifyframework.auth.cognito.helpers.JWTParser
import com.amplifyframework.auth.cognito.helpers.SignInChallengeHelper
import com.amplifyframework.auth.cognito.helpers.identityProviderName
import com.amplifyframework.auth.cognito.options.AWSAuthResendUserAttributeConfirmationCodeOptions
import com.amplifyframework.auth.cognito.options.AWSCognitoAuthConfirmSignInOptions
import com.amplifyframework.auth.cognito.options.AWSCognitoAuthResendSignUpCodeOptions
import com.amplifyframework.auth.cognito.options.AWSCognitoAuthSignInOptions
import com.amplifyframework.auth.cognito.options.AWSCognitoAuthSignOutOptions
import com.amplifyframework.auth.cognito.options.AWSCognitoAuthUpdateUserAttributeOptions
import com.amplifyframework.auth.cognito.options.AWSCognitoAuthUpdateUserAttributesOptions
import com.amplifyframework.auth.cognito.options.AWSCognitoAuthWebUISignInOptions
import com.amplifyframework.auth.cognito.options.AuthFlowType
import com.amplifyframework.auth.cognito.options.FederateToIdentityPoolOptions
import com.amplifyframework.auth.cognito.result.AWSCognitoAuthSignOutResult
import com.amplifyframework.auth.cognito.result.FederateToIdentityPoolResult
import com.amplifyframework.auth.cognito.result.GlobalSignOutError
import com.amplifyframework.auth.cognito.result.HostedUIError
import com.amplifyframework.auth.cognito.result.RevokeTokenError
import com.amplifyframework.auth.cognito.usecases.ResetPasswordUseCase
import com.amplifyframework.auth.options.AWSCognitoAuthConfirmResetPasswordOptions
import com.amplifyframework.auth.options.AuthConfirmResetPasswordOptions
import com.amplifyframework.auth.options.AuthConfirmSignInOptions
import com.amplifyframework.auth.options.AuthConfirmSignUpOptions
import com.amplifyframework.auth.options.AuthFetchSessionOptions
import com.amplifyframework.auth.options.AuthResendSignUpCodeOptions
import com.amplifyframework.auth.options.AuthResendUserAttributeConfirmationCodeOptions
import com.amplifyframework.auth.options.AuthResetPasswordOptions
import com.amplifyframework.auth.options.AuthSignInOptions
import com.amplifyframework.auth.options.AuthSignOutOptions
import com.amplifyframework.auth.options.AuthSignUpOptions
import com.amplifyframework.auth.options.AuthUpdateUserAttributeOptions
import com.amplifyframework.auth.options.AuthUpdateUserAttributesOptions
import com.amplifyframework.auth.options.AuthWebUISignInOptions
import com.amplifyframework.auth.result.AuthResetPasswordResult
import com.amplifyframework.auth.result.AuthSignInResult
import com.amplifyframework.auth.result.AuthSignOutResult
import com.amplifyframework.auth.result.AuthSignUpResult
import com.amplifyframework.auth.result.AuthUpdateAttributeResult
import com.amplifyframework.auth.result.step.AuthNextSignInStep
import com.amplifyframework.auth.result.step.AuthNextSignUpStep
import com.amplifyframework.auth.result.step.AuthNextUpdateAttributeStep
import com.amplifyframework.auth.result.step.AuthSignInStep
import com.amplifyframework.auth.result.step.AuthSignUpStep
import com.amplifyframework.auth.result.step.AuthUpdateAttributeStep
import com.amplifyframework.core.Action
import com.amplifyframework.core.Amplify
import com.amplifyframework.core.Consumer
import com.amplifyframework.hub.HubChannel
import com.amplifyframework.hub.HubEvent
import com.amplifyframework.logging.Logger
import com.amplifyframework.statemachine.StateChangeListenerToken
import com.amplifyframework.statemachine.codegen.data.AmplifyCredential
import com.amplifyframework.statemachine.codegen.data.AuthConfiguration
import com.amplifyframework.statemachine.codegen.data.FederatedToken
import com.amplifyframework.statemachine.codegen.data.SignInData
import com.amplifyframework.statemachine.codegen.data.SignOutData
import com.amplifyframework.statemachine.codegen.events.AuthEvent
import com.amplifyframework.statemachine.codegen.events.AuthenticationEvent
import com.amplifyframework.statemachine.codegen.events.AuthorizationEvent
import com.amplifyframework.statemachine.codegen.events.CredentialStoreEvent
import com.amplifyframework.statemachine.codegen.events.DeleteUserEvent
import com.amplifyframework.statemachine.codegen.events.HostedUIEvent
import com.amplifyframework.statemachine.codegen.events.SignInChallengeEvent
import com.amplifyframework.statemachine.codegen.events.SignOutEvent
import com.amplifyframework.statemachine.codegen.states.AuthState
import com.amplifyframework.statemachine.codegen.states.AuthenticationState
import com.amplifyframework.statemachine.codegen.states.AuthorizationState
import com.amplifyframework.statemachine.codegen.states.CredentialStoreState
import com.amplifyframework.statemachine.codegen.states.DeleteUserState
import com.amplifyframework.statemachine.codegen.states.HostedUISignInState
import com.amplifyframework.statemachine.codegen.states.SRPSignInState
import com.amplifyframework.statemachine.codegen.states.SignInChallengeState
import com.amplifyframework.statemachine.codegen.states.SignInState
import com.amplifyframework.statemachine.codegen.states.SignOutState
import java.util.concurrent.atomic.AtomicReference
import kotlin.coroutines.resume
import kotlin.coroutines.resumeWithException
import kotlin.coroutines.suspendCoroutine
import kotlinx.coroutines.DelicateCoroutinesApi
import kotlinx.coroutines.GlobalScope
import kotlinx.coroutines.async
import kotlinx.coroutines.launch

internal class RealAWSCognitoAuthPlugin(
    private val configuration: AuthConfiguration,
    private val authEnvironment: AuthEnvironment,
    private val authStateMachine: AuthStateMachine,
    private val credentialStoreStateMachine: CredentialStoreStateMachine,
    private val logger: Logger
) : AuthCategoryBehavior {

    private val lastPublishedHubEventName = AtomicReference<AuthChannelEventName>()

    init {
        addAuthStateChangeListener()
        configureAuthStates()
    }

    fun escapeHatch() = authEnvironment.cognitoAuthService

    override fun signUp(
        username: String,
        password: String,
        options: AuthSignUpOptions,
        onSuccess: Consumer<AuthSignUpResult>,
        onError: Consumer<AuthException>
    ) {
        authStateMachine.getCurrentState { authState ->
            when (authState.authNState) {
                is AuthenticationState.NotConfigured -> onError.accept(
                    AWSCognitoAuthExceptions.NotConfiguredException()
                )
                is AuthenticationState.SignedIn, is AuthenticationState.SignedOut -> GlobalScope.launch {
                    _signUp(username, password, options, onSuccess, onError)
                }
                else -> onError.accept(AuthException.InvalidStateException())
            }
        }
    }

    private suspend fun _signUp(
        username: String,
        password: String,
        options: AuthSignUpOptions,
        onSuccess: Consumer<AuthSignUpResult>,
        onError: Consumer<AuthException>
    ) {
        logger.verbose("SignUp Starting execution")
        try {
            val userAttributes = options.userAttributes.map {
                AttributeType {
                    name = it.key.keyString
                    value = it.value
                }
            }

            val encodedContextData = authEnvironment.userContextDataProvider?.getEncodedContextData(username)

            val response = authEnvironment.cognitoAuthService.cognitoIdentityProviderClient?.signUp {
                this.username = username
                this.password = password
                this.userAttributes = userAttributes
                this.clientId = configuration.userPool?.appClient
                this.secretHash = AuthHelper.getSecretHash(
                    username,
                    configuration.userPool?.appClient,
                    configuration.userPool?.appClientSecret
                )
                encodedContextData?.let { this.userContextData { encodedData = it } }
            }

            val deliveryDetails = response?.codeDeliveryDetails?.let { details ->
                mapOf(
                    "DESTINATION" to details.destination,
                    "MEDIUM" to details.deliveryMedium?.value,
                    "ATTRIBUTE" to details.attributeName
                )
            }

            val authSignUpResult = AuthSignUpResult(
                false,
                AuthNextSignUpStep(
                    AuthSignUpStep.CONFIRM_SIGN_UP_STEP,
                    mapOf(),
                    AuthCodeDeliveryDetails(
                        deliveryDetails?.getValue("DESTINATION") ?: "",
                        AuthCodeDeliveryDetails.DeliveryMedium.fromString(
                            deliveryDetails?.getValue("MEDIUM")
                        ),
                        deliveryDetails?.getValue("ATTRIBUTE")
                    )
                ),
                AuthUser(response?.userSub ?: "", username)
            )
            onSuccess.accept(authSignUpResult)
            logger.verbose("SignUp Execution complete")
        } catch (exception: Exception) {
            onError.accept(CognitoAuthExceptionConverter.lookup(exception, "Sign up failed."))
        }
    }

    override fun confirmSignUp(
        username: String,
        confirmationCode: String,
        onSuccess: Consumer<AuthSignUpResult>,
        onError: Consumer<AuthException>
    ) {
        confirmSignUp(username, confirmationCode, AuthConfirmSignUpOptions.defaults(), onSuccess, onError)
    }

    override fun confirmSignUp(
        username: String,
        confirmationCode: String,
        options: AuthConfirmSignUpOptions,
        onSuccess: Consumer<AuthSignUpResult>,
        onError: Consumer<AuthException>
    ) {
        authStateMachine.getCurrentState { authState ->
            when (authState.authNState) {
                is AuthenticationState.NotConfigured -> onError.accept(
                    AWSCognitoAuthExceptions.NotConfiguredException()
                )
                is AuthenticationState.SignedIn, is AuthenticationState.SignedOut -> GlobalScope.launch {
                    _confirmSignUp(username, confirmationCode, options, onSuccess, onError)
                }
                else -> onError.accept(AuthException.InvalidStateException())
            }
        }
    }

    private suspend fun _confirmSignUp(
        username: String,
        confirmationCode: String,
        options: AuthConfirmSignUpOptions,
        onSuccess: Consumer<AuthSignUpResult>,
        onError: Consumer<AuthException>
    ) {
        logger.verbose("ConfirmSignUp Starting execution")
        try {
            val encodedContextData = authEnvironment.userContextDataProvider?.getEncodedContextData(username)

            authEnvironment.cognitoAuthService.cognitoIdentityProviderClient?.confirmSignUp {
                this.username = username
                this.confirmationCode = confirmationCode
                this.clientId = configuration.userPool?.appClient
                this.secretHash = AuthHelper.getSecretHash(
                    username,
                    configuration.userPool?.appClient,
                    configuration.userPool?.appClientSecret
                )
                encodedContextData?.let { this.userContextData { encodedData = it } }
            }

            val authSignUpResult = AuthSignUpResult(
                true,
                AuthNextSignUpStep(AuthSignUpStep.DONE, mapOf(), null),
                null
            )
            onSuccess.accept(authSignUpResult)
            logger.verbose("ConfirmSignUp Execution complete")
        } catch (exception: Exception) {
            onError.accept(
                CognitoAuthExceptionConverter.lookup(exception, "Confirm sign up failed.")
            )
        }
    }

    override fun resendSignUpCode(
        username: String,
        onSuccess: Consumer<AuthSignUpResult>,
        onError: Consumer<AuthException>
    ) {
        resendSignUpCode(username, AuthResendSignUpCodeOptions.defaults(), onSuccess, onError)
    }

    override fun resendSignUpCode(
        username: String,
        options: AuthResendSignUpCodeOptions,
        onSuccess: Consumer<AuthSignUpResult>,
        onError: Consumer<AuthException>
    ) {
        authStateMachine.getCurrentState { authState ->
            when (authState.authNState) {
                is AuthenticationState.NotConfigured -> onError.accept(
                    AWSCognitoAuthExceptions.NotConfiguredException()
                )
                is AuthenticationState.SignedIn, is AuthenticationState.SignedOut -> GlobalScope.launch {
                    _resendSignUpCode(username, options, onSuccess, onError)
                }
                else -> onError.accept(AuthException.InvalidStateException())
            }
        }
    }

    private suspend fun _resendSignUpCode(
        username: String,
        options: AuthResendSignUpCodeOptions,
        onSuccess: Consumer<AuthSignUpResult>,
        onError: Consumer<AuthException>
    ) {
        logger.verbose("ResendSignUpCode Starting execution")
        try {
            val metadata = (options as? AWSCognitoAuthResendSignUpCodeOptions)?.metadata
            val encodedContextData = authEnvironment.userContextDataProvider?.getEncodedContextData(username)

            val response = authEnvironment.cognitoAuthService.cognitoIdentityProviderClient?.resendConfirmationCode {
                clientId = configuration.userPool?.appClient
                this.username = username
                secretHash = AuthHelper.getSecretHash(
                    username,
                    configuration.userPool?.appClient,
                    configuration.userPool?.appClientSecret
                )
                clientMetadata = metadata
                encodedContextData?.let { this.userContextData { encodedData = it } }
            }

            val deliveryDetails = response?.codeDeliveryDetails?.let { details ->
                mapOf(
                    "DESTINATION" to details.destination,
                    "MEDIUM" to details.deliveryMedium?.value,
                    "ATTRIBUTE" to details.attributeName
                )
            }

            val authSignUpResult = AuthSignUpResult(
                false,
                AuthNextSignUpStep(
                    AuthSignUpStep.CONFIRM_SIGN_UP_STEP,
                    mapOf(),
                    AuthCodeDeliveryDetails(
                        deliveryDetails?.getValue("DESTINATION") ?: "",
                        AuthCodeDeliveryDetails.DeliveryMedium.fromString(
                            deliveryDetails?.getValue("MEDIUM")
                        ),
                        deliveryDetails?.getValue("ATTRIBUTE")
                    )
                ),
                AuthUser("", username)
            )
            onSuccess.accept(authSignUpResult)
            logger.verbose("ResendSignUpCode Execution complete")
        } catch (exception: Exception) {
            onError.accept(CognitoAuthExceptionConverter.lookup(exception, "Resend sign up code failed."))
        }
    }

    override fun signIn(
        username: String?,
        password: String?,
        onSuccess: Consumer<AuthSignInResult>,
        onError: Consumer<AuthException>
    ) {
        signIn(username, password, AuthSignInOptions.defaults(), onSuccess, onError)
    }

    override fun signIn(
        username: String?,
        password: String?,
        options: AuthSignInOptions,
        onSuccess: Consumer<AuthSignInResult>,
        onError: Consumer<AuthException>
    ) {
        authStateMachine.getCurrentState { authState ->
            when (authState.authNState) {
                is AuthenticationState.NotConfigured -> onError.accept(
                    AWSCognitoAuthExceptions.NotConfiguredException()
                )
                // Continue sign in
                is AuthenticationState.SignedOut, is AuthenticationState.Configured -> _signIn(
                    username,
                    password,
                    options,
                    onSuccess,
                    onError
                )
                is AuthenticationState.SignedIn -> {
                    onError.accept(AuthException.SignedInException())
                }
                else -> onError.accept(AuthException.InvalidStateException())
            }
        }
    }

    private fun _signIn(
        username: String?,
        password: String?,
        options: AuthSignInOptions,
        onSuccess: Consumer<AuthSignInResult>,
        onError: Consumer<AuthException>
    ) {
        var token: StateChangeListenerToken? = null
        token = authStateMachine.listen(
            { authState ->
                val authNState = authState.authNState
                val authZState = authState.authZState
                when {
                    authNState is AuthenticationState.SigningIn -> {
                        val srpSignInState = (authNState.signInState as? SignInState.SigningInWithSRP)?.srpSignInState
                        val challengeState = (authNState.signInState as? SignInState.ResolvingChallenge)?.challengeState
                        when {
                            srpSignInState is SRPSignInState.Error -> {
                                token?.let(authStateMachine::cancel)
                                onError.accept(
                                    CognitoAuthExceptionConverter.lookup(srpSignInState.exception, "Sign in failed.")
                                )
                            }
                            challengeState is SignInChallengeState.WaitingForAnswer -> {
                                token?.let(authStateMachine::cancel)
                                SignInChallengeHelper.getNextStep(challengeState.challenge, onSuccess, onError)
                            }
                        }
                    }
                    authNState is AuthenticationState.SignedIn
                        && authZState is AuthorizationState.SessionEstablished -> {
                        token?.let(authStateMachine::cancel)
                        val authSignInResult = AuthSignInResult(
                            true,
                            AuthNextSignInStep(AuthSignInStep.DONE, mapOf(), null)
                        )
                        onSuccess.accept(authSignInResult)
                    }
                    else -> {
                        // no-op
                    }
                }
            },
            {
                // assign SRP as default if no options provided
                val signInOptions = options as? AWSCognitoAuthSignInOptions ?: AWSCognitoAuthSignInOptions
                    .builder().authFlowType(configuration.authFlowType).build()

                val signInData = when (signInOptions.authFlowType) {
                    AuthFlowType.USER_SRP_AUTH -> {
                        SignInData.SRPSignInData(username, password, signInOptions.metadata)
                    }
                    AuthFlowType.CUSTOM_AUTH, AuthFlowType.CUSTOM_AUTH_WITHOUT_SRP -> {
                        SignInData.CustomAuthSignInData(username, signInOptions.metadata)
                    }
                    AuthFlowType.CUSTOM_AUTH_WITH_SRP -> {
                        SignInData.CustomSRPAuthSignInData(username, signInOptions.metadata)
                    }
                    AuthFlowType.USER_PASSWORD_AUTH -> {
                        TODO()
                    }
                }
                val event = AuthenticationEvent(AuthenticationEvent.EventType.SignInRequested(signInData))
                authStateMachine.send(event)
            }
        )
    }

    override fun confirmSignIn(
        confirmationCode: String,
        onSuccess: Consumer<AuthSignInResult>,
        onError: Consumer<AuthException>
    ) {
        confirmSignIn(confirmationCode, AuthConfirmSignInOptions.defaults(), onSuccess, onError)
    }

    override fun confirmSignIn(
        confirmationCode: String,
        options: AuthConfirmSignInOptions,
        onSuccess: Consumer<AuthSignInResult>,
        onError: Consumer<AuthException>
    ) {
        authStateMachine.getCurrentState { authState ->
            val authNState = authState.authNState
            val signInState = (authNState as? AuthenticationState.SigningIn)?.signInState
            when ((signInState as? SignInState.ResolvingChallenge)?.challengeState) {
                is SignInChallengeState.WaitingForAnswer -> {
                    _confirmSignIn(confirmationCode, options, onSuccess, onError)
                }
                else -> onError.accept(AuthException.InvalidStateException())
            }
        }
    }

    private fun _confirmSignIn(
        confirmationCode: String,
        options: AuthConfirmSignInOptions,
        onSuccess: Consumer<AuthSignInResult>,
        onError: Consumer<AuthException>
    ) {
        var token: StateChangeListenerToken? = null
        token = authStateMachine.listen(
            { authState ->
                val authNState = authState.authNState
                val signInState = (authNState as? AuthenticationState.SigningIn)?.signInState
                val challengeState = (signInState as? SignInState.ResolvingChallenge)?.challengeState
                when {
                    authNState is AuthenticationState.SignedIn -> {
                        token?.let(authStateMachine::cancel)
                        val authSignInResult = AuthSignInResult(
                            true,
                            AuthNextSignInStep(AuthSignInStep.DONE, mapOf(), null)
                        )
                        onSuccess.accept(authSignInResult)
                    }
                    challengeState is SignInChallengeState.Error -> {
                        token?.let(authStateMachine::cancel)
                        onError.accept(
                            CognitoAuthExceptionConverter.lookup(challengeState.exception, "Confirm Sign in failed.")
                        )
                    }
                }
            },
            {
                val awsCognitoConfirmSignInOptions = options as? AWSCognitoAuthConfirmSignInOptions
                val event = SignInChallengeEvent(
                    SignInChallengeEvent.EventType.VerifyChallengeAnswer(
                        confirmationCode,
                        awsCognitoConfirmSignInOptions?.metadata ?: mapOf()
                    )
                )
                authStateMachine.send(event)
            }
        )
    }

    override fun signInWithSocialWebUI(
        provider: AuthProvider,
        callingActivity: Activity,
        onSuccess: Consumer<AuthSignInResult>,
        onError: Consumer<AuthException>
    ) {
        signInWithSocialWebUI(
            provider,
            callingActivity,
            AWSCognitoAuthWebUISignInOptions.builder().build(),
            onSuccess,
            onError
        )
    }

    override fun signInWithSocialWebUI(
        provider: AuthProvider,
        callingActivity: Activity,
        options: AuthWebUISignInOptions,
        onSuccess: Consumer<AuthSignInResult>,
        onError: Consumer<AuthException>
    ) {
        signInWithHostedUI(
            provider = provider,
            callingActivity = callingActivity,
            options = options,
            onSuccess = onSuccess,
            onError = onError
        )
    }

    override fun signInWithWebUI(
        callingActivity: Activity,
        onSuccess: Consumer<AuthSignInResult>,
        onError: Consumer<AuthException>
    ) {
        signInWithWebUI(callingActivity, AuthWebUISignInOptions.builder().build(), onSuccess, onError)
    }

    override fun signInWithWebUI(
        callingActivity: Activity,
        options: AuthWebUISignInOptions,
        onSuccess: Consumer<AuthSignInResult>,
        onError: Consumer<AuthException>
    ) {
        signInWithHostedUI(
            callingActivity = callingActivity,
            options = options,
            onSuccess = onSuccess,
            onError = onError
        )
    }

    private fun signInWithHostedUI(
        provider: AuthProvider? = null,
        callingActivity: Activity,
        options: AuthWebUISignInOptions,
        onSuccess: Consumer<AuthSignInResult>,
        onError: Consumer<AuthException>
    ) {
        authStateMachine.getCurrentState { authState ->
            when (authState.authNState) {
                is AuthenticationState.NotConfigured -> onError.accept(
                    AuthException(
                        "Sign in failed.",
                        "Cognito User Pool not configured. Please check amplifyconfiguration.json file."
                    )
                )
                // Continue sign in
                is AuthenticationState.SignedOut -> {
                    if (configuration.oauth == null) {
                        onError.accept(
                            AuthException(
                                "Sign in failed.",
                                "HostedUI not configured or unable to parse from amplifyconfiguration.json file."
                            )
                        )
                        return@getCurrentState
                    }

                    _signInWithHostedUI(
                        callingActivity = callingActivity,
                        options = options,
                        onSuccess = onSuccess,
                        onError = onError,
                        provider = provider
                    )
                }
                is AuthenticationState.SignedIn -> onError.accept(AuthException.SignedInException())
                else -> onError.accept(AuthException.InvalidStateException())
            }
        }
    }

    private fun _signInWithHostedUI(
        callingActivity: Activity,
        options: AuthWebUISignInOptions,
        onSuccess: Consumer<AuthSignInResult>,
        onError: Consumer<AuthException>,
        provider: AuthProvider? = null
    ) {
        var token: StateChangeListenerToken? = null
        token = authStateMachine.listen(
            { authState ->
                val authNState = authState.authNState
                val authZState = authState.authZState
                when {
                    authNState is AuthenticationState.SigningIn -> {
                        val hostedUISignInState = authNState.signInState?.hostedUISignInState
                        if (hostedUISignInState is HostedUISignInState.Error) {
                            token?.let(authStateMachine::cancel)
                            onError.accept(
                                CognitoAuthExceptionConverter.lookup(hostedUISignInState.exception, "Sign in failed.")
                            )
                            authStateMachine.send(AuthenticationEvent(AuthenticationEvent.EventType.CancelSignIn()))
                        }
                    }
                    authNState is AuthenticationState.SignedIn
                        && authZState is AuthorizationState.SessionEstablished -> {
                        token?.let(authStateMachine::cancel)
                        val authSignInResult =
                            AuthSignInResult(
                                true,
                                AuthNextSignInStep(AuthSignInStep.DONE, mapOf(), null)
                            )
                        onSuccess.accept(authSignInResult)
                    }
                    else -> Unit
                }
            },
            {
                val hostedUIOptions =
                    HostedUIHelper.createHostedUIOptions(callingActivity, provider, options)
                authStateMachine.send(
                    AuthenticationEvent(
                        AuthenticationEvent.EventType.SignInRequested(
                            SignInData.HostedUISignInData(hostedUIOptions)
                        )
                    )
                )
            }
        )
    }

    override fun handleWebUISignInResponse(intent: Intent?) {
        authStateMachine.getCurrentState {
            val callbackUri = intent?.data
            when (val authNState = it.authNState) {
                is AuthenticationState.SigningOut -> {
                    (authNState.signOutState as? SignOutState.SigningOutHostedUI)?.let { signOutState ->
                        if (callbackUri == null) {
                            // Notify failed web sign out
                            authStateMachine.send(
                                SignOutEvent(SignOutEvent.EventType.UserCancelled(signOutState.signedInData))
                            )
                        }
                        if (signOutState.globalSignOut) {
                            authStateMachine.send(
                                SignOutEvent(SignOutEvent.EventType.SignOutGlobally(signOutState.signedInData))
                            )
                        } else {
                            authStateMachine.send(
                                SignOutEvent(SignOutEvent.EventType.RevokeToken(signOutState.signedInData))
                            )
                        }
                    }
                }
                is AuthenticationState.SigningIn -> {
                    if (callbackUri == null) {
                        authStateMachine.send(
                            HostedUIEvent(
                                HostedUIEvent.EventType.ThrowError(
                                    AuthException.UserCancelledException(
                                        "The user cancelled the sign-in attempt, so it did not complete.",
                                        "To recover: catch this error, and show the sign-in screen again."
                                    )
                                )
                            )
                        )
                    } else {
                        authStateMachine.send(HostedUIEvent(HostedUIEvent.EventType.FetchToken(callbackUri)))
                    }
                }
                else -> Unit
            }
        }
    }

    private suspend fun getSession(): AWSCognitoAuthSession {
        return suspendCoroutine { continuation ->
            fetchAuthSession(
                { continuation.resume(it as AWSCognitoAuthSession) },
                { continuation.resumeWithException(it) }
            )
        }
    }

    override fun fetchAuthSession(onSuccess: Consumer<AuthSession>, onError: Consumer<AuthException>) {
        fetchAuthSession(AuthFetchSessionOptions.defaults(), onSuccess, onError)
    }

    override fun fetchAuthSession(
        options: AuthFetchSessionOptions,
        onSuccess: Consumer<AuthSession>,
        onError: Consumer<AuthException>
    ) {
        val forceRefresh = options.forceRefresh
        authStateMachine.getCurrentState { authState ->
            when (val authZState = authState.authZState) {
                is AuthorizationState.Configured -> {
                    authStateMachine.send(AuthorizationEvent(AuthorizationEvent.EventType.FetchUnAuthSession))
                    _fetchAuthSession(onSuccess, onError)
                }
                is AuthorizationState.SessionEstablished -> {
                    val credential = authZState.amplifyCredential
                    if (!credential.isValid() || forceRefresh) {
                        if (lastPublishedHubEventName.get() != AuthChannelEventName.SESSION_EXPIRED) {
                            lastPublishedHubEventName.set(AuthChannelEventName.SESSION_EXPIRED)
                            Amplify.Hub.publish(HubChannel.AUTH, HubEvent.create(AuthChannelEventName.SESSION_EXPIRED))
                        }
                        authStateMachine.send(
                            AuthorizationEvent(AuthorizationEvent.EventType.RefreshSession(credential))
                        )
                        _fetchAuthSession(onSuccess, onError)
                    } else onSuccess.accept(credential.getCognitoSession())
                }
                else -> {
                    // no-op
                }
            }
        }
    }

    private fun _fetchAuthSession(
        onSuccess: Consumer<AuthSession>,
        onError: Consumer<AuthException>
    ) {
        var token: StateChangeListenerToken? = null
        token = authStateMachine.listen(
            { authState ->
                when (val authZState = authState.authZState) {
                    is AuthorizationState.SessionEstablished -> {
                        token?.let(authStateMachine::cancel)
                        onSuccess.accept(authZState.amplifyCredential.getCognitoSession())
                    }
                    is AuthorizationState.Error -> {
                        token?.let(authStateMachine::cancel)
                        onError.accept(
                            CognitoAuthExceptionConverter.lookup(
                                authZState.exception,
                                "Fetch auth session failed."
                            )
                        )
                    }
                    else -> {
                        // no-op
                    }
                }
            },
            null
        )
    }

    override fun rememberDevice(onSuccess: Action, onError: Consumer<AuthException>) {
        authStateMachine.getCurrentState { authState ->
            when (authState.authNState) {
                is AuthenticationState.SignedIn -> {
                    updateDevice(null, DeviceRememberedStatusType.Remembered, onSuccess, onError)
                }
                else -> {
                    onError.accept(AuthException.SignedOutException())
                }
            }
        }
    }

    override fun forgetDevice(onSuccess: Action, onError: Consumer<AuthException>) {
        forgetDevice(AuthDevice.fromId(""), onSuccess, onError)
    }

    private fun updateDevice(
        alternateDeviceId: String?,
        rememberedStatusType: DeviceRememberedStatusType,
        onSuccess: Action,
        onError: Consumer<AuthException>
    ) {
        GlobalScope.async {
            try {
                val tokens = getSession().userPoolTokensResult
                // TODO: Update the stubbed device key when device SRP auth is implemented with its own store.
                authEnvironment.cognitoAuthService.cognitoIdentityProviderClient?.updateDeviceStatus(
                    UpdateDeviceStatusRequest.invoke {
                        accessToken = tokens.value?.accessToken
                        deviceKey = alternateDeviceId ?: "STUB_DEVICE_KEY"
                        deviceRememberedStatus = rememberedStatusType
                    }
                )
                onSuccess.call()
            } catch (e: Exception) {
                onError.accept(CognitoAuthExceptionConverter.lookup(e, "Update device ID failed."))
            }
        }
    }

    override fun forgetDevice(
        device: AuthDevice,
        onSuccess: Action,
        onError: Consumer<AuthException>
    ) {
        authStateMachine.getCurrentState { authState ->
            when (authState.authNState) {
                is AuthenticationState.SignedIn -> {
                    val deviceID = device.deviceId.ifEmpty { null }
                    updateDevice(deviceID, DeviceRememberedStatusType.NotRemembered, onSuccess, onError)
                }
                else -> {
                    onError.accept(AuthException.SignedOutException())
                }
            }
        }
    }

    override fun fetchDevices(
        onSuccess: Consumer<MutableList<AuthDevice>>,
        onError: Consumer<AuthException>
    ) {
        authStateMachine.getCurrentState { authState ->
            when (authState.authNState) {
                is AuthenticationState.SignedIn -> {
                    _fetchDevices(onSuccess, onError)
                }
                else -> {
                    onError.accept(AuthException.SignedOutException())
                }
            }
        }
    }

    private fun _fetchDevices(onSuccess: Consumer<MutableList<AuthDevice>>, onError: Consumer<AuthException>) {
        GlobalScope.async {
            try {
                val tokens = getSession().userPoolTokensResult
                val response =
                    authEnvironment.cognitoAuthService.cognitoIdentityProviderClient?.listDevices(
                        ListDevicesRequest.invoke {
                            accessToken = tokens.value?.accessToken
                        }
                    )
                val _devices = response?.devices
                val authdeviceList = mutableListOf<AuthDevice>()
                _devices?.forEach {
                    authdeviceList.add(AuthDevice.fromId(it.deviceKey ?: ""))
                }
                onSuccess.accept(authdeviceList)
            } catch (e: Exception) {
                onError.accept(CognitoAuthExceptionConverter.lookup(e, "Fetch devices failed."))
            }
        }
    }

    @OptIn(DelicateCoroutinesApi::class)
    override fun resetPassword(
        username: String,
        options: AuthResetPasswordOptions,
        onSuccess: Consumer<AuthResetPasswordResult>,
        onError: Consumer<AuthException>
    ) {
        try {
            val cognitoIdentityProviderClient = requireNotNull(
                authEnvironment.cognitoAuthService.cognitoIdentityProviderClient
            )

            val appClient = requireNotNull(configuration.userPool?.appClient)
            val encodedData = authEnvironment.userContextDataProvider?.getEncodedContextData(username)

            GlobalScope.launch {
                ResetPasswordUseCase(cognitoIdentityProviderClient, appClient).execute(
                    username,
                    options,
                    encodedData,
                    onSuccess,
                    onError
                )
            }
        } catch (ex: Exception) {
            onError.accept(AuthException.InvalidUserPoolConfigurationException(ex))
        }
    }

    override fun resetPassword(
        username: String,
        onSuccess: Consumer<AuthResetPasswordResult>,
        onError: Consumer<AuthException>
    ) {
        resetPassword(username, AuthResetPasswordOptions.defaults(), onSuccess, onError)
    }

    override fun confirmResetPassword(
        username: String,
        newPassword: String,
        confirmationCode: String,
        options: AuthConfirmResetPasswordOptions,
        onSuccess: Action,
        onError: Consumer<AuthException>
    ) {
        authStateMachine.getCurrentState { authState ->
            if (authState.authNState is AuthenticationState.NotConfigured) {
                onError.accept(
                    AuthException(
                        "Confirm Reset Password failed.",
                        "Cognito User Pool not configured. Please check amplifyconfiguration.json file."
                    )
                )
                return@getCurrentState
            }

            GlobalScope.launch {
                try {
                    val encodedContextData = authEnvironment.userContextDataProvider?.getEncodedContextData(username)

                    authEnvironment.cognitoAuthService.cognitoIdentityProviderClient!!.confirmForgotPassword {
                        this.username = username
                        this.confirmationCode = confirmationCode
                        password = newPassword
                        clientMetadata =
                            (options as? AWSCognitoAuthConfirmResetPasswordOptions)?.metadata ?: mapOf()
                        clientId = configuration.userPool?.appClient
                        encodedContextData?.let { this.userContextData { encodedData = it } }
                    }.let { onSuccess.call() }
                } catch (ex: Exception) {
                    onError.accept(CognitoAuthExceptionConverter.lookup(ex, AuthException.REPORT_BUG_TO_AWS_SUGGESTION))
                }
            }
        }
    }

    override fun confirmResetPassword(
        username: String,
        newPassword: String,
        confirmationCode: String,
        onSuccess: Action,
        onError: Consumer<AuthException>
    ) {
        confirmResetPassword(
            username,
            newPassword,
            confirmationCode,
            AuthConfirmResetPasswordOptions.defaults(),
            onSuccess,
            onError
        )
    }

    override fun updatePassword(
        oldPassword: String,
        newPassword: String,
        onSuccess: Action,
        onError: Consumer<AuthException>
    ) {
        authStateMachine.getCurrentState { authState ->
            when (authState.authNState) {
                // Check if user signed in
                is AuthenticationState.SignedIn -> {
                    _updatePassword(oldPassword, newPassword, onSuccess, onError)
                }
                else -> onError.accept(AuthException.InvalidStateException())
            }
        }
    }

    private fun _updatePassword(
        oldPassword: String,
        newPassword: String,
        onSuccess: Action,
        onError: Consumer<AuthException>
    ) {
        GlobalScope.async {
            val tokens = getSession().userPoolTokensResult
            val changePasswordRequest = ChangePasswordRequest.invoke {
                previousPassword = oldPassword
                proposedPassword = newPassword
                this.accessToken = tokens.value?.accessToken
            }
            try {
                authEnvironment.cognitoAuthService
                    .cognitoIdentityProviderClient?.changePassword(
                        changePasswordRequest
                    )
                onSuccess.call()
            } catch (e: Exception) {
                onError.accept(CognitoAuthExceptionConverter.lookup(e, e.toString()))
            }
        }
    }

    override fun fetchUserAttributes(
        onSuccess: Consumer<MutableList<AuthUserAttribute>>,
        onError: Consumer<AuthException>
    ) {
        authStateMachine.getCurrentState { authState ->
            when (authState.authNState) {
                // Check if user signed in
                is AuthenticationState.SignedIn -> {

                    GlobalScope.launch {
                        try {
                            val accessToken = getSession().userPoolTokensResult.value?.accessToken
                            val getUserRequest = GetUserRequest.invoke {
                                this.accessToken = accessToken
                            }
                            val user = authEnvironment.cognitoAuthService.cognitoIdentityProviderClient?.getUser(
                                getUserRequest
                            )
                            val userAttributes = buildList {
                                user?.userAttributes?.mapTo(this) {
                                    AuthUserAttribute(
                                        AuthUserAttributeKey.custom(it.name),
                                        it.value
                                    )
                                }
                            }
                            onSuccess.accept(userAttributes.toMutableList())
                        } catch (e: Exception) {
                            onError.accept(CognitoAuthExceptionConverter.lookup(e, e.toString()))
                        }
                    }
                }
                else -> onError.accept(AuthException.InvalidStateException())
            }
        }
    }

    override fun updateUserAttribute(
        attribute: AuthUserAttribute,
        options: AuthUpdateUserAttributeOptions,
        onSuccess: Consumer<AuthUpdateAttributeResult>,
        onError: Consumer<AuthException>
    ) {
        GlobalScope.launch {
            try {
                val attributes = listOf(attribute)
                val userAttributeOptions = options as? AWSCognitoAuthUpdateUserAttributeOptions
                val results = updateUserAttributes(attributes.toMutableList(), userAttributeOptions?.metadata)
                onSuccess.accept(results.entries.first().value)
            } catch (e: AuthException) {
                onError.accept(e)
            } catch (e: Exception) {
                onError.accept(CognitoAuthExceptionConverter.lookup(e, e.toString()))
            }
        }
    }

    override fun updateUserAttribute(
        attribute: AuthUserAttribute,
        onSuccess: Consumer<AuthUpdateAttributeResult>,
        onError: Consumer<AuthException>
    ) {
        updateUserAttribute(attribute, AuthUpdateUserAttributeOptions.defaults(), onSuccess, onError)
    }

    override fun updateUserAttributes(
        attributes: MutableList<AuthUserAttribute>,
        options: AuthUpdateUserAttributesOptions,
        onSuccess: Consumer<MutableMap<AuthUserAttributeKey, AuthUpdateAttributeResult>>,
        onError: Consumer<AuthException>
    ) {
        GlobalScope.launch {
            try {
                val userAttributesOptions = options as? AWSCognitoAuthUpdateUserAttributesOptions
                onSuccess.accept(updateUserAttributes(attributes, userAttributesOptions?.metadata))
            } catch (e: AuthException) {
                onError.accept(e)
            } catch (e: Exception) {
                onError.accept(CognitoAuthExceptionConverter.lookup(e, e.toString()))
            }
        }
    }

    override fun updateUserAttributes(
        attributes: MutableList<AuthUserAttribute>,
        onSuccess: Consumer<MutableMap<AuthUserAttributeKey, AuthUpdateAttributeResult>>,
        onError: Consumer<AuthException>
    ) {
        updateUserAttributes(attributes, AuthUpdateUserAttributesOptions.defaults(), onSuccess, onError)
    }

    private suspend fun updateUserAttributes(
        attributes: MutableList<AuthUserAttribute>,
        userAttributesOptionsMetadata: Map<String, String>?,
    ): MutableMap<AuthUserAttributeKey, AuthUpdateAttributeResult> {

        return suspendCoroutine { continuation ->

            authStateMachine.getCurrentState { authState ->
                when (authState.authNState) {
                    // Check if user signed in
                    is AuthenticationState.SignedIn -> {
                        GlobalScope.launch {
                            try {
                                val accessToken = getSession().userPoolTokensResult.value?.accessToken
                                accessToken?.let {
                                    var userAttributes = attributes.map {
                                        AttributeType.invoke {
                                            name = it.key.keyString
                                            value = it.value
                                        }
                                    }
                                    val userAttributesRequest = UpdateUserAttributesRequest.invoke {
                                        this.accessToken = accessToken
                                        this.userAttributes = userAttributes
                                        this.clientMetadata = userAttributesOptionsMetadata
                                    }
                                    val userAttributeResponse = authEnvironment.cognitoAuthService
                                        .cognitoIdentityProviderClient?.updateUserAttributes(
                                            userAttributesRequest
                                        )

                                    continuation.resume(
                                        getUpdateUserAttributeResult(userAttributeResponse, userAttributes)
                                    )
                                } ?: continuation.resumeWithException(
                                    AuthException.InvalidUserPoolConfigurationException()
                                )
                            } catch (e: Exception) {
                                continuation.resumeWithException(CognitoAuthExceptionConverter.lookup(e, e.toString()))
                            }
                        }
                    }
                    else -> continuation.resumeWithException(AuthException.InvalidStateException())
                }
            }
        }
    }

    private fun getUpdateUserAttributeResult(
        response: UpdateUserAttributesResponse?,
        userAttributeList: List<AttributeType>
    ): MutableMap<AuthUserAttributeKey, AuthUpdateAttributeResult> {

        val finalResult = HashMap<AuthUserAttributeKey, AuthUpdateAttributeResult>()

        response?.codeDeliveryDetailsList?.let {
            val codeDeliveryDetailsList = it
            for (item in codeDeliveryDetailsList) {
                item.attributeName?.let {

                    val deliveryMedium = AuthCodeDeliveryDetails.DeliveryMedium.fromString(item.deliveryMedium?.value)
                    val authCodeDeliveryDetails = AuthCodeDeliveryDetails(
                        item.destination.toString(),
                        deliveryMedium,
                        item.attributeName
                    )
                    val nextStep = AuthNextUpdateAttributeStep(
                        AuthUpdateAttributeStep.CONFIRM_ATTRIBUTE_WITH_CODE,
                        HashMap(),
                        authCodeDeliveryDetails
                    )
                    val updateAttributeResult = AuthUpdateAttributeResult(false, nextStep)
                    finalResult[AuthUserAttributeKey.custom(item.attributeName)] = updateAttributeResult
                }
            }
        }

        // Check if all items are added to the dictionary
        for (item in userAttributeList) {
            if (!finalResult.containsKey(AuthUserAttributeKey.custom(item.name))) {
                val completeStep = AuthNextUpdateAttributeStep(
                    AuthUpdateAttributeStep.DONE,
                    HashMap(),
                    null
                )
                val updateAttributeResult = AuthUpdateAttributeResult(true, completeStep)
                finalResult[AuthUserAttributeKey.custom(item.name)] = updateAttributeResult
            }
        }
        return finalResult
    }

    override fun resendUserAttributeConfirmationCode(
        attributeKey: AuthUserAttributeKey,
        options: AuthResendUserAttributeConfirmationCodeOptions,
        onSuccess: Consumer<AuthCodeDeliveryDetails>,
        onError: Consumer<AuthException>
    ) {
        val metadataOptions = options as? AWSAuthResendUserAttributeConfirmationCodeOptions
        authStateMachine.getCurrentState { authState ->
            when (authState.authNState) {
                // Check if user signed in
                is AuthenticationState.SignedIn -> {
                    GlobalScope.launch {
                        try {
                            val accessToken = getSession().userPoolTokensResult.value?.accessToken
                            accessToken?.let {
                                val getUserAttributeVerificationCodeRequest =
                                    GetUserAttributeVerificationCodeRequest.invoke {
                                        this.accessToken = accessToken
                                        this.attributeName = attributeKey.keyString
                                        this.clientMetadata = metadataOptions?.metadata
                                    }

                                val getUserAttributeVerificationCodeResponse = authEnvironment.cognitoAuthService
                                    .cognitoIdentityProviderClient?.getUserAttributeVerificationCode(
                                        getUserAttributeVerificationCodeRequest
                                    )

                                getUserAttributeVerificationCodeResponse?.codeDeliveryDetails?.let {
                                    val codeDeliveryDetails = it
                                    codeDeliveryDetails.attributeName?.let {

                                        val deliveryMedium = AuthCodeDeliveryDetails.DeliveryMedium.fromString(
                                            codeDeliveryDetails.deliveryMedium?.value
                                        )
                                        val authCodeDeliveryDetails = AuthCodeDeliveryDetails(
                                            codeDeliveryDetails.destination.toString(),
                                            deliveryMedium,
                                            codeDeliveryDetails.attributeName
                                        )
                                        onSuccess.accept(authCodeDeliveryDetails)
                                    } ?: {
                                        onError.accept(AuthException.CodeDeliveryFailureException())
                                    }
                                }
                            } ?: onError.accept(
                                AuthException.InvalidUserPoolConfigurationException()
                            )
                        } catch (e: Exception) {
                            onError.accept(CognitoAuthExceptionConverter.lookup(e, e.toString()))
                        }
                    }
                }
                else -> onError.accept(AuthException.InvalidStateException())
            }
        }
    }

    override fun resendUserAttributeConfirmationCode(
        attributeKey: AuthUserAttributeKey,
        onSuccess: Consumer<AuthCodeDeliveryDetails>,
        onError: Consumer<AuthException>
    ) {
        resendUserAttributeConfirmationCode(
            attributeKey,
            AuthResendUserAttributeConfirmationCodeOptions.defaults(),
            onSuccess,
            onError
        )
    }

    override fun confirmUserAttribute(
        attributeKey: AuthUserAttributeKey,
        confirmationCode: String,
        onSuccess: Action,
        onError: Consumer<AuthException>
    ) {
        authStateMachine.getCurrentState { authState ->
            when (authState.authNState) {
                // Check if user signed in
                is AuthenticationState.SignedIn -> {
                    GlobalScope.launch {
                        try {
                            val accessToken = getSession().userPoolTokensResult.value?.accessToken
                            accessToken?.let {
                                val verifyUserAttributeRequest = VerifyUserAttributeRequest.invoke {
                                    this.accessToken = accessToken
                                    this.attributeName = attributeKey.keyString
                                    this.code = confirmationCode
                                }
                                authEnvironment.cognitoAuthService
                                    .cognitoIdentityProviderClient?.verifyUserAttribute(
                                        verifyUserAttributeRequest
                                    )
                                onSuccess.call()
                            } ?: onError.accept(AuthException.InvalidUserPoolConfigurationException())
                        } catch (e: Exception) {
                            onError.accept(CognitoAuthExceptionConverter.lookup(e, e.toString()))
                        }
                    }
                }
                else -> onError.accept(AuthException.InvalidStateException())
            }
        }
    }

    override fun getCurrentUser(
        onSuccess: Consumer<AuthUser>,
        onError: Consumer<AuthException>
    ) {
        authStateMachine.getCurrentState { authState ->
            if (authState.authNState !is AuthenticationState.SignedIn) {
                onError.accept(AuthException.SignedOutException())
                return@getCurrentState
            }

            GlobalScope.async {
                val accessToken = getSession().userPoolTokensResult.value?.accessToken
                accessToken?.run {
                    val userid = JWTParser.getClaim(accessToken, "sub") ?: ""
                    val username = JWTParser.getClaim(accessToken, "username") ?: ""
                    onSuccess.accept(AuthUser(userid, username))
                } ?: onError.accept(AuthException.InvalidUserPoolConfigurationException())
            }
        }
    }

    override fun signOut(onComplete: Consumer<AuthSignOutResult>) {
        signOut(AuthSignOutOptions.builder().build(), onComplete)
    }

    override fun signOut(options: AuthSignOutOptions, onComplete: Consumer<AuthSignOutResult>) {
        authStateMachine.getCurrentState { authState ->
            when (authState.authNState) {
                is AuthenticationState.NotConfigured ->
                    onComplete.accept(AWSCognitoAuthSignOutResult.CompleteSignOut)
                // Continue sign out and clear auth or guest credentials
                is AuthenticationState.SignedIn, is AuthenticationState.SignedOut -> {
                    // Send SignOut event here instead of OnSubscribedCallback handler to ensure we do not fire
                    // onComplete immediately, which would happen if calling signOut while signed out
                    val event = AuthenticationEvent(
                        AuthenticationEvent.EventType.SignOutRequested(
                            SignOutData(
                                options.isGlobalSignOut,
                                (options as? AWSCognitoAuthSignOutOptions)?.browserPackage
                            )
                        )
                    )
                    authStateMachine.send(event)
                    _signOut(onComplete)
                }
                is AuthenticationState.FederatedToIdentityPool -> {
                    onComplete.accept(
                        AWSCognitoAuthSignOutResult.FailedSignOut(
                            AuthException.InvalidStateException(
                                "The user is currently federated to identity pool. " +
                                    "You must call clearFederationToIdentityPool to clear credentials."
                            )
                        )
                    )
                }
                else -> onComplete.accept(
                    AWSCognitoAuthSignOutResult.FailedSignOut(AuthException.InvalidStateException())
                )
            }
        }
    }

    private fun _signOut(onComplete: Consumer<AuthSignOutResult>) {
        var token: StateChangeListenerToken? = null
        token = authStateMachine.listen(
            { authState ->
                if (authState is AuthState.Configured) {
                    val (authNState, authZState) = authState
                    when {
                        authNState is AuthenticationState.SignedOut && authZState is AuthorizationState.Configured -> {
                            token?.let(authStateMachine::cancel)
                            if (authNState.signedOutData.hasError) {
                                val signedOutData = authNState.signedOutData
                                onComplete.accept(
                                    AWSCognitoAuthSignOutResult.PartialSignOut(
                                        hostedUIError = signedOutData.hostedUIErrorData?.let { HostedUIError(it) },
                                        globalSignOutError = signedOutData.globalSignOutErrorData?.let {
                                            GlobalSignOutError(it)
                                        },
                                        revokeTokenError = signedOutData.revokeTokenErrorData?.let {
                                            RevokeTokenError(
                                                it
                                            )
                                        }
                                    )
                                )
                            } else {
                                onComplete.accept(AWSCognitoAuthSignOutResult.CompleteSignOut)
                            }
                        }
                        authNState is AuthenticationState.Error -> {
                            token?.let(authStateMachine::cancel)
                            onComplete.accept(
                                AWSCognitoAuthSignOutResult.FailedSignOut(
                                    CognitoAuthExceptionConverter.lookup(authNState.exception, "Sign out failed.")
                                )
                            )
                        }
                        else -> {
                            // No - op
                        }
                    }
                }
            },
            {
            }
        )
    }

    override fun deleteUser(onSuccess: Action, onError: Consumer<AuthException>) {
<<<<<<< HEAD
        authStateMachine.getCurrentState { authState ->
            when (authState.authNState) {
                is AuthenticationState.SignedIn -> {
                    GlobalScope.launch {
                        val accessToken = getSession().userPoolTokens.value?.accessToken
                        _deleteUser(accessToken!!, onSuccess, onError)
=======
        var listenerToken: StateChangeListenerToken? = null
        listenerToken = credentialStoreStateMachine.listen(
            {
                when (it) {
                    is CredentialStoreState.Success -> {
                        listenerToken?.let(credentialStoreStateMachine::cancel)
                        when (val credential = it.storedCredentials) {
                            is AmplifyCredential.UserPoolTypeCredential -> _deleteUser(
                                credential.signedInData.cognitoUserPoolTokens.accessToken!!,
                                onSuccess,
                                onError
                            )
                            else -> onError.accept(AuthException.InvalidAccountTypeException())
                        }
                    }
                    is CredentialStoreState.Error -> {
                        listenerToken?.let(credentialStoreStateMachine::cancel)
                        DeleteUserEvent(DeleteUserEvent.EventType.ThrowError(AuthException.UnknownException(it.error)))
                    }
                    else -> {
                        // no-op
>>>>>>> ebec31d9
                    }
                }
                else -> onError.accept(AuthException.InvalidStateException())
            }
        }
    }

    private fun _deleteUser(token: String, onSuccess: Action, onError: Consumer<AuthException>) {
        var listenerToken: StateChangeListenerToken? = null
        listenerToken = authStateMachine.listen(
            { authState ->
<<<<<<< HEAD
                when (val signOutState = authState.authNState?.signOutState) {
=======
                val authNState = authState.authNState as? AuthenticationState.SigningOut
                when (authNState?.signOutState) {
>>>>>>> ebec31d9
                    is SignOutState.SignedOut -> {
                        val event = DeleteUserEvent(DeleteUserEvent.EventType.SignOutDeletedUser())
                        authStateMachine.send(event)
                    }
                    is SignOutState.Error -> {
                        val event = DeleteUserEvent(DeleteUserEvent.EventType.ThrowError(signOutState.exception))
                        authStateMachine.send(event)
                    }
                    else -> {
                        // No-op
                    }
                }
                val authZState = authState.authZState as? AuthorizationState.DeletingUser
                when (val deleteUserState = authZState?.deleteUserState) {
                    is DeleteUserState.UserDeleted -> {
                        onSuccess.call()
                        Amplify.Hub.publish(
                            HubChannel.AUTH,
                            HubEvent.create(AuthChannelEventName.USER_DELETED)
                        )
                        listenerToken?.let(authStateMachine::cancel)
                    }
                    is DeleteUserState.Error -> {
                        listenerToken?.let(authStateMachine::cancel)
                        onError.accept(
                            CognitoAuthExceptionConverter.lookup(
                                deleteUserState.exception,
                                "Request to delete user may have failed. Please check exception stack"
                            )
                        )
                    }
                    else -> {
                        // No-op
                    }
                }
            },
            {
                val event = DeleteUserEvent(DeleteUserEvent.EventType.DeleteUser(accessToken = token))
                authStateMachine.send(event)
            }
        )
    }

    private fun addAuthStateChangeListener() {
        authStateMachine.listen(
            { authState ->
                logger.verbose("Auth State Change: $authState")

                when (authState) {
                    is AuthState.WaitingForCachedCredentials -> credentialStoreStateMachine.send(
                        CredentialStoreEvent(CredentialStoreEvent.EventType.LoadCredentialStore())
                    )
                    is AuthState.Configured -> {
                        val (authNState, authZState) = authState
                        val deleteUserAuthZState = authZState as? AuthorizationState.DeletingUser
                        when {
                            authZState is AuthorizationState.StoringCredentials -> {
                                credentialStoreStateMachine.send(
                                    CredentialStoreEvent(
                                        CredentialStoreEvent.EventType.StoreCredentials(authZState.amplifyCredential)
                                    )
                                )
                            }
                            authNState is AuthenticationState.SignedOut &&
                                authZState is AuthorizationState.Configured
                                && lastPublishedHubEventName.get() != AuthChannelEventName.SIGNED_OUT -> {
                                lastPublishedHubEventName.set(AuthChannelEventName.SIGNED_OUT)
                                Amplify.Hub.publish(HubChannel.AUTH, HubEvent.create(AuthChannelEventName.SIGNED_OUT))
                            }
                            authNState is AuthenticationState.SignedIn &&
                                authZState is AuthorizationState.SessionEstablished
                                && lastPublishedHubEventName.get() != AuthChannelEventName.SIGNED_IN -> {
                                lastPublishedHubEventName.set(AuthChannelEventName.SIGNED_IN)
                                Amplify.Hub.publish(HubChannel.AUTH, HubEvent.create(AuthChannelEventName.SIGNED_IN))
                            }
                            deleteUserAuthZState?.deleteUserState is DeleteUserState.UserDeleted
                                && lastPublishedHubEventName.get() != AuthChannelEventName.USER_DELETED -> {
                                Amplify.Hub.publish(HubChannel.AUTH, HubEvent.create(AuthChannelEventName.USER_DELETED))
                            }
                        }
                    }
                    else -> {
                        // No-op
                    }
                }
            },
            null
        )

        credentialStoreStateMachine.listen(
            { storeState ->
                logger.verbose("Credential Store State Change: $storeState")

                when (storeState) {
                    is CredentialStoreState.Success -> authStateMachine.send(
                        AuthEvent(AuthEvent.EventType.ReceivedCachedCredentials(storeState.storedCredentials))
                    )
                    is CredentialStoreState.Error -> authStateMachine.send(
                        AuthEvent(AuthEvent.EventType.CachedCredentialsFailed)
                    )
                    else -> {
                        // no op
                    }
                }
            },
            null
        )
    }

    private fun configureAuthStates() {
        var token: StateChangeListenerToken? = null
        token = authStateMachine.listen(
            { authState ->
                when (authState) {
                    is AuthState.Configured -> {
                        token?.let(credentialStoreStateMachine::cancel)
                    }
                    else -> {} // handle errors
                }
            },
            {
                authStateMachine.send(AuthEvent(AuthEvent.EventType.ConfigureAuth(configuration)))
            }
        )
    }

    fun federateToIdentityPool(
        authProvider: AuthProvider,
        providerToken: String,
        options: FederateToIdentityPoolOptions?,
        onSuccess: Consumer<FederateToIdentityPoolResult>,
        onError: Consumer<AuthException>
    ) {
        authStateMachine.getCurrentState { authState ->
            val authNState = authState.authNState
            val authZState = authState.authZState
            when {
                authState !is AuthState.Configured -> onError.accept(
                    AuthException.InvalidStateException("Federation could not be completed.")
                )
                authNState is AuthenticationState.FederatedToIdentityPool -> {
                    onError.accept(
                        AuthException.InvalidStateException(
                            "The user is currently federated to identity pool. You " +
                                "must call clearFederationToIdentityPool to clear credentials."
                        )
                    )
                }
                (
                    authNState is AuthenticationState.SignedOut ||
                        authNState is AuthenticationState.Error ||
                        authNState is AuthenticationState.NotConfigured
                    ) || (
                    authZState is AuthorizationState.Configured ||
                        authZState is AuthorizationState.SessionEstablished ||
                        authZState is AuthorizationState.Error
                    ) -> {
                    _federateToIdentityPool(authProvider, providerToken, options, onSuccess, onError)
                }
                else -> onError.accept(
                    AuthException.InvalidStateException("Federation could not be completed.")
                )
            }
        }
    }

    private fun _federateToIdentityPool(
        authProvider: AuthProvider,
        providerToken: String,
        options: FederateToIdentityPoolOptions?,
        onSuccess: Consumer<FederateToIdentityPoolResult>,
        onError: Consumer<AuthException>
    ) {
        var token: StateChangeListenerToken? = null
        token = authStateMachine.listen(
            { authState ->
                val authNState = authState.authNState
                val authZState = authState.authZState
                when {
                    authNState is AuthenticationState.FederatedToIdentityPool
                        && authZState is AuthorizationState.SessionEstablished -> {
                        token?.let(authStateMachine::cancel)
                        val credential = authZState.amplifyCredential as? AmplifyCredential.IdentityPoolFederated
                        val identityId = credential?.identityId
                        val awsCredentials = credential?.credentials
                        if (identityId != null && awsCredentials != null) {
                            val result = FederateToIdentityPoolResult(
                                credentials = awsCredentials,
                                identityId = identityId
                            )
                            onSuccess.accept(result)
                        } else {
                            onError.accept(
                                AuthException.UnknownException(
                                    "Unable to parse credentials to expected output.",
                                    "An unclassified error prevented this operation."
                                )
                            )
                        }
                    }
                    authNState is AuthenticationState.Error && authZState is AuthorizationState.Error -> {
                        token?.let(authStateMachine::cancel)
                        onError.accept(
                            CognitoAuthExceptionConverter.lookup(
                                authZState.exception,
                                "Federation could not be completed."
                            )
                        )
                    }
                }
            },
            {
                authStateMachine.send(
                    AuthorizationEvent(
                        AuthorizationEvent.EventType.StartFederationToIdentityPool(
                            token = FederatedToken(providerToken, authProvider.identityProviderName),
                            identityId = options?.developerProvidedIdentityId
                        )
                    )
                )
            }
        )
    }

    fun clearFederationToIdentityPool(
        onSuccess: Action,
        onError: Consumer<AuthException>
    ) {
        authStateMachine.getCurrentState { authState ->
            val authNState = authState.authNState
            val authZState = authState.authZState
            when {
                authState is AuthState.Configured &&
                    authNState is AuthenticationState.FederatedToIdentityPool &&
                    authZState is AuthorizationState.SessionEstablished -> {
                    val event = AuthenticationEvent(AuthenticationEvent.EventType.SignOutRequested(SignOutData()))
                    authStateMachine.send(event)
                    _clearFederationToIdentityPool(onSuccess, onError)
                }
                else -> {
                    onError.accept(AuthException.InvalidStateException("Clearing of federation failed."))
                }
            }
        }
    }

    private fun _clearFederationToIdentityPool(onSuccess: Action, onError: Consumer<AuthException>) {
        _signOut {
            when (it) {
                is AWSCognitoAuthSignOutResult.FailedSignOut -> {
                    onError.accept(it.error)
                }
                else -> onSuccess.call()
            }
        }
    }
}<|MERGE_RESOLUTION|>--- conflicted
+++ resolved
@@ -1436,36 +1436,12 @@
     }
 
     override fun deleteUser(onSuccess: Action, onError: Consumer<AuthException>) {
-<<<<<<< HEAD
         authStateMachine.getCurrentState { authState ->
             when (authState.authNState) {
                 is AuthenticationState.SignedIn -> {
                     GlobalScope.launch {
                         val accessToken = getSession().userPoolTokens.value?.accessToken
                         _deleteUser(accessToken!!, onSuccess, onError)
-=======
-        var listenerToken: StateChangeListenerToken? = null
-        listenerToken = credentialStoreStateMachine.listen(
-            {
-                when (it) {
-                    is CredentialStoreState.Success -> {
-                        listenerToken?.let(credentialStoreStateMachine::cancel)
-                        when (val credential = it.storedCredentials) {
-                            is AmplifyCredential.UserPoolTypeCredential -> _deleteUser(
-                                credential.signedInData.cognitoUserPoolTokens.accessToken!!,
-                                onSuccess,
-                                onError
-                            )
-                            else -> onError.accept(AuthException.InvalidAccountTypeException())
-                        }
-                    }
-                    is CredentialStoreState.Error -> {
-                        listenerToken?.let(credentialStoreStateMachine::cancel)
-                        DeleteUserEvent(DeleteUserEvent.EventType.ThrowError(AuthException.UnknownException(it.error)))
-                    }
-                    else -> {
-                        // no-op
->>>>>>> ebec31d9
                     }
                 }
                 else -> onError.accept(AuthException.InvalidStateException())
@@ -1477,12 +1453,8 @@
         var listenerToken: StateChangeListenerToken? = null
         listenerToken = authStateMachine.listen(
             { authState ->
-<<<<<<< HEAD
-                when (val signOutState = authState.authNState?.signOutState) {
-=======
                 val authNState = authState.authNState as? AuthenticationState.SigningOut
                 when (authNState?.signOutState) {
->>>>>>> ebec31d9
                     is SignOutState.SignedOut -> {
                         val event = DeleteUserEvent(DeleteUserEvent.EventType.SignOutDeletedUser())
                         authStateMachine.send(event)
