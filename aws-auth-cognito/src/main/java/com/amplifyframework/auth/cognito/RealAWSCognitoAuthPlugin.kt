--- conflicted
+++ resolved
@@ -754,24 +754,16 @@
                 }
                 is AuthorizationState.SessionEstablished -> {
                     val credential = authZState.amplifyCredential
-<<<<<<< HEAD
                     if (!credential.isValid() || forceRefresh) {
+                        if (lastPublishedHubEventName.get() != AuthChannelEventName.SESSION_EXPIRED) {
+                            lastPublishedHubEventName.set(AuthChannelEventName.SESSION_EXPIRED)
+                            Amplify.Hub.publish(HubChannel.AUTH, HubEvent.create(AuthChannelEventName.SESSION_EXPIRED))
+                        }
                         authStateMachine.send(
                             AuthorizationEvent(AuthorizationEvent.EventType.RefreshSession(credential))
                         )
                         _fetchAuthSession(onSuccess, onError)
                     } else onSuccess.accept(credential.getCognitoSession())
-=======
-                    if (credential.isValid()) {
-                        onSuccess.accept(credential.getCognitoSession())
-                    } else {
-                        if (lastPublishedHubEventName.get() != AuthChannelEventName.SESSION_EXPIRED) {
-                            lastPublishedHubEventName.set(AuthChannelEventName.SESSION_EXPIRED)
-                            Amplify.Hub.publish(HubChannel.AUTH, HubEvent.create(AuthChannelEventName.SESSION_EXPIRED))
-                        }
-                        _fetchAuthSession(true, credential, onSuccess = onSuccess, onError = onError)
-                    }
->>>>>>> c04debdf
                 }
                 else -> {
                     // no-op
@@ -1551,21 +1543,13 @@
                         CredentialStoreEvent(CredentialStoreEvent.EventType.LoadCredentialStore())
                     )
                     is AuthState.Configured -> {
-<<<<<<< HEAD
-                        val authZState = authState.authZState
-                        if (authZState is AuthorizationState.StoringCredentials) {
-                            credentialStoreStateMachine.send(
-                                CredentialStoreEvent(
-                                    CredentialStoreEvent.EventType.StoreCredentials(authZState.amplifyCredential)
-=======
                         val (authNState, authZState) = authState
                         when {
-                            authZState is AuthorizationState.WaitingToStore -> {
+                            authZState is AuthorizationState.StoringCredentials -> {
                                 credentialStoreStateMachine.send(
                                     CredentialStoreEvent(
                                         CredentialStoreEvent.EventType.StoreCredentials(authZState.amplifyCredential)
                                     )
->>>>>>> c04debdf
                                 )
                             }
                             authNState is AuthenticationState.SignedOut &&
