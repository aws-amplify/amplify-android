/*
 * Copyright 2022 Amazon.com, Inc. or its affiliates. All Rights Reserved.
 *
 * Licensed under the Apache License, Version 2.0 (the "License").
 * You may not use this file except in compliance with the License.
 * A copy of the License is located at
 *
 *  http://aws.amazon.com/apache2.0
 *
 * or in the "license" file accompanying this file. This file is distributed
 * on an "AS IS" BASIS, WITHOUT WARRANTIES OR CONDITIONS OF ANY KIND, either
 * express or implied. See the License for the specific language governing
 * permissions and limitations under the License.
 */

package com.amplifyframework.auth.cognito.actions

import com.amplifyframework.auth.AuthException
import com.amplifyframework.auth.cognito.AuthEnvironment
<<<<<<< HEAD
import com.amplifyframework.auth.cognito.options.AWSCognitoAuthSignInOptions
=======
>>>>>>> b9fe7bf8
import com.amplifyframework.auth.cognito.options.AuthFlowType
import com.amplifyframework.statemachine.Action
import com.amplifyframework.statemachine.codegen.actions.AuthenticationActions
import com.amplifyframework.statemachine.codegen.data.AmplifyCredential
import com.amplifyframework.statemachine.codegen.data.SignInMethod
import com.amplifyframework.statemachine.codegen.data.SignedInData
import com.amplifyframework.statemachine.codegen.data.SignedOutData
import com.amplifyframework.statemachine.codegen.events.AuthEvent
import com.amplifyframework.statemachine.codegen.events.AuthenticationEvent
import com.amplifyframework.statemachine.codegen.events.SignInEvent
import com.amplifyframework.statemachine.codegen.events.SignOutEvent
import java.util.Date

object AuthenticationCognitoActions : AuthenticationActions {
    override fun configureAuthenticationAction(event: AuthenticationEvent.EventType.Configure) =
        Action<AuthEnvironment>("ConfigureAuthN") { id, dispatcher ->
            logger?.verbose("$id Starting execution")
            val evt = when (val credentials = event.storedCredentials) {
                is AmplifyCredential.UserPool -> {
                    val signedInData = SignedInData("", "", Date(), SignInMethod.SRP, credentials.tokens)
                    AuthenticationEvent(AuthenticationEvent.EventType.InitializedSignedIn(signedInData))
                }
                is AmplifyCredential.UserAndIdentityPool -> {
                    val signedInData = SignedInData("", "", Date(), SignInMethod.SRP, credentials.tokens)
                    AuthenticationEvent(AuthenticationEvent.EventType.InitializedSignedIn(signedInData))
                }
                else -> AuthenticationEvent(AuthenticationEvent.EventType.InitializedSignedOut(SignedOutData()))
            }
            logger?.verbose("$id Sending event ${evt.type}")
            dispatcher.send(evt)

            val authEvent = AuthEvent(
                AuthEvent.EventType.ConfiguredAuthentication(event.configuration, event.storedCredentials)
            )
            logger?.verbose("$id Sending event ${authEvent.type}")
            dispatcher.send(authEvent)
        }

    override fun initiateSignInAction(event: AuthenticationEvent.EventType.SignInRequested) =
        Action<AuthEnvironment>("InitiateSignInAction") { id, dispatcher ->
            logger?.verbose("$id Starting execution")
<<<<<<< HEAD
            val signinOptions = event.options as AWSCognitoAuthSignInOptions

            when (signinOptions.authFlowType) {
=======

            val signInType = event.signInType ?: AuthFlowType.USER_SRP_AUTH.toString()

            when (AuthFlowType.valueOf(signInType)) {
>>>>>>> b9fe7bf8
                AuthFlowType.USER_SRP_AUTH -> {
                    val evt = event.username?.run {
                        event.password?.run {
                            SignInEvent(
                                SignInEvent.EventType.InitiateSignInWithSRP(event.username, event.password)
                            )
                        }
                    } ?: AuthenticationEvent(
                        AuthenticationEvent.EventType.ThrowError(
                            AuthException(
                                "Sign in failed.",
                                "username or password empty"
                            )
                        )
                    )

                    logger?.verbose("$id Sending event ${evt.type}")
                    dispatcher.send(evt)
                }
                AuthFlowType.CUSTOM_AUTH -> {
                    val evt = event.username?.run {
                        SignInEvent(
                            SignInEvent.EventType.InitiateSignInWithCustom(
                                event.username,
                                event.password,
                                event.options
                            )
                        )
                    } ?: AuthenticationEvent(
                        AuthenticationEvent.EventType.ThrowError(
                            AuthException(
                                "Sign in failed.",
                                "username can not be empty"
                            )
                        )
                    )

                    logger?.verbose("$id Sending event ${evt.type}")
                    dispatcher.send(evt)
                }
                AuthFlowType.USER_PASSWORD_AUTH -> TODO()
            }
        }

    override fun initiateSignOutAction(
        event: AuthenticationEvent.EventType.SignOutRequested,
        signedInData: SignedInData?
    ) = Action<AuthEnvironment>("InitSignOut") { id, dispatcher ->
        logger?.verbose("$id Starting execution")
        val evt = if (event.isGlobalSignOut && signedInData != null) {
            SignOutEvent(SignOutEvent.EventType.SignOutGlobally(signedInData))
        } else {
            SignOutEvent(
                SignOutEvent.EventType.SignOutLocally(signedInData, isGlobalSignOut = false, invalidateTokens = false)
            )
        }
        logger?.verbose("$id Sending event ${evt.type}")
        dispatcher.send(evt)
    }
}<|MERGE_RESOLUTION|>--- conflicted
+++ resolved
@@ -17,10 +17,6 @@
 
 import com.amplifyframework.auth.AuthException
 import com.amplifyframework.auth.cognito.AuthEnvironment
-<<<<<<< HEAD
-import com.amplifyframework.auth.cognito.options.AWSCognitoAuthSignInOptions
-=======
->>>>>>> b9fe7bf8
 import com.amplifyframework.auth.cognito.options.AuthFlowType
 import com.amplifyframework.statemachine.Action
 import com.amplifyframework.statemachine.codegen.actions.AuthenticationActions
@@ -62,16 +58,10 @@
     override fun initiateSignInAction(event: AuthenticationEvent.EventType.SignInRequested) =
         Action<AuthEnvironment>("InitiateSignInAction") { id, dispatcher ->
             logger?.verbose("$id Starting execution")
-<<<<<<< HEAD
-            val signinOptions = event.options as AWSCognitoAuthSignInOptions
-
-            when (signinOptions.authFlowType) {
-=======
 
             val signInType = event.signInType ?: AuthFlowType.USER_SRP_AUTH.toString()
 
             when (AuthFlowType.valueOf(signInType)) {
->>>>>>> b9fe7bf8
                 AuthFlowType.USER_SRP_AUTH -> {
                     val evt = event.username?.run {
                         event.password?.run {
