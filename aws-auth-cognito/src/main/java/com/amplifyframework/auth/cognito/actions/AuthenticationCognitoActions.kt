--- conflicted
+++ resolved
@@ -84,23 +84,19 @@
         signedInData: SignedInData
     ) = Action<AuthEnvironment>("InitSignOut") { id, dispatcher ->
         logger?.verbose("$id Starting execution")
-<<<<<<< HEAD
 
-        val evt = if (signedInData != null && signedInData.signInMethod == SignInMethod.HOSTED) {
-            SignOutEvent(SignOutEvent.EventType.InvokeHostedUISignOut(event.signOutData, signedInData))
-        } else if (signedInData != null && event.signOutData.globalSignOut) {
-=======
-        val evt = if (event.isGlobalSignOut) {
->>>>>>> 6ae14b92
-            SignOutEvent(SignOutEvent.EventType.SignOutGlobally(signedInData))
-        } else if (signedInData != null){
-            SignOutEvent(SignOutEvent.EventType.RevokeToken(signedInData))
-        } else {
-            SignOutEvent(SignOutEvent.EventType.RevokeToken(signedInData))
+        val evt = when {
+            signedInData.signInMethod == SignInMethod.HOSTED -> {
+                SignOutEvent(SignOutEvent.EventType.InvokeHostedUISignOut(event.signOutData, signedInData))
+            }
+            event.isGlobalSignOut -> {
+                SignOutEvent(SignOutEvent.EventType.SignOutGlobally(signedInData))
+            }
+            else -> {
+                SignOutEvent(SignOutEvent.EventType.RevokeToken(signedInData))
+            }
         }
         logger?.verbose("$id Sending event ${evt.type}")
         dispatcher.send(evt)
     }
-
-
 }