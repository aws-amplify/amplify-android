/*
 * Copyright 2022 Amazon.com, Inc. or its affiliates. All Rights Reserved.
 *
 * Licensed under the Apache License, Version 2.0 (the "License").
 * You may not use this file except in compliance with the License.
 * A copy of the License is located at
 *
 *  http://aws.amazon.com/apache2.0
 *
 * or in the "license" file accompanying this file. This file is distributed
 * on an "AS IS" BASIS, WITHOUT WARRANTIES OR CONDITIONS OF ANY KIND, either
 * express or implied. See the License for the specific language governing
 * permissions and limitations under the License.
 */

package com.amplifyframework.auth.cognito.actions

import com.amplifyframework.auth.AuthException
import com.amplifyframework.auth.cognito.AuthEnvironment
import com.amplifyframework.statemachine.Action
import com.amplifyframework.statemachine.codegen.actions.AuthenticationActions
import com.amplifyframework.statemachine.codegen.data.AmplifyCredential
import com.amplifyframework.statemachine.codegen.data.SignInData
import com.amplifyframework.statemachine.codegen.data.SignInMethod
import com.amplifyframework.statemachine.codegen.data.SignedInData
import com.amplifyframework.statemachine.codegen.data.SignedOutData
import com.amplifyframework.statemachine.codegen.events.AuthEvent
import com.amplifyframework.statemachine.codegen.events.AuthenticationEvent
import com.amplifyframework.statemachine.codegen.events.SignInEvent
import com.amplifyframework.statemachine.codegen.events.SignOutEvent
import java.util.Date

object AuthenticationCognitoActions : AuthenticationActions {
    override fun configureAuthenticationAction(event: AuthenticationEvent.EventType.Configure) =
        Action<AuthEnvironment>("ConfigureAuthN") { id, dispatcher ->
            logger.verbose("$id Starting execution")
            val evt = when (val credentials = event.storedCredentials) {
                is AmplifyCredential.UserPool -> {
                    val signedInData = SignedInData("", "", Date(), SignInMethod.SRP, credentials.tokens)
                    AuthenticationEvent(AuthenticationEvent.EventType.InitializedSignedIn(signedInData))
                }
                is AmplifyCredential.UserAndIdentityPool -> {
                    val signedInData = SignedInData("", "", Date(), SignInMethod.SRP, credentials.tokens)
                    AuthenticationEvent(AuthenticationEvent.EventType.InitializedSignedIn(signedInData))
                }
                else -> AuthenticationEvent(AuthenticationEvent.EventType.InitializedSignedOut(SignedOutData()))
            }
            logger.verbose("$id Sending event ${evt.type}")
            dispatcher.send(evt)

            val authEvent = AuthEvent(
                AuthEvent.EventType.ConfiguredAuthentication(event.configuration, event.storedCredentials)
            )
            logger.verbose("$id Sending event ${authEvent.type}")
            dispatcher.send(authEvent)
        }

    override fun initiateSignInAction(event: AuthenticationEvent.EventType.SignInRequested) =
        Action<AuthEnvironment>("InitiateSignInAction") { id, dispatcher ->
            logger.verbose("$id Starting execution")

            val evt = when (val data = event.signInData) {
                is SignInData.SRPSignInData -> {
                    if (data.username != null && data.password != null) {
                        SignInEvent(SignInEvent.EventType.InitiateSignInWithSRP(data.username, data.password))
                    } else {
                        AuthenticationEvent(
                            AuthenticationEvent.EventType.ThrowError(
                                AuthException("Sign in failed.", "username or password empty")
                            )
                        )
<<<<<<< HEAD
                    )

                    logger.verbose("$id Sending event ${evt.type}")
                    dispatcher.send(evt)
=======
                    }
>>>>>>> 3ed75c43
                }
                is SignInData.CustomAuthSignInData -> {
                    if (data.username != null) {
                        SignInEvent(
                            SignInEvent.EventType.InitiateSignInWithCustom(data.username, data.password, data.options)
                        )
                    } else {
                        AuthenticationEvent(
                            AuthenticationEvent.EventType.ThrowError(
                                AuthException("Sign in failed.", "username can not be empty")
                            )
                        )
<<<<<<< HEAD
                    )

                    logger.verbose("$id Sending event ${evt.type}")
                    dispatcher.send(evt)
=======
                    }
                }
                is SignInData.HostedUISignInData -> {
                    SignInEvent(SignInEvent.EventType.InitiateHostedUISignIn(data))
>>>>>>> 3ed75c43
                }
            }

            logger?.verbose("$id Sending event ${evt.type}")
            dispatcher.send(evt)
        }

    override fun initiateSignOutAction(
        event: AuthenticationEvent.EventType.SignOutRequested,
        signedInData: SignedInData?
    ) = Action<AuthEnvironment>("InitSignOut") { id, dispatcher ->
        logger.verbose("$id Starting execution")

        val evt = when {
            signedInData != null && signedInData.signInMethod == SignInMethod.HOSTED -> {
                SignOutEvent(SignOutEvent.EventType.InvokeHostedUISignOut(event.signOutData, signedInData))
            }
            signedInData != null && event.signOutData.globalSignOut -> {
                SignOutEvent(SignOutEvent.EventType.SignOutGlobally(signedInData))
            }
            signedInData != null && !event.signOutData.globalSignOut -> {
                SignOutEvent(SignOutEvent.EventType.RevokeToken(signedInData))
            }
            else -> SignOutEvent(SignOutEvent.EventType.SignOutLocally(signedInData))
        }
        logger.verbose("$id Sending event ${evt.type}")
        dispatcher.send(evt)
    }
}<|MERGE_RESOLUTION|>--- conflicted
+++ resolved
@@ -69,14 +69,7 @@
                                 AuthException("Sign in failed.", "username or password empty")
                             )
                         )
-<<<<<<< HEAD
-                    )
-
-                    logger.verbose("$id Sending event ${evt.type}")
-                    dispatcher.send(evt)
-=======
                     }
->>>>>>> 3ed75c43
                 }
                 is SignInData.CustomAuthSignInData -> {
                     if (data.username != null) {
@@ -89,21 +82,14 @@
                                 AuthException("Sign in failed.", "username can not be empty")
                             )
                         )
-<<<<<<< HEAD
-                    )
-
-                    logger.verbose("$id Sending event ${evt.type}")
-                    dispatcher.send(evt)
-=======
                     }
                 }
                 is SignInData.HostedUISignInData -> {
                     SignInEvent(SignInEvent.EventType.InitiateHostedUISignIn(data))
->>>>>>> 3ed75c43
                 }
             }
 
-            logger?.verbose("$id Sending event ${evt.type}")
+            logger.verbose("$id Sending event ${evt.type}")
             dispatcher.send(evt)
         }
 
