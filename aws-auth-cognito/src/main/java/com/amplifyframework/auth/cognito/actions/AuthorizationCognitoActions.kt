--- conflicted
+++ resolved
@@ -45,54 +45,17 @@
 
     override fun initializeFetchUnAuthSession() =
         Action<AuthEnvironment>("InitFetchAuthSession") { id, dispatcher ->
-<<<<<<< HEAD
             logger.verbose("$id Starting execution")
-            val evt = FetchAuthSessionEvent(FetchAuthSessionEvent.EventType.FetchIdentity(amplifyCredential))
-            logger.verbose("$id Sending event ${evt.type}")
-            dispatcher.send(evt)
-        }
-
-    override fun refreshAuthSessionAction(amplifyCredential: AmplifyCredential) =
-        Action<AuthEnvironment>("RefreshUserPoolTokens") { id, dispatcher ->
-            logger.verbose("$id Starting execution")
-            val evt = try {
-                when (amplifyCredential) {
-                    is AmplifyCredential.UserPool -> {
-                        val updatedCredential = refreshUserPoolTokens(
-                            configuration,
-                            amplifyCredential,
-                            cognitoAuthService
-                        )
-                        if (configuration.identityPool != null) {
-                            FetchAuthSessionEvent(FetchAuthSessionEvent.EventType.FetchIdentity(amplifyCredential))
-                        } else {
-                            AuthorizationEvent(AuthorizationEvent.EventType.Fetched(updatedCredential))
-                        }
-                    }
-                    is AmplifyCredential.UserAndIdentityPool -> {
-                        val updatedCredential = refreshUserPoolTokens(
-                            configuration,
-                            amplifyCredential,
-                            cognitoAuthService
-                        )
-                        FetchAuthSessionEvent(FetchAuthSessionEvent.EventType.FetchIdentity(updatedCredential))
-                    }
-                    is AmplifyCredential.IdentityPool -> {
-                        FetchAuthSessionEvent(FetchAuthSessionEvent.EventType.FetchAwsCredentials(amplifyCredential))
-                    }
-                    else -> throw Exception("Credentials empty, cannot refresh.")
-=======
-            logger?.verbose("$id Starting execution")
             val evt = configuration.identityPool?.let {
                 FetchAuthSessionEvent(FetchAuthSessionEvent.EventType.FetchIdentity(LoginsMapProvider.UnAuthLogins()))
             } ?: AuthorizationEvent(AuthorizationEvent.EventType.ThrowError(Exception("Identity Pool not configured.")))
-            logger?.verbose("$id Sending event ${evt.type}")
+            logger.verbose("$id Sending event ${evt.type}")
             dispatcher.send(evt)
         }
 
     override fun initializeFetchAuthSession(signedInData: SignedInData) =
         Action<AuthEnvironment>("InitFetchAuthSession") { id, dispatcher ->
-            logger?.verbose("$id Starting execution")
+            logger.verbose("$id Starting execution")
             val evt = when {
                 configuration.userPool == null -> AuthorizationEvent(
                     AuthorizationEvent.EventType.ThrowError(Exception("User Pool not configured."))
@@ -107,7 +70,6 @@
                         signedInData.cognitoUserPoolTokens.idToken!!
                     )
                     FetchAuthSessionEvent(FetchAuthSessionEvent.EventType.FetchIdentity(logins))
->>>>>>> ebec31d9
                 }
             }
             logger.verbose("$id Sending event ${evt.type}")
@@ -116,7 +78,7 @@
 
     override fun initiateRefreshSessionAction(amplifyCredential: AmplifyCredential) =
         Action<AuthEnvironment>("InitiateRefreshSession") { id, dispatcher ->
-            logger?.verbose("$id Starting execution")
+            logger.verbose("$id Starting execution")
             val evt = when (amplifyCredential) {
                 is AmplifyCredential.UserPoolTypeCredential -> RefreshSessionEvent(
                     RefreshSessionEvent.EventType.RefreshUserPoolTokens(amplifyCredential.signedInData)
@@ -128,7 +90,7 @@
                     AuthorizationEvent.EventType.ThrowError(Exception("Credentials empty, cannot refresh."))
                 )
             }
-            logger?.verbose("$id Sending event ${evt.type}")
+            logger.verbose("$id Sending event ${evt.type}")
             dispatcher.send(evt)
         }
 
@@ -136,7 +98,7 @@
         federatedToken: FederatedToken,
         developerProvidedIdentityId: String?
     ) = Action<AuthEnvironment>("InitializeFederationToIdentityPool") { id, dispatcher ->
-        logger?.verbose("$id Starting execution")
+        logger.verbose("$id Starting execution")
         val evt = try {
             if (developerProvidedIdentityId != null) {
                 FetchAuthSessionEvent(
@@ -155,7 +117,7 @@
         } catch (e: Exception) {
             AuthorizationEvent(AuthorizationEvent.EventType.ThrowError(e))
         }
-        logger?.verbose("$id Sending event ${evt.type}")
+        logger.verbose("$id Sending event ${evt.type}")
         dispatcher.send(evt)
     }
 }