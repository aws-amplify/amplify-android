/*
 * Copyright 2022 Amazon.com, Inc. or its affiliates. All Rights Reserved.
 *
 * Licensed under the Apache License, Version 2.0 (the "License").
 * You may not use this file except in compliance with the License.
 * A copy of the License is located at
 *
 *  http://aws.amazon.com/apache2.0
 *
 * or in the "license" file accompanying this file. This file is distributed
 * on an "AS IS" BASIS, WITHOUT WARRANTIES OR CONDITIONS OF ANY KIND, either
 * express or implied. See the License for the specific language governing
 * permissions and limitations under the License.
 */

package com.amplifyframework.auth.cognito.actions

import aws.sdk.kotlin.services.cognitoidentityprovider.model.ChallengeNameType
import aws.sdk.kotlin.services.cognitoidentityprovider.model.RespondToAuthChallengeRequest
import com.amplifyframework.auth.cognito.AuthEnvironment
import com.amplifyframework.auth.cognito.exceptions.configuration.InvalidUserPoolConfigurationException
import com.amplifyframework.auth.cognito.helpers.SignInChallengeHelper
import com.amplifyframework.auth.exceptions.UnknownException
import com.amplifyframework.statemachine.Action
import com.amplifyframework.statemachine.codegen.actions.DeviceSRPSignInActions
import com.amplifyframework.statemachine.codegen.data.SignInMethod
import com.amplifyframework.statemachine.codegen.events.AuthenticationEvent
import com.amplifyframework.statemachine.codegen.events.DeviceSRPSignInEvent

object DeviceSRPCognitoSignInActions : DeviceSRPSignInActions {

    private const val KEY_PASSWORD_CLAIM_SECRET_BLOCK = "PASSWORD_CLAIM_SECRET_BLOCK"
    private const val KEY_PASSWORD_CLAIM_SIGNATURE = "PASSWORD_CLAIM_SIGNATURE"
    private const val KEY_TIMESTAMP = "TIMESTAMP"
    private const val KEY_SALT = "SALT"
    private const val KEY_SECRET_BLOCK = "SECRET_BLOCK"
    private const val KEY_SRP_A = "SRP_A"
    private const val KEY_SRP_B = "SRP_B"
    private const val KEY_USERNAME = "USERNAME"
    private const val KEY_DEVICE_KEY = "DEVICE_KEY"

    override fun respondDeviceSRP(event: DeviceSRPSignInEvent.EventType.RespondDeviceSRPChallenge): Action =
        Action<AuthEnvironment>("RespondToDevicePasswordVerifier") { id, dispatcher ->
            logger.verbose("$id Starting execution")
            val evt = try {
                event.challengeParameters?.let { params ->
                    val username = params.getValue(KEY_USERNAME)
                    val encodedContextData = userContextDataProvider?.getEncodedContextData(username)

                    cognitoAuthService.cognitoIdentityProviderClient?.let {
                        val respondToAuthChallenge = it.respondToAuthChallenge(
                            RespondToAuthChallengeRequest.invoke {
                                challengeName = ChallengeNameType.DeviceSrpAuth
                                clientId = configuration.userPool?.appClient
                                challengeResponses = mapOf(
                                    KEY_USERNAME to username,
                                    KEY_DEVICE_KEY to params.getValue(KEY_DEVICE_KEY),
                                    KEY_SRP_A to srpHelper.getPublicA()
                                )
                                encodedContextData?.let { userContextData { encodedData = it } }
                            }
                        )
                        SignInChallengeHelper.evaluateNextStep(
                            username = username,
                            signInMethod = SignInMethod.ApiBased(SignInMethod.ApiBased.AuthType.USER_SRP_AUTH),
                            authenticationResult = respondToAuthChallenge.authenticationResult,
                            challengeNameType = respondToAuthChallenge.challengeName,
                            challengeParameters = respondToAuthChallenge.challengeParameters,
                            session = respondToAuthChallenge.session,
                        )
                    } ?: throw InvalidUserPoolConfigurationException()
                } ?: throw UnknownException("There was a problem while signing you in")
            } catch (e: Exception) {
                val errorEvent = DeviceSRPSignInEvent(DeviceSRPSignInEvent.EventType.CancelSRPSignIn())
                logger.verbose("$id Sending event ${errorEvent.type}")
                dispatcher.send(errorEvent)
                AuthenticationEvent(AuthenticationEvent.EventType.CancelSignIn())
            }
            logger.verbose("$id Sending event ${evt.type}")
            dispatcher.send(evt)
        }

    override fun respondDevicePasswordVerifier(
        event: DeviceSRPSignInEvent.EventType.RespondDevicePasswordVerifier
    ): Action =
        Action<AuthEnvironment>("RespondToDevicePasswordVerifier") { id, dispatcher ->
            logger.verbose("$id Starting execution")
            val evt = try {
                event.challengeParameters?.let { params ->
                    val salt = params.getValue(KEY_SALT)
                    val secretBlock = params.getValue(KEY_SECRET_BLOCK)
                    val srpB = params.getValue(KEY_SRP_B)
                    val username = params.getValue(KEY_USERNAME)
<<<<<<< HEAD
                    val deviceKey = params.getValue(KEY_DEVICE_KEY)
=======
                    val encodedContextData = userContextDataProvider?.getEncodedContextData(username)
>>>>>>> ff058a1a

                    cognitoAuthService.cognitoIdentityProviderClient?.let {
                        val respondToAuthChallenge = it.respondToAuthChallenge(
                            RespondToAuthChallengeRequest.invoke {
                                challengeName = ChallengeNameType.DevicePasswordVerifier
                                clientId = configuration.userPool?.appClient
                                challengeResponses = mapOf(
                                    KEY_USERNAME to username,
                                    KEY_PASSWORD_CLAIM_SECRET_BLOCK to secretBlock,
                                    KEY_TIMESTAMP to srpHelper.dateString,
                                    KEY_PASSWORD_CLAIM_SIGNATURE to srpHelper.getSignature(salt, srpB, secretBlock),
                                    KEY_DEVICE_KEY to deviceKey
                                )
                                encodedContextData?.let { userContextData { encodedData = it } }
                            }
                        )

                        DeviceSRPSignInEvent(DeviceSRPSignInEvent.EventType.FinalizeSignIn())
                        SignInChallengeHelper.evaluateNextStep(
                            username = username,
                            signInMethod = SignInMethod.ApiBased(SignInMethod.ApiBased.AuthType.USER_SRP_AUTH),
                            authenticationResult = respondToAuthChallenge.authenticationResult,
                            challengeNameType = respondToAuthChallenge.challengeName,
                            challengeParameters = respondToAuthChallenge.challengeParameters,
                            session = respondToAuthChallenge.session,
                        )
                    } ?: throw InvalidUserPoolConfigurationException()
                } ?: throw UnknownException("There was a problem while signing you in")
            } catch (e: Exception) {
                val errorEvent = DeviceSRPSignInEvent(DeviceSRPSignInEvent.EventType.CancelSRPSignIn())
                logger.verbose("$id Sending event ${errorEvent.type}")
                dispatcher.send(errorEvent)
                AuthenticationEvent(AuthenticationEvent.EventType.CancelSignIn())
            }
            logger.verbose("$id Sending event ${evt.type}")
            dispatcher.send(evt)
        }

    override fun cancellingSignIn(event: DeviceSRPSignInEvent.EventType.CancelSRPSignIn): Action =
        Action<AuthEnvironment>("CancelSignIn") { id, dispatcher ->
            logger.verbose("$id Starting execution")
            val evt = DeviceSRPSignInEvent(DeviceSRPSignInEvent.EventType.RestoreToNotInitialized())
            dispatcher.send(evt)
        }
}<|MERGE_RESOLUTION|>--- conflicted
+++ resolved
@@ -91,11 +91,8 @@
                     val secretBlock = params.getValue(KEY_SECRET_BLOCK)
                     val srpB = params.getValue(KEY_SRP_B)
                     val username = params.getValue(KEY_USERNAME)
-<<<<<<< HEAD
                     val deviceKey = params.getValue(KEY_DEVICE_KEY)
-=======
                     val encodedContextData = userContextDataProvider?.getEncodedContextData(username)
->>>>>>> ff058a1a
 
                     cognitoAuthService.cognitoIdentityProviderClient?.let {
                         val respondToAuthChallenge = it.respondToAuthChallenge(
