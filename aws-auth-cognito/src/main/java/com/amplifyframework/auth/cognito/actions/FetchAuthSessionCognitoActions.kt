--- conflicted
+++ resolved
@@ -36,18 +36,12 @@
 import kotlin.time.Duration.Companion.seconds
 
 object FetchAuthSessionCognitoActions : FetchAuthSessionActions {
-<<<<<<< HEAD
-    override fun fetchIdentityAction(amplifyCredential: AmplifyCredential): Action =
-        Action<AuthEnvironment>("FetchIdentity") { id, dispatcher ->
-            logger.verbose("$id Starting execution")
-=======
     private const val KEY_SECRET_HASH = "SECRET_HASH"
     private const val KEY_REFRESH_TOKEN = "REFRESH_TOKEN"
 
     override fun refreshUserPoolTokensAction(signedInData: SignedInData) =
         Action<AuthEnvironment>("InitiateRefreshSession") { id, dispatcher ->
-            logger?.verbose("$id Starting execution")
->>>>>>> ebec31d9
+            logger.verbose("$id Starting execution")
             val evt = try {
                 val tokens = signedInData.cognitoUserPoolTokens
 
@@ -152,23 +146,17 @@
 
     override fun notifySessionEstablishedAction(identityId: String, awsCredentials: AWSCredentials) =
         Action<AuthEnvironment>("NotifySessionEstablished") { id, dispatcher ->
-<<<<<<< HEAD
             logger.verbose("$id Starting execution")
-            val evt = AuthorizationEvent(AuthorizationEvent.EventType.Fetched(amplifyCredential))
+            val evt = AuthorizationEvent(AuthorizationEvent.EventType.Fetched(identityId, awsCredentials))
             logger.verbose("$id Sending event ${evt.type}")
-=======
-            logger?.verbose("$id Starting execution")
-            val evt = AuthorizationEvent(AuthorizationEvent.EventType.Fetched(identityId, awsCredentials))
-            logger?.verbose("$id Sending event ${evt.type}")
             dispatcher.send(evt)
         }
 
     override fun notifySessionRefreshedAction(amplifyCredential: AmplifyCredential) =
         Action<AuthEnvironment>("NotifySessionRefreshed") { id, dispatcher ->
-            logger?.verbose("$id Starting execution")
+            logger.verbose("$id Starting execution")
             val evt = AuthorizationEvent(AuthorizationEvent.EventType.Refreshed(amplifyCredential))
-            logger?.verbose("$id Sending event ${evt.type}")
->>>>>>> ebec31d9
+            logger.verbose("$id Sending event ${evt.type}")
             dispatcher.send(evt)
         }
 }