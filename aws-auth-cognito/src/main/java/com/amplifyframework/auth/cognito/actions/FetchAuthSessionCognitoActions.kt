--- conflicted
+++ resolved
@@ -43,11 +43,6 @@
         Action<AuthEnvironment>("InitiateRefreshSession") { id, dispatcher ->
             logger?.verbose("$id Starting execution")
             val evt = try {
-<<<<<<< HEAD
-                val idToken = when (amplifyCredential) {
-                    is AmplifyCredential.UserPoolData -> amplifyCredential.signedInData.cognitoUserPoolTokens.idToken
-                    else -> null
-=======
                 val tokens = signedInData.cognitoUserPoolTokens
 
                 val authParameters = mutableMapOf<String, String>()
@@ -63,7 +58,6 @@
                     authFlow = AuthFlowType.RefreshToken
                     clientId = configuration.userPool?.appClient
                     this.authParameters = authParameters
->>>>>>> 1f55f6eb
                 }
 
                 val expiresIn = response?.authenticationResult?.expiresIn?.toLong() ?: 0
@@ -127,23 +121,6 @@
         Action<AuthEnvironment>("FetchAWSCredentials") { id, dispatcher ->
             logger?.verbose("$id Starting execution")
             val evt = try {
-<<<<<<< HEAD
-                val idToken = when (amplifyCredential) {
-                    is AmplifyCredential.UserPoolData -> amplifyCredential.signedInData.cognitoUserPoolTokens.idToken
-                    else -> null
-                }
-                val identityId = when (amplifyCredential) {
-                    is AmplifyCredential.IdentityPool -> amplifyCredential.identityId
-                    is AmplifyCredential.UserAndIdentityPool -> amplifyCredential.identityId
-                    else -> null
-                }
-
-                val loginsMap: Map<String, String>? = configuration.userPool?.identityProviderName?.let { provider ->
-                    idToken?.let { mapOf(provider to idToken) }
-                }
-
-=======
->>>>>>> 1f55f6eb
                 val request = GetCredentialsForIdentityRequest {
                     this.identityId = identityId
                     this.logins = loginsMap.logins
