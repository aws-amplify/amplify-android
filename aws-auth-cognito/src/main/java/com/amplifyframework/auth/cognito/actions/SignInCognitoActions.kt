/*
 * Copyright 2022 Amazon.com, Inc. or its affiliates. All Rights Reserved.
 *
 * Licensed under the Apache License, Version 2.0 (the "License").
 * You may not use this file except in compliance with the License.
 * A copy of the License is located at
 *
 *  http://aws.amazon.com/apache2.0
 *
 * or in the "license" file accompanying this file. This file is distributed
 * on an "AS IS" BASIS, WITHOUT WARRANTIES OR CONDITIONS OF ANY KIND, either
 * express or implied. See the License for the specific language governing
 * permissions and limitations under the License.
 */

package com.amplifyframework.auth.cognito.actions

import aws.sdk.kotlin.services.cognitoidentityprovider.model.ConfirmDeviceRequest
import aws.sdk.kotlin.services.cognitoidentityprovider.model.DeviceSecretVerifierConfigType
import com.amplifyframework.auth.AuthException
import com.amplifyframework.auth.cognito.AuthEnvironment
import com.amplifyframework.auth.cognito.helpers.CognitoDeviceHelper
import com.amplifyframework.statemachine.Action
import com.amplifyframework.statemachine.codegen.actions.SignInActions
import com.amplifyframework.statemachine.codegen.data.DeviceMetadata
import com.amplifyframework.statemachine.codegen.events.AuthenticationEvent
import com.amplifyframework.statemachine.codegen.events.CustomSignInEvent
import com.amplifyframework.statemachine.codegen.events.HostedUIEvent
import com.amplifyframework.statemachine.codegen.events.SRPEvent
import com.amplifyframework.statemachine.codegen.events.SignInChallengeEvent
import com.amplifyframework.statemachine.codegen.events.SignInEvent

object SignInCognitoActions : SignInActions {
    override fun startSRPAuthAction(event: SignInEvent.EventType.InitiateSignInWithSRP) =
        Action<AuthEnvironment>("StartSRPAuth") { id, dispatcher ->
            logger?.verbose("$id Starting execution")
            val evt = SRPEvent(SRPEvent.EventType.InitiateSRP(event.username, event.password))
            logger?.verbose("$id Sending event ${evt.type}")
            dispatcher.send(evt)
        }

    override fun startCustomAuthAction(event: SignInEvent.EventType.InitiateSignInWithCustom) =
        Action<AuthEnvironment>("StartCustomAuth") { id, dispatcher ->
            logger?.verbose("$id Starting execution")
            val evt = CustomSignInEvent(
                CustomSignInEvent.EventType.InitiateCustomSignIn(event.username)
            )
            logger?.verbose("$id Sending event ${evt.type}")
            dispatcher.send(evt)
        }

<<<<<<< HEAD
    override fun startMigrationAuthAction(event: SignInEvent.EventType.InitiateMigrateAuth) =
        Action<AuthEnvironment>("StartMigrationAuth") { id, dispatcher ->
            logger?.verbose("$id Starting execution")
            val evt = SignInEvent(
                SignInEvent.EventType.InitiateMigrateAuth(event.username, event.password, event.metadata)
            )
=======
    override fun startCustomAuthWithSRPAction(event: SignInEvent.EventType.InitiateCustomSignInWithSRP): Action =
        Action<AuthEnvironment>("StartSRPAuth") { id, dispatcher ->
            logger?.verbose("$id Starting execution")
            val evt = SRPEvent(SRPEvent.EventType.InitiateSRPWithCustom(event.username))
>>>>>>> ebec31d9
            logger?.verbose("$id Sending event ${evt.type}")
            dispatcher.send(evt)
        }

    override fun initResolveChallenge(event: SignInEvent.EventType.ReceivedChallenge) =
        Action<AuthEnvironment>("InitResolveChallenge") { id, dispatcher ->
            logger?.verbose("$id Starting execution")
            val evt = SignInChallengeEvent(SignInChallengeEvent.EventType.WaitForAnswer(event.challenge))
            logger?.verbose("$id Sending event ${evt.type}")
            dispatcher.send(evt)
        }

    override fun confirmDevice(event: SignInEvent.EventType.ConfirmDevice): Action =
        Action<AuthEnvironment>("ConfirmDevice") { id, dispatcher ->
            logger?.verbose("$id Starting execution")
            val deviceMetadata = event.signedInData.deviceMetadata as? DeviceMetadata.Metadata
            val deviceKey = deviceMetadata?.deviceKey
            val deviceGroupKey = deviceMetadata?.deviceGroupKey
            val evt = try {
                val deviceVerifierMap = CognitoDeviceHelper.generateVerificationParameters(
                    deviceKey,
                    deviceGroupKey
                )
                cognitoAuthService.cognitoIdentityProviderClient?.confirmDevice(
                    ConfirmDeviceRequest.invoke {
                        this.accessToken = event.signedInData.cognitoUserPoolTokens.accessToken
                        this.deviceKey = deviceKey
                        this.deviceSecretVerifierConfig = DeviceSecretVerifierConfigType.invoke {
                            this.passwordVerifier = deviceVerifierMap["verifier"]
                            this.salt = deviceVerifierMap["salt"]
                        }
                    }
                ) ?: throw AuthException("Sign in failed", AuthException.TODO_RECOVERY_SUGGESTION)
                AuthenticationEvent(AuthenticationEvent.EventType.SignInCompleted(event.signedInData))
            } catch (e: Exception) {
                SignInEvent(SignInEvent.EventType.ThrowError(e))
            }
            logger?.verbose("$id Sending event ${evt.type}")
            dispatcher.send(evt)
        }

    override fun startHostedUIAuthAction(event: SignInEvent.EventType.InitiateHostedUISignIn) =
        Action<AuthEnvironment>("StartHostedUIAuth") { id, dispatcher ->
            logger?.verbose("$id Starting execution")
            val evt = HostedUIEvent(HostedUIEvent.EventType.ShowHostedUI(event.hostedUISignInData))
            logger?.verbose("$id Sending event ${evt.type}")
            dispatcher.send(evt)
        }
}<|MERGE_RESOLUTION|>--- conflicted
+++ resolved
@@ -49,19 +49,20 @@
             dispatcher.send(evt)
         }
 
-<<<<<<< HEAD
     override fun startMigrationAuthAction(event: SignInEvent.EventType.InitiateMigrateAuth) =
         Action<AuthEnvironment>("StartMigrationAuth") { id, dispatcher ->
             logger?.verbose("$id Starting execution")
             val evt = SignInEvent(
                 SignInEvent.EventType.InitiateMigrateAuth(event.username, event.password, event.metadata)
             )
-=======
+            logger?.verbose("$id Sending event ${evt.type}")
+            dispatcher.send(evt)
+        }
+
     override fun startCustomAuthWithSRPAction(event: SignInEvent.EventType.InitiateCustomSignInWithSRP): Action =
         Action<AuthEnvironment>("StartSRPAuth") { id, dispatcher ->
             logger?.verbose("$id Starting execution")
             val evt = SRPEvent(SRPEvent.EventType.InitiateSRPWithCustom(event.username))
->>>>>>> ebec31d9
             logger?.verbose("$id Sending event ${evt.type}")
             dispatcher.send(evt)
         }
