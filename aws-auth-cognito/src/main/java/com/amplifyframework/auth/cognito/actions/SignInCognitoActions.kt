/*
 * Copyright 2022 Amazon.com, Inc. or its affiliates. All Rights Reserved.
 *
 * Licensed under the Apache License, Version 2.0 (the "License").
 * You may not use this file except in compliance with the License.
 * A copy of the License is located at
 *
 *  http://aws.amazon.com/apache2.0
 *
 * or in the "license" file accompanying this file. This file is distributed
 * on an "AS IS" BASIS, WITHOUT WARRANTIES OR CONDITIONS OF ANY KIND, either
 * express or implied. See the License for the specific language governing
 * permissions and limitations under the License.
 */

package com.amplifyframework.auth.cognito.actions

import com.amplifyframework.auth.cognito.AuthEnvironment
import com.amplifyframework.statemachine.Action
import com.amplifyframework.statemachine.codegen.actions.SignInActions
import com.amplifyframework.statemachine.codegen.events.CustomSignInEvent
import com.amplifyframework.statemachine.codegen.events.SRPEvent
import com.amplifyframework.statemachine.codegen.events.SignInChallengeEvent
import com.amplifyframework.statemachine.codegen.events.SignInEvent

object SignInCognitoActions : SignInActions {
    override fun startSRPAuthAction(event: SignInEvent.EventType.InitiateSignInWithSRP) =
        Action<AuthEnvironment>("StartSRPAuth") { id, dispatcher ->
            logger?.verbose("$id Starting execution")
            val evt = SRPEvent(SRPEvent.EventType.InitiateSRP(event.username, event.password))
            logger?.verbose("$id Sending event ${evt.type}")
            dispatcher.send(evt)
        }

<<<<<<< HEAD
    override fun startCustomAuthAction(event: SignInEvent.EventType.InitiateSignInWithCustom) =
        Action<AuthEnvironment>("StartCustomAuth") { id, dispatcher ->
            logger?.verbose("$id Starting execution")
            val evt = CustomSignInEvent(CustomSignInEvent.EventType.InitiateCustomSignIn(event.username, event.password, event.signInOptions))
=======
    override fun initResolveChallenge(event: SignInEvent.EventType.ReceivedChallenge) =
        Action<AuthEnvironment>("InitResolveChallenge") { id, dispatcher ->
            logger?.verbose("$id Starting execution")
            val evt = SignInChallengeEvent(SignInChallengeEvent.EventType.WaitForAnswer(event.challenge))
>>>>>>> c4ca01c6
            logger?.verbose("$id Sending event ${evt.type}")
            dispatcher.send(evt)
        }
}<|MERGE_RESOLUTION|>--- conflicted
+++ resolved
@@ -32,17 +32,19 @@
             dispatcher.send(evt)
         }
 
-<<<<<<< HEAD
     override fun startCustomAuthAction(event: SignInEvent.EventType.InitiateSignInWithCustom) =
         Action<AuthEnvironment>("StartCustomAuth") { id, dispatcher ->
             logger?.verbose("$id Starting execution")
             val evt = CustomSignInEvent(CustomSignInEvent.EventType.InitiateCustomSignIn(event.username, event.password, event.signInOptions))
-=======
+            logger?.verbose("$id Sending event ${evt.type}")
+            dispatcher.send(evt)
+        }
+
     override fun initResolveChallenge(event: SignInEvent.EventType.ReceivedChallenge) =
         Action<AuthEnvironment>("InitResolveChallenge") { id, dispatcher ->
             logger?.verbose("$id Starting execution")
             val evt = SignInChallengeEvent(SignInChallengeEvent.EventType.WaitForAnswer(event.challenge))
->>>>>>> c4ca01c6
+
             logger?.verbose("$id Sending event ${evt.type}")
             dispatcher.send(evt)
         }
