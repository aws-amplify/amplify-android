--- conflicted
+++ resolved
@@ -76,13 +76,8 @@
         }
 
     override fun confirmDevice(event: SignInEvent.EventType.ConfirmDevice): Action =
-<<<<<<< HEAD
-        Action<AuthEnvironment>("InitResolveChallenge") { id, dispatcher ->
+        Action<AuthEnvironment>("ConfirmDevice") { id, dispatcher ->
             logger.verbose("$id Starting execution")
-=======
-        Action<AuthEnvironment>("ConfirmDevice") { id, dispatcher ->
-            logger?.verbose("$id Starting execution")
->>>>>>> 3e0a9df0
             val deviceMetadata = event.signedInData.deviceMetadata as? DeviceMetadata.Metadata
             val deviceKey = deviceMetadata?.deviceKey
             val deviceGroupKey = deviceMetadata?.deviceGroupKey
