/*
 * Copyright 2022 Amazon.com, Inc. or its affiliates. All Rights Reserved.
 *
 * Licensed under the Apache License, Version 2.0 (the "License").
 * You may not use this file except in compliance with the License.
 * A copy of the License is located at
 *
 *  http://aws.amazon.com/apache2.0
 *
 * or in the "license" file accompanying this file. This file is distributed
 * on an "AS IS" BASIS, WITHOUT WARRANTIES OR CONDITIONS OF ANY KIND, either
 * express or implied. See the License for the specific language governing
 * permissions and limitations under the License.
 */

package com.amplifyframework.auth.cognito.asf

import android.content.Context
import android.provider.Settings
import android.view.Display
import android.view.WindowManager
import java.util.Locale
import java.util.TimeZone
import java.util.concurrent.TimeUnit
import kotlin.math.abs

/**
 * Collects information that identifies the device.
 */
<<<<<<< HEAD
class DeviceDataCollector(private val deviceId: String) : DataCollector {
=======
internal class DeviceDataCollector : DataCollector {
>>>>>>> d33f73c9
    companion object {
        private const val PLATFORM_VALUE = "ANDROID"

        /**
         * DeviceId that Cognito has associated with the device
         */
        const val DEVICE_AGENT = "DeviceId"

        /**
         * Third party device id provided on the device
         */
        const val THIRD_PARTY_DEVICE_AGENT = "ThirdPartyDeviceId"

        /**
         * Platform like Android, iOS or JS.
         */
        const val PLATFORM_KEY = "Platform"

        /**
         * Device time zone.
         */
        const val TIMEZONE = "ClientTimezone"

        /**
         * Device display dimensions.
         */
        const val DEVICE_HEIGHT = "ScreenHeightPixels"
        const val DEVICE_WIDTH = "ScreenWidthPixels"

        /**
         * Language on device.
         */
        const val DEVICE_LANGUAGE = "DeviceLanguage"
    }

    private val thirdPartyDeviceAgent = Settings.Secure.ANDROID_ID

    private val language = Locale.getDefault().toString()

    private val timezone: TimeZone = TimeZone.getDefault()

    private val timezoneOffset: String
        get() {
            val rawTimezoneOffset = timezone.rawOffset.toLong()
            val hours = TimeUnit.MILLISECONDS.toHours(rawTimezoneOffset)
            val minutes = TimeUnit.MILLISECONDS.toMinutes(rawTimezoneOffset) - TimeUnit.HOURS.toMinutes(hours)
            return (if (hours < 0) "-" else "") + String.format(Locale.US, "%02d:%02d", abs(hours), minutes)
        }

    private fun getDisplay(context: Context): Display {
        val windowManager = context.getSystemService(Context.WINDOW_SERVICE) as WindowManager
        return windowManager.defaultDisplay
    }

    /**
     * {@inheritDoc}
     */
    override fun collect(context: Context): Map<String, String?> {
        val display = getDisplay(context)
        return mapOf(
            TIMEZONE to timezoneOffset,
            PLATFORM_KEY to PLATFORM_VALUE,
            THIRD_PARTY_DEVICE_AGENT to thirdPartyDeviceAgent,
            DEVICE_AGENT to deviceId,
            DEVICE_LANGUAGE to language,
            DEVICE_HEIGHT to display.height.toString(),
            DEVICE_WIDTH to display.width.toString(),
        )
    }
}<|MERGE_RESOLUTION|>--- conflicted
+++ resolved
@@ -27,11 +27,7 @@
 /**
  * Collects information that identifies the device.
  */
-<<<<<<< HEAD
-class DeviceDataCollector(private val deviceId: String) : DataCollector {
-=======
-internal class DeviceDataCollector : DataCollector {
->>>>>>> d33f73c9
+internal class DeviceDataCollector(private val deviceId: String) : DataCollector {
     companion object {
         private const val PLATFORM_VALUE = "ANDROID"
 
