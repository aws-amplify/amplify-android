--- conflicted
+++ resolved
@@ -21,17 +21,11 @@
 import com.amplifyframework.statemachine.codegen.data.AuthConfiguration
 import com.amplifyframework.statemachine.codegen.data.AuthCredentialStore
 import com.amplifyframework.statemachine.codegen.data.CognitoUserPoolTokens
-<<<<<<< HEAD
-import com.amplifyframework.statemachine.codegen.data.SignInMethod
-import com.amplifyframework.statemachine.codegen.data.SignedInData
-import java.util.*
-=======
 import com.amplifyframework.statemachine.codegen.data.DeviceMetadata
 import com.amplifyframework.statemachine.codegen.data.SignInMethod
 import com.amplifyframework.statemachine.codegen.data.SignedInData
 import java.util.Date
 import java.util.Locale
->>>>>>> 1f55f6eb
 
 class AWSCognitoLegacyCredentialStore(
     val context: Context,
@@ -40,19 +34,14 @@
 ) : AuthCredentialStore {
 
     companion object {
-<<<<<<< HEAD
-        const val AWS_AUTH_CREDENTIAL_PROVIDER: String = "com.amazonaws.android.auth"
-        const val APP_LOCAL_CACHE = "CognitoIdentityProviderCache"
+        const val AWS_KEY_VALUE_STORE_NAMESPACE_IDENTIFIER: String = "com.amazonaws.android.auth"
         const val AWS_MOBILE_CLIENT_PROVIDER = "com.amazonaws.mobile.client"
-=======
-        const val AWS_KEY_VALUE_STORE_NAMESPACE_IDENTIFIER: String = "com.amazonaws.android.auth"
         const val APP_TOKENS_INFO_CACHE = "CognitoIdentityProviderCache"
         const val APP_DEVICE_INFO_CACHE = "CognitoIdentityProviderDeviceCache"
 
         private const val DEVICE_KEY = "DeviceKey"
         private const val DEVICE_GROUP_KEY = "DeviceGroupKey"
         private const val DEVICE_SECRET_KEY = "DeviceSecret"
->>>>>>> 1f55f6eb
 
         private const val ID_KEY: String = "identityId"
         private const val AK_KEY: String = "accessKey"
@@ -79,7 +68,7 @@
     private val userDeviceDetailsCacheKey = "$APP_DEVICE_INFO_CACHE.${authConfiguration.userPool?.poolId}.%s"
 
     private val idAndCredentialsKeyValue: KeyValueRepository =
-        keyValueRepoFactory.create(context, AWS_AUTH_CREDENTIAL_PROVIDER)
+        keyValueRepoFactory.create(context, AWS_KEY_VALUE_STORE_NAMESPACE_IDENTIFIER)
 
     private val mobileClientKeyValue: KeyValueRepository =
         keyValueRepoFactory.create(context, AWS_MOBILE_CLIENT_PROVIDER)
@@ -102,39 +91,12 @@
         return when {
             awsCredentials != null && identityId != null -> when (signedInData) {
                 null -> AmplifyCredential.IdentityPool(identityId, awsCredentials)
-<<<<<<< HEAD
-                // TODO: Properly prefill
-                else -> AmplifyCredential.UserAndIdentityPool(
-                    SignedInData(
-                        username = "",
-                        userId = "",
-                        signedInDate = Date(),
-                        signInMethod = SignInMethod.SRP,
-                        cognitoUserPoolTokens = cognitoUserPoolTokens
-                    ),
-                    identityId,
-                    awsCredentials
-                )
-            }
-            cognitoUserPoolTokens != null -> {
-            // TODO: Properly prefill
-                AmplifyCredential.UserPool(
-                    SignedInData(
-                        username = "",
-                        userId = "",
-                        signedInDate = Date(),
-                        signInMethod = SignInMethod.SRP,
-                        cognitoUserPoolTokens = cognitoUserPoolTokens
-                    )
-                )
-=======
                 else -> {
                     AmplifyCredential.UserAndIdentityPool(signedInData, identityId, awsCredentials)
                 }
             }
             signedInData != null -> {
                 AmplifyCredential.UserPool(signedInData)
->>>>>>> 1f55f6eb
             }
             else -> AmplifyCredential.Empty
         }
@@ -229,10 +191,6 @@
         }
     }
 
-//    private fun retrieveSignInMethod(): SignInMethod {
-//        mobileClientKeyValue.get(SIGN_IN_MODE_KEY)
-//    }
-
     private fun getTokenKeys(): Map<String, String> {
         val appClient = authConfiguration.userPool?.appClient
 
