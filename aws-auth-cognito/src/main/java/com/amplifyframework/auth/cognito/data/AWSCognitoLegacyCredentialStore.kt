/*
 * Copyright 2022 Amazon.com, Inc. or its affiliates. All Rights Reserved.
 *
 * Licensed under the Apache License, Version 2.0 (the "License").
 * You may not use this file except in compliance with the License.
 * A copy of the License is located at
 *
 *  http://aws.amazon.com/apache2.0
 *
 * or in the "license" file accompanying this file. This file is distributed
 * on an "AS IS" BASIS, WITHOUT WARRANTIES OR CONDITIONS OF ANY KIND, either
 * express or implied. See the License for the specific language governing
 * permissions and limitations under the License.
 */

package com.amplifyframework.auth.cognito.data

import android.content.Context
import com.amplifyframework.auth.AuthProvider
import com.amplifyframework.auth.cognito.helpers.SessionHelper
import com.amplifyframework.auth.cognito.helpers.identityProviderName
import com.amplifyframework.statemachine.codegen.data.AWSCredentials
import com.amplifyframework.statemachine.codegen.data.AmplifyCredential
import com.amplifyframework.statemachine.codegen.data.AuthConfiguration
import com.amplifyframework.statemachine.codegen.data.AuthCredentialStore
import com.amplifyframework.statemachine.codegen.data.CognitoUserPoolTokens
import com.amplifyframework.statemachine.codegen.data.DeviceMetadata
import com.amplifyframework.statemachine.codegen.data.FederatedToken
import com.amplifyframework.statemachine.codegen.data.SignInMethod
import com.amplifyframework.statemachine.codegen.data.SignedInData
import java.util.Date
import java.util.Locale

internal class AWSCognitoLegacyCredentialStore(
    val context: Context,
    private val authConfiguration: AuthConfiguration,
    private val keyValueRepoFactory: KeyValueRepositoryFactory = KeyValueRepositoryFactory()
) : AuthCredentialStore {

    companion object {
        const val AWS_KEY_VALUE_STORE_NAMESPACE_IDENTIFIER: String = "com.amazonaws.android.auth"
        const val AWS_MOBILE_CLIENT_PROVIDER = "com.amazonaws.mobile.client"
        const val APP_TOKENS_INFO_CACHE = "CognitoIdentityProviderCache"
        const val APP_DEVICE_INFO_CACHE = "CognitoIdentityProviderDeviceCache"

        private const val DEVICE_KEY = "DeviceKey"
        private const val DEVICE_GROUP_KEY = "DeviceGroupKey"
        private const val DEVICE_SECRET_KEY = "DeviceSecret"

        private const val ID_KEY: String = "identityId"
        private const val AK_KEY: String = "accessKey"
        private const val SK_KEY: String = "secretKey"
        private const val ST_KEY: String = "sessionToken"
        private const val EXP_KEY: String = "expirationDate"

        private const val APP_LAST_AUTH_USER = "LastAuthUser"
        private const val APP_LOCAL_CACHE_KEY_PREFIX = "CognitoIdentityProvider"

        private const val TOKEN_TYPE_ID = "idToken"
        private const val TOKEN_TYPE_ACCESS = "accessToken"
        private const val TOKEN_TYPE_REFRESH = "refreshToken"

        // TODO check if below exists
        private const val TOKEN_EXPIRATION = "tokenExpiration"

        // Mobile Client Keys
        const val PROVIDER_KEY = "provider"
        const val SIGN_IN_MODE_KEY = "signInMode"
        const val TOKEN_KEY = "token"
    }

<<<<<<< HEAD
    private val idAndCredentialsKeyValue: KeyValueRepository by lazy {
=======
    private val userDeviceDetailsCacheKey = "$APP_DEVICE_INFO_CACHE.${authConfiguration.userPool?.poolId}.%s"

    private val idAndCredentialsKeyValue: KeyValueRepository =
>>>>>>> ebec31d9
        keyValueRepoFactory.create(context, AWS_KEY_VALUE_STORE_NAMESPACE_IDENTIFIER)
    }

<<<<<<< HEAD
    private val tokensKeyValue: KeyValueRepository by lazy {
        keyValueRepoFactory.create(context, APP_LOCAL_CACHE)
    }
=======
    private val mobileClientKeyValue: KeyValueRepository =
        keyValueRepoFactory.create(context, AWS_MOBILE_CLIENT_PROVIDER)

    private val tokensKeyValue: KeyValueRepository = keyValueRepoFactory.create(context, APP_TOKENS_INFO_CACHE)

    private lateinit var deviceKeyValue: KeyValueRepository
>>>>>>> ebec31d9

    @Synchronized
    override fun saveCredential(credential: AmplifyCredential) {
        // no-op
    }

    @Synchronized
    override fun retrieveCredential(): AmplifyCredential {
        val signedInData = retrieveSignedInData()
        val awsCredentials = retrieveAWSCredentials()
        val identityId = retrieveIdentityId()

        return when {
            awsCredentials != null && identityId != null -> {
                val federateToIdentityPoolToken = retrieveFederateToIdentityPoolToken()
                when {
                    signedInData != null -> {
                        AmplifyCredential.UserAndIdentityPool(signedInData, identityId, awsCredentials)
                    }
                    federateToIdentityPoolToken != null -> {
                        AmplifyCredential.IdentityPoolFederated(
                            federateToIdentityPoolToken,
                            identityId,
                            awsCredentials
                        )
                    }
                    else -> { AmplifyCredential.IdentityPool(identityId, awsCredentials) }
                }
            }
            signedInData != null -> { AmplifyCredential.UserPool(signedInData) }
            else -> AmplifyCredential.Empty
        }
    }

    override fun deleteCredential() {
        deleteAWSCredentials()
        deleteIdentityId()
        deleteCognitoUserPoolTokens()
    }

    private fun deleteCognitoUserPoolTokens() {
        val keys = getTokenKeys()
        val username = keys[APP_LAST_AUTH_USER]?.let { tokensKeyValue.get(it) }
        deleteDeviceMetadata(username)

        keys[APP_LAST_AUTH_USER]?.let { tokensKeyValue.remove(it) }
        keys[TOKEN_TYPE_ID]?.let { tokensKeyValue.remove(it) }
        keys[TOKEN_TYPE_ACCESS]?.let { tokensKeyValue.remove(it) }
        keys[TOKEN_TYPE_REFRESH]?.let { tokensKeyValue.remove(it) }
        keys[TOKEN_EXPIRATION]?.let { tokensKeyValue.remove(it) }
    }

    private fun deleteIdentityId() {
        idAndCredentialsKeyValue.remove(namespace(ID_KEY))
    }

    private fun deleteAWSCredentials() {
        idAndCredentialsKeyValue.apply {
            remove(namespace(AK_KEY))
            remove(namespace(SK_KEY))
            remove(namespace(ST_KEY))
            remove(namespace(EXP_KEY))
        }
    }

    private fun deleteDeviceMetadata(username: String?) {
        deviceKeyValue.apply {
            remove(DEVICE_KEY)
            remove(DEVICE_GROUP_KEY)
            remove(DEVICE_SECRET_KEY)
        }
    }

    private fun retrieveAWSCredentials(): AWSCredentials? {
        val accessKey = idAndCredentialsKeyValue.get(namespace(AK_KEY))
        val secretKey = idAndCredentialsKeyValue.get(namespace(SK_KEY))
        val sessionToken = idAndCredentialsKeyValue.get(namespace(ST_KEY))
        val expiration = idAndCredentialsKeyValue.get(namespace(EXP_KEY))?.toLongOrNull()

        return if (accessKey == null && secretKey == null && sessionToken == null) {
            null
        } else AWSCredentials(accessKey, secretKey, sessionToken, expiration)
    }

    private fun retrieveIdentityId() = idAndCredentialsKeyValue.get(namespace(ID_KEY))

    private fun retrieveSignedInData(): SignedInData? {
        val keys = getTokenKeys()
        val cognitoUserPoolTokens = retrieveCognitoUserPoolTokens(keys) ?: return null
        val signInMethod = retrieveUserPoolSignInMethod() ?: return null
        val username = keys[APP_LAST_AUTH_USER]?.let { tokensKeyValue.get(it) }
        val deviceMetaData = retrieveDeviceMetadata(username)
        val tokenUserId =
            try {
                cognitoUserPoolTokens.accessToken?.let { SessionHelper.getUserSub(it) } ?: ""
            } catch (e: Exception) {
                ""
            }
        val tokenUsername =
            try {
                cognitoUserPoolTokens.accessToken?.let { SessionHelper.getUsername(it) } ?: ""
            } catch (e: Exception) {
                ""
            }

        return SignedInData(
            tokenUserId,
            tokenUsername,
            Date(0),
            signInMethod,
            deviceMetaData,
            cognitoUserPoolTokens
        )
    }

    private fun retrieveDeviceMetadata(username: String?): DeviceMetadata {
        val deviceDetailsCacheKey = String.format(userDeviceDetailsCacheKey, username)
        deviceKeyValue = keyValueRepoFactory.create(context, deviceDetailsCacheKey)

        val deviceKey = deviceKeyValue.get(DEVICE_KEY)
        val deviceGroupKey = deviceKeyValue.get(DEVICE_GROUP_KEY)
        val deviceSecretKey = deviceKeyValue.get(DEVICE_SECRET_KEY)

        return if (deviceKey == null && deviceGroupKey == null) DeviceMetadata.Empty
        else DeviceMetadata.Metadata(deviceKey, deviceGroupKey, deviceSecretKey)
    }

    private fun retrieveCognitoUserPoolTokens(keys: Map<String, String>): CognitoUserPoolTokens? {
        val idToken = keys[TOKEN_TYPE_ID]?.let { tokensKeyValue.get(it) }
        val accessToken = keys[TOKEN_TYPE_ACCESS]?.let { tokensKeyValue.get(it) }
        val refreshToken = keys[TOKEN_TYPE_REFRESH]?.let { tokensKeyValue.get(it) }
        val expiration = keys[TOKEN_EXPIRATION]?.let { tokensKeyValue.get(it) }?.toLongOrNull()

        return if (idToken == null && accessToken == null && refreshToken == null) {
            null
        } else {
            CognitoUserPoolTokens(idToken, accessToken, refreshToken, expiration)
        }
    }

    private fun getTokenKeys(): Map<String, String> {
        val appClient = authConfiguration.userPool?.appClient

        val userIdTokenKey = String.format(
            Locale.US,
            "%s.%s.%s",
            APP_LOCAL_CACHE_KEY_PREFIX,
            appClient,
            APP_LAST_AUTH_USER
        )

        val userId = tokensKeyValue.get(userIdTokenKey)

        val cachedIdTokenKey = String.format(
            Locale.US,
            "%s.%s.%s.%s",
            APP_LOCAL_CACHE_KEY_PREFIX,
            appClient,
            userId,
            TOKEN_TYPE_ID
        )
        val cachedAccessTokenKey = String.format(
            Locale.US,
            "%s.%s.%s.%s",
            APP_LOCAL_CACHE_KEY_PREFIX,
            appClient,
            userId,
            TOKEN_TYPE_ACCESS
        )
        val cachedRefreshTokenKey = String.format(
            Locale.US,
            "%s.%s.%s.%s",
            APP_LOCAL_CACHE_KEY_PREFIX,
            appClient,
            userId,
            TOKEN_TYPE_REFRESH
        )

        val cachedTokenExpirationKey = String.format(
            Locale.US,
            "%s.%s.%s.%s",
            APP_LOCAL_CACHE_KEY_PREFIX,
            appClient,
            userId,
            TOKEN_EXPIRATION
        )

        return mapOf(
            APP_LAST_AUTH_USER to userIdTokenKey,
            TOKEN_TYPE_ID to cachedIdTokenKey,
            TOKEN_TYPE_ACCESS to cachedAccessTokenKey,
            TOKEN_TYPE_REFRESH to cachedRefreshTokenKey,
            TOKEN_EXPIRATION to cachedTokenExpirationKey
        )
    }

    // prefix the key with identity pool id
    private fun namespace(key: String): String = getIdentityPoolId() + "." + key

    private fun getIdentityPoolId(): String? {
        return authConfiguration.identityPool?.poolId
    }

    private fun retrieveUserPoolSignInMethod() = when (mobileClientKeyValue.get(SIGN_IN_MODE_KEY)) {
        /*
        In almost all cases, federation will be enabled making "1" the most common value. Due to how mobile client
        stores credentials, it is difficult to determine the sign in method. If the stored provider matches a
        federateToIdentityPool provider, we return null so we can store the Federated Token. Otherwise, we will return
        SRP, with the understanding we may not have the correct sign in method (ex: hosted ui)
         */
        "1" -> {
            if (retrieveFederateToIdentityPoolToken() != null) {
                null
            } else {
                SignInMethod.ApiBased(SignInMethod.ApiBased.AuthType.USER_SRP_AUTH)
            }
        }
        // This is an unlikely as hosted ui with federation will automatically change to "1".
        // Disabling federation was only possible if the escape hatch was used.
        "2" -> SignInMethod.HostedUI()
        "3" -> null
        else -> SignInMethod.ApiBased(SignInMethod.ApiBased.AuthType.USER_SRP_AUTH)
    }

    // only retrieve federate to identity pool token if stored provider is in list of known AuthProvider values
    private fun retrieveFederateToIdentityPoolToken(): FederatedToken? {
        val provider = mobileClientKeyValue.get(PROVIDER_KEY) ?: return null
        val token = mobileClientKeyValue.get(TOKEN_KEY) ?: return null

        val federatedIdentityPoolProviders = listOf(
            AuthProvider.amazon().identityProviderName,
            AuthProvider.facebook().identityProviderName,
            AuthProvider.apple().identityProviderName,
            AuthProvider.google().identityProviderName
        )

        return if (federatedIdentityPoolProviders.contains(provider)) {
            FederatedToken(provider, token)
        } else {
            null
        }
    }
}<|MERGE_RESOLUTION|>--- conflicted
+++ resolved
@@ -69,28 +69,21 @@
         const val TOKEN_KEY = "token"
     }
 
-<<<<<<< HEAD
+    private val userDeviceDetailsCacheKey = "$APP_DEVICE_INFO_CACHE.${authConfiguration.userPool?.poolId}.%s"
+
     private val idAndCredentialsKeyValue: KeyValueRepository by lazy {
-=======
-    private val userDeviceDetailsCacheKey = "$APP_DEVICE_INFO_CACHE.${authConfiguration.userPool?.poolId}.%s"
-
-    private val idAndCredentialsKeyValue: KeyValueRepository =
->>>>>>> ebec31d9
         keyValueRepoFactory.create(context, AWS_KEY_VALUE_STORE_NAMESPACE_IDENTIFIER)
     }
 
-<<<<<<< HEAD
+    private val mobileClientKeyValue: KeyValueRepository by lazy {
+        keyValueRepoFactory.create(context, AWS_MOBILE_CLIENT_PROVIDER)
+    }
+
     private val tokensKeyValue: KeyValueRepository by lazy {
-        keyValueRepoFactory.create(context, APP_LOCAL_CACHE)
-    }
-=======
-    private val mobileClientKeyValue: KeyValueRepository =
-        keyValueRepoFactory.create(context, AWS_MOBILE_CLIENT_PROVIDER)
-
-    private val tokensKeyValue: KeyValueRepository = keyValueRepoFactory.create(context, APP_TOKENS_INFO_CACHE)
+        keyValueRepoFactory.create(context, APP_TOKENS_INFO_CACHE)
+    }
 
     private lateinit var deviceKeyValue: KeyValueRepository
->>>>>>> ebec31d9
 
     @Synchronized
     override fun saveCredential(credential: AmplifyCredential) {
