--- conflicted
+++ resolved
@@ -16,10 +16,6 @@
 package com.amplifyframework.auth.cognito.helpers
 
 import androidx.annotation.VisibleForTesting
-<<<<<<< HEAD
-import com.amplifyframework.auth.cognito.helpers.AuthHelper.Companion.HMAC_SHA_256
-=======
->>>>>>> b9fe7bf8
 import java.math.BigInteger
 import java.security.MessageDigest
 import java.security.SecureRandom
@@ -42,10 +38,7 @@
 
     companion object {
         private val EPHEMERAL_KEY_LENGTH = 1024
-<<<<<<< HEAD
-=======
         private val HMAC_SHA_256 = "HmacSHA256"
->>>>>>> b9fe7bf8
     }
 
     // Generator 'g' parameter.
