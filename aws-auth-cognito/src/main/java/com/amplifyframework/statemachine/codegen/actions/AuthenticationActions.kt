--- conflicted
+++ resolved
@@ -22,12 +22,8 @@
 interface AuthenticationActions {
     fun configureAuthenticationAction(event: AuthenticationEvent.EventType.Configure): Action
     fun initiateSignInAction(event: AuthenticationEvent.EventType.SignInRequested): Action
-<<<<<<< HEAD
-    fun initiateSignOutAction(event: AuthenticationEvent.EventType.SignOutRequested, signedInData: SignedInData): Action
-=======
     fun initiateSignOutAction(
         event: AuthenticationEvent.EventType.SignOutRequested,
         signedInData: SignedInData?
     ): Action
->>>>>>> a4c19210
 }