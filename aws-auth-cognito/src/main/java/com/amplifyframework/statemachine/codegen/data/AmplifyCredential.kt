--- conflicted
+++ resolved
@@ -37,11 +37,7 @@
 
     @Serializable
     @SerialName("userPool")
-<<<<<<< HEAD
     data class UserPool(override val signedInData: SignedInData) : AmplifyCredential(), UserPoolData
-=======
-    data class UserPool(val signedInData: SignedInData) : AmplifyCredential()
->>>>>>> 1f55f6eb
 
     @Serializable
     @SerialName("identityPool")
@@ -59,37 +55,10 @@
     @Serializable
     @SerialName("userAndIdentityPool")
     data class UserAndIdentityPool(
-<<<<<<< HEAD
         override val signedInData: SignedInData,
         override val identityId: String,
         override val credentials: AWSCredentials
     ) : AmplifyCredential(), UserPoolData, IdentityPoolData
-
-    fun update(
-        identityId: String? = null,
-        awsCredentials: AWSCredentials? = null
-    ): AmplifyCredential {
-        return when {
-            identityId != null -> when (this) {
-                is UserAndIdentityPool -> copy(identityId = identityId)
-                is UserPool -> UserAndIdentityPool(signedInData, identityId, AWSCredentials.empty)
-                is IdentityPool -> copy(identityId = identityId)
-                else -> IdentityPool(identityId = identityId, AWSCredentials.empty)
-            }
-            awsCredentials != null -> when (this) {
-                is UserAndIdentityPool -> copy(credentials = awsCredentials)
-                is IdentityPool -> copy(credentials = awsCredentials)
-                else -> Empty
-            }
-            else -> this
-        }
-    }
-=======
-        val signedInData: SignedInData,
-        val identityId: String,
-        val credentials: AWSCredentials
-    ) : AmplifyCredential()
->>>>>>> 1f55f6eb
 }
 
 // TODO: Token abstraction if needed
