--- conflicted
+++ resolved
@@ -75,17 +75,10 @@
  * @param providerName identity provider name
  */
 @Serializable
-<<<<<<< HEAD
-data class FederatedToken(val token: String, val providerName: String) {
-    override fun toString(): String {
-        return "FederatedToken(" +
-            "token = ${token?.substring(0..4)}***, " +
-=======
 internal data class FederatedToken(val token: String, val providerName: String) {
     override fun toString(): String {
         return "FederatedToken(" +
             "token = ${token.substring(0..4)}***, " +
->>>>>>> d33f73c9
             "providerName = $providerName" +
             ")"
     }
