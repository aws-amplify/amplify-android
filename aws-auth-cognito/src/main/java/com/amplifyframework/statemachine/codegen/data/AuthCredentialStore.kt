--- conflicted
+++ resolved
@@ -15,12 +15,8 @@
 
 package com.amplifyframework.statemachine.codegen.data
 
-<<<<<<< HEAD
-interface AuthCredentialStore {
+internal interface AuthCredentialStore {
     // Amplify Credentials
-=======
-internal interface AuthCredentialStore {
->>>>>>> d33f73c9
     fun saveCredential(credential: AmplifyCredential)
     fun retrieveCredential(): AmplifyCredential
     fun deleteCredential()
