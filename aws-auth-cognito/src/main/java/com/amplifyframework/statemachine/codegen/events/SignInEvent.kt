/*
 * Copyright 2022 Amazon.com, Inc. or its affiliates. All Rights Reserved.
 *
 * Licensed under the Apache License, Version 2.0 (the "License").
 * You may not use this file except in compliance with the License.
 * A copy of the License is located at
 *
 *  http://aws.amazon.com/apache2.0
 *
 * or in the "license" file accompanying this file. This file is distributed
 * on an "AS IS" BASIS, WITHOUT WARRANTIES OR CONDITIONS OF ANY KIND, either
 * express or implied. See the License for the specific language governing
 * permissions and limitations under the License.
 */

package com.amplifyframework.statemachine.codegen.events

import com.amplifyframework.statemachine.StateMachineEvent
import com.amplifyframework.statemachine.codegen.data.AuthChallenge
import com.amplifyframework.statemachine.codegen.data.SignInData
import java.util.Date

class SignInEvent(val eventType: EventType, override val time: Date? = null) : StateMachineEvent {
    sealed class EventType {
        data class InitiateSignInWithSRP(val username: String, val password: String) : EventType()
<<<<<<< HEAD
        data class InitiateHostedUISignIn(val hostedUISignInData: SignInData.HostedUISignInData) : EventType()
=======
        data class InitiateSignInWithCustom(
            val username: String,
            val password: String?,
            val signInOptions: Map<String, String>
        ) : EventType()
>>>>>>> a4c19210
        data class SignedIn(val id: String = "") : EventType()
        data class ReceivedChallenge(val challenge: AuthChallenge) : EventType()
        data class ThrowError(val exception: Exception) : EventType()
    }

    override val type: String = eventType.javaClass.simpleName
}<|MERGE_RESOLUTION|>--- conflicted
+++ resolved
@@ -23,15 +23,12 @@
 class SignInEvent(val eventType: EventType, override val time: Date? = null) : StateMachineEvent {
     sealed class EventType {
         data class InitiateSignInWithSRP(val username: String, val password: String) : EventType()
-<<<<<<< HEAD
-        data class InitiateHostedUISignIn(val hostedUISignInData: SignInData.HostedUISignInData) : EventType()
-=======
         data class InitiateSignInWithCustom(
             val username: String,
             val password: String?,
-            val signInOptions: Map<String, String>
+            val metadata: Map<String, String>
         ) : EventType()
->>>>>>> a4c19210
+        data class InitiateHostedUISignIn(val hostedUISignInData: SignInData.HostedUISignInData) : EventType()
         data class SignedIn(val id: String = "") : EventType()
         data class ReceivedChallenge(val challenge: AuthChallenge) : EventType()
         data class ThrowError(val exception: Exception) : EventType()
