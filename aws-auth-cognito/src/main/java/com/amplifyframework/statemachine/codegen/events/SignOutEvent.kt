--- conflicted
+++ resolved
@@ -26,17 +26,8 @@
     override val time: Date? = null,
 ) : StateMachineEvent {
     sealed class EventType {
-<<<<<<< HEAD
-        data class SignOutLocally(
-            val signedInData: SignedInData?,
-            val isGlobalSignOut: Boolean,
-            val invalidateTokens: Boolean
-        ) : EventType()
-
         data class InvokeHostedUISignOut(val signOutData: SignOutData, val signedInData: SignedInData) : EventType()
-=======
         data class SignOutLocally(val signedInData: SignedInData) : EventType()
->>>>>>> 6ae14b92
         data class SignOutGlobally(val signedInData: SignedInData) : EventType()
         data class SignedOutSuccess(val signedOutData: SignedOutData) : EventType()
         data class RevokeToken(val signedInData: SignedInData) : EventType()
