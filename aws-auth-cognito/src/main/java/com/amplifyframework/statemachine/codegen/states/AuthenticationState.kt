/*
 * Copyright 2022 Amazon.com, Inc. or its affiliates. All Rights Reserved.
 *
 * Licensed under the Apache License, Version 2.0 (the "License").
 * You may not use this file except in compliance with the License.
 * A copy of the License is located at
 *
 *  http://aws.amazon.com/apache2.0
 *
 * or in the "license" file accompanying this file. This file is distributed
 * on an "AS IS" BASIS, WITHOUT WARRANTIES OR CONDITIONS OF ANY KIND, either
 * express or implied. See the License for the specific language governing
 * permissions and limitations under the License.
 */

package com.amplifyframework.statemachine.codegen.states

import com.amplifyframework.auth.cognito.isAuthenticationEvent
import com.amplifyframework.auth.cognito.isSignOutEvent
import com.amplifyframework.statemachine.State
import com.amplifyframework.statemachine.StateMachineEvent
import com.amplifyframework.statemachine.StateMachineResolver
import com.amplifyframework.statemachine.StateResolution
import com.amplifyframework.statemachine.codegen.actions.AuthenticationActions
import com.amplifyframework.statemachine.codegen.data.SignedInData
import com.amplifyframework.statemachine.codegen.data.SignedOutData
import com.amplifyframework.statemachine.codegen.events.AuthenticationEvent
import com.amplifyframework.statemachine.codegen.events.SignOutEvent

sealed class AuthenticationState : State {
    data class NotConfigured(val id: String = "") : AuthenticationState()
    data class Configured(val id: String = "") : AuthenticationState()
    data class SigningIn(override var signInState: SignInState) : AuthenticationState()
    data class SignedIn(val signedInData: SignedInData) : AuthenticationState()
    data class SigningOut(override var signOutState: SignOutState) : AuthenticationState()
    data class SignedOut(val signedOutData: SignedOutData) : AuthenticationState()
    data class Error(val exception: Exception) : AuthenticationState()

    open var signInState: SignInState = SignInState.NotStarted()
    open var signOutState: SignOutState = SignOutState.NotStarted()

    class Resolver(
        private val signInResolver: StateMachineResolver<SignInState>,
        private val signOutResolver: StateMachineResolver<SignOutState>,
        private val authenticationActions: AuthenticationActions
    ) :
        StateMachineResolver<AuthenticationState> {
        override val defaultState = NotConfigured()

        override fun resolve(
            oldState: AuthenticationState,
            event: StateMachineEvent
        ): StateResolution<AuthenticationState> {
            val resolution = resolveAuthNEvent(oldState, event)
            val actions = resolution.actions.toMutableList()
            val builder = Builder(resolution.newState)

            oldState.signInState.let { signInResolver.resolve(it, event) }.let {
                builder.updateSignInState(it.newState)
                actions += it.actions
            }

            oldState.signOutState.let { signOutResolver.resolve(it, event) }.let {
                builder.updateSignOutState(it.newState)
                actions += it.actions
            }

            return StateResolution(builder.build(), actions)
        }

        private fun resolveAuthNEvent(
            oldState: AuthenticationState,
            event: StateMachineEvent
        ): StateResolution<AuthenticationState> {
            val authenticationEvent = event.isAuthenticationEvent()
            val defaultResolution = StateResolution(oldState)
            return when (oldState) {
                is NotConfigured -> when (authenticationEvent) {
                    is AuthenticationEvent.EventType.Configure -> {
                        val action = authenticationActions.configureAuthenticationAction(authenticationEvent)
                        StateResolution(Configured(), listOf(action))
                    }
                    else -> defaultResolution
                }
                is Configured -> when (authenticationEvent) {
                    is AuthenticationEvent.EventType.InitializedSignedIn -> StateResolution(
                        SignedIn(authenticationEvent.signedInData)
                    )
                    is AuthenticationEvent.EventType.InitializedSignedOut -> StateResolution(
                        SignedOut(authenticationEvent.signedOutData)
                    )
                    else -> defaultResolution
                }
                is SigningIn -> when (authenticationEvent) {
                    is AuthenticationEvent.EventType.SignInCompleted -> StateResolution(
                        SignedIn(authenticationEvent.signedInData)
                    )
                    is AuthenticationEvent.EventType.CancelSignIn -> StateResolution(SignedOut(SignedOutData()))
                    else -> defaultResolution
                }
                is SignedIn -> when (authenticationEvent) {
                    is AuthenticationEvent.EventType.SignOutRequested -> {
                        val action =
                            authenticationActions.initiateSignOutAction(authenticationEvent, oldState.signedInData)
                        StateResolution(SigningOut(oldState.signOutState), listOf(action))
                    }
                    else -> defaultResolution
                }
                is SigningOut -> when (val signOutEvent = event.isSignOutEvent()) {
                    is SignOutEvent.EventType.SignedOutSuccess -> StateResolution(
                        SignedOut(signOutEvent.signedOutData)
                    )
                    else -> defaultResolution
                }
<<<<<<< HEAD
                is SignedOut -> when {
                    authenticationEvent is AuthenticationEvent.EventType.SignInRequested -> {
                        val action = authenticationActions.initiateSignInAction(authenticationEvent)
=======
                is SignedOut -> when (authenticationEvent) {
                    is AuthenticationEvent.EventType.SignInRequested -> {
                        val action = authenticationActions.initiateSRPSignInAction(authenticationEvent)
>>>>>>> 6ae14b92
                        StateResolution(SigningIn(oldState.signInState), listOf(action))
                    }
                    else -> defaultResolution
                }
                else -> defaultResolution
            }
        }
    }

    class Builder(private val authNState: AuthenticationState) :
        com.amplifyframework.statemachine.Builder<AuthenticationState> {
        private var signInState: SignInState = authNState.signInState
        private var signOutState: SignOutState = authNState.signOutState

        fun updateSignInState(signInState: SignInState) {
            this.signInState = signInState
        }

        fun updateSignOutState(signOutState: SignOutState) {
            this.signOutState = signOutState
        }

        override fun build(): AuthenticationState = when (authNState) {
            is SignedIn -> SignedIn(authNState.signedInData)
            is SignedOut -> SignedOut(authNState.signedOutData)
            is SigningIn -> SigningIn(signInState)
            is SigningOut -> SigningOut(signOutState)
            else -> authNState
        }
    }
}<|MERGE_RESOLUTION|>--- conflicted
+++ resolved
@@ -112,15 +112,9 @@
                     )
                     else -> defaultResolution
                 }
-<<<<<<< HEAD
-                is SignedOut -> when {
-                    authenticationEvent is AuthenticationEvent.EventType.SignInRequested -> {
-                        val action = authenticationActions.initiateSignInAction(authenticationEvent)
-=======
                 is SignedOut -> when (authenticationEvent) {
                     is AuthenticationEvent.EventType.SignInRequested -> {
-                        val action = authenticationActions.initiateSRPSignInAction(authenticationEvent)
->>>>>>> 6ae14b92
+                        val action = authenticationActions.initiateSignInAction(authenticationEvent)
                         StateResolution(SigningIn(oldState.signInState), listOf(action))
                     }
                     else -> defaultResolution
