/*
 * Copyright 2022 Amazon.com, Inc. or its affiliates. All Rights Reserved.
 *
 * Licensed under the Apache License, Version 2.0 (the "License").
 * You may not use this file except in compliance with the License.
 * A copy of the License is located at
 *
 *  http://aws.amazon.com/apache2.0
 *
 * or in the "license" file accompanying this file. This file is distributed
 * on an "AS IS" BASIS, WITHOUT WARRANTIES OR CONDITIONS OF ANY KIND, either
 * express or implied. See the License for the specific language governing
 * permissions and limitations under the License.
 */

package com.amplifyframework.statemachine.codegen.states

import com.amplifyframework.auth.cognito.isAuthenticationEvent
import com.amplifyframework.auth.cognito.isSignOutEvent
import com.amplifyframework.statemachine.State
import com.amplifyframework.statemachine.StateMachineEvent
import com.amplifyframework.statemachine.StateMachineResolver
import com.amplifyframework.statemachine.StateResolution
import com.amplifyframework.statemachine.codegen.actions.AuthenticationActions
import com.amplifyframework.statemachine.codegen.data.SignedInData
import com.amplifyframework.statemachine.codegen.data.SignedOutData
import com.amplifyframework.statemachine.codegen.events.AuthenticationEvent
import com.amplifyframework.statemachine.codegen.events.SignOutEvent

sealed class AuthenticationState : State {
    data class NotConfigured(val id: String = "") : AuthenticationState()
    data class Configured(val id: String = "") : AuthenticationState()
    data class SigningIn(override var signInState: SignInState) : AuthenticationState()
    data class SignedIn(val signedInData: SignedInData) : AuthenticationState()
    data class SigningOut(override var signOutState: SignOutState) : AuthenticationState()
    data class SignedOut(val signedOutData: SignedOutData) : AuthenticationState()
    data class Error(val exception: Exception) : AuthenticationState()

    open var signInState: SignInState = SignInState.NotStarted()
    open var signOutState: SignOutState = SignOutState.NotStarted()

    class Resolver(
        private val signInResolver: StateMachineResolver<SignInState>,
        private val signOutResolver: StateMachineResolver<SignOutState>,
        private val authenticationActions: AuthenticationActions
    ) :
        StateMachineResolver<AuthenticationState> {
        override val defaultState = NotConfigured()

        override fun resolve(
            oldState: AuthenticationState,
            event: StateMachineEvent
        ): StateResolution<AuthenticationState> {
            val resolution = resolveAuthNEvent(oldState, event)
            val actions = resolution.actions.toMutableList()
            val builder = Builder(resolution.newState)

            oldState.signInState.let { signInResolver.resolve(it, event) }.let {
                builder.updateSignInState(it.newState)
                actions += it.actions
            }

            oldState.signOutState.let { signOutResolver.resolve(it, event) }.let {
                builder.updateSignOutState(it.newState)
                actions += it.actions
            }

            return StateResolution(builder.build(), actions)
        }

        private fun resolveAuthNEvent(
            oldState: AuthenticationState,
            event: StateMachineEvent
        ): StateResolution<AuthenticationState> {
            val authenticationEvent = event.isAuthenticationEvent()
            val defaultResolution = StateResolution(oldState)
            return when (oldState) {
                is NotConfigured -> when (authenticationEvent) {
                    is AuthenticationEvent.EventType.Configure -> {
                        val action = authenticationActions.configureAuthenticationAction(authenticationEvent)
                        StateResolution(Configured(), listOf(action))
                    }
                    else -> defaultResolution
                }
                is Configured -> when (authenticationEvent) {
                    is AuthenticationEvent.EventType.InitializedSignedIn -> StateResolution(
                        SignedIn(authenticationEvent.signedInData)
                    )
                    is AuthenticationEvent.EventType.InitializedSignedOut -> StateResolution(
                        SignedOut(authenticationEvent.signedOutData)
                    )
                    else -> defaultResolution
                }
                is SigningIn -> when (authenticationEvent) {
                    is AuthenticationEvent.EventType.SignInCompleted ->
                        StateResolution(
                            SignedIn(authenticationEvent.signedInData)
                        )
                    is AuthenticationEvent.EventType.CancelSignIn -> StateResolution(SignedOut(SignedOutData()))
                    else -> defaultResolution
                }
                is SignedIn -> when (authenticationEvent) {
                    is AuthenticationEvent.EventType.SignOutRequested -> {
                        val action =
                            authenticationActions.initiateSignOutAction(authenticationEvent, oldState.signedInData)
                        StateResolution(SigningOut(oldState.signOutState), listOf(action))
                    }
                    else -> defaultResolution
                }
                is SigningOut -> when (val signOutEvent = event.isSignOutEvent()) {
                    is SignOutEvent.EventType.SignedOutSuccess -> StateResolution(
                        SignedOut(signOutEvent.signedOutData)
                    )
                    else -> defaultResolution
                }
                is SignedOut -> when (authenticationEvent) {
                    is AuthenticationEvent.EventType.SignInRequested -> {
                        val action = authenticationActions.initiateSignInAction(authenticationEvent)
                        StateResolution(SigningIn(oldState.signInState), listOf(action))
                    }
<<<<<<< HEAD
=======
                    is AuthenticationEvent.EventType.SignOutRequested -> {
                        val action = authenticationActions.initiateSignOutAction(authenticationEvent, null)
                        StateResolution(SigningOut(oldState.signOutState), listOf(action))
                    }
>>>>>>> a4c19210
                    else -> defaultResolution
                }
                else -> defaultResolution
            }
        }
    }

    class Builder(private val authNState: AuthenticationState) :
        com.amplifyframework.statemachine.Builder<AuthenticationState> {
        private var signInState: SignInState = authNState.signInState
        private var signOutState: SignOutState = authNState.signOutState

        fun updateSignInState(signInState: SignInState) {
            this.signInState = signInState
        }

        fun updateSignOutState(signOutState: SignOutState) {
            this.signOutState = signOutState
        }

        override fun build(): AuthenticationState = when (authNState) {
            is SignedIn -> SignedIn(authNState.signedInData)
            is SignedOut -> SignedOut(authNState.signedOutData)
            is SigningIn -> SigningIn(signInState)
            is SigningOut -> SigningOut(signOutState)
            else -> authNState
        }
    }
}<|MERGE_RESOLUTION|>--- conflicted
+++ resolved
@@ -118,13 +118,10 @@
                         val action = authenticationActions.initiateSignInAction(authenticationEvent)
                         StateResolution(SigningIn(oldState.signInState), listOf(action))
                     }
-<<<<<<< HEAD
-=======
                     is AuthenticationEvent.EventType.SignOutRequested -> {
                         val action = authenticationActions.initiateSignOutAction(authenticationEvent, null)
                         StateResolution(SigningOut(oldState.signOutState), listOf(action))
                     }
->>>>>>> a4c19210
                     else -> defaultResolution
                 }
                 else -> defaultResolution
