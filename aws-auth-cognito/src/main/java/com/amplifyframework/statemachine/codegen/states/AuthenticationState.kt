/*
 * Copyright 2022 Amazon.com, Inc. or its affiliates. All Rights Reserved.
 *
 * Licensed under the Apache License, Version 2.0 (the "License").
 * You may not use this file except in compliance with the License.
 * A copy of the License is located at
 *
 *  http://aws.amazon.com/apache2.0
 *
 * or in the "license" file accompanying this file. This file is distributed
 * on an "AS IS" BASIS, WITHOUT WARRANTIES OR CONDITIONS OF ANY KIND, either
 * express or implied. See the License for the specific language governing
 * permissions and limitations under the License.
 */

package com.amplifyframework.statemachine.codegen.states

import com.amplifyframework.auth.cognito.isAuthenticationEvent
import com.amplifyframework.auth.cognito.isSignOutEvent
import com.amplifyframework.statemachine.State
import com.amplifyframework.statemachine.StateMachineEvent
import com.amplifyframework.statemachine.StateMachineResolver
import com.amplifyframework.statemachine.StateResolution
import com.amplifyframework.statemachine.codegen.actions.AuthenticationActions
import com.amplifyframework.statemachine.codegen.data.SignedInData
import com.amplifyframework.statemachine.codegen.data.SignedOutData
import com.amplifyframework.statemachine.codegen.events.AuthenticationEvent
import com.amplifyframework.statemachine.codegen.events.SignOutEvent
import kotlinx.serialization.SerialName
import kotlinx.serialization.Serializable
import kotlinx.serialization.Transient

@Serializable @SerialName("AuthenticationState")
sealed class AuthenticationState : State {
    @Serializable @SerialName("AuthenticationState.NotConfigured")
    data class NotConfigured(val id: String = "") : AuthenticationState()
    @Serializable @SerialName("AuthenticationState.Configured")
    data class Configured(val id: String = "") : AuthenticationState()
<<<<<<< HEAD
    @Serializable @SerialName("AuthenticationState.SigningIn")
    data class SigningIn(override var signInState: SignInState?) : AuthenticationState()
    @Serializable @SerialName("AuthenticationState.SignedIn")
    data class SignedIn(val signedInData: SignedInData) : AuthenticationState()
    @Serializable @SerialName("AuthenticationState.SigningOut")
    data class SigningOut(override var signOutState: SignOutState?) : AuthenticationState()
    @Serializable @SerialName("AuthenticationState.SignedOut")
    data class SignedOut(val signedOutData: SignedOutData) : AuthenticationState()
    data class Error(val exception: Exception) : AuthenticationState()

    @Transient
    open var signInState: SignInState? = SignInState.NotStarted()
    @Transient
    open var signOutState: SignOutState? = SignOutState.NotStarted()
=======
    data class SigningIn(override var signInState: SignInState) : AuthenticationState()
    data class SignedIn(val signedInData: SignedInData) : AuthenticationState()
    data class SigningOut(override var signOutState: SignOutState) : AuthenticationState()
    data class SignedOut(val signedOutData: SignedOutData) : AuthenticationState()
    data class Error(val exception: Exception) : AuthenticationState()

    open var signInState: SignInState = SignInState.NotStarted()
    open var signOutState: SignOutState = SignOutState.NotStarted()
>>>>>>> a4c19210

    class Resolver(
        private val signInResolver: StateMachineResolver<SignInState>,
        private val signOutResolver: StateMachineResolver<SignOutState>,
        private val authenticationActions: AuthenticationActions
    ) :
        StateMachineResolver<AuthenticationState> {
        override val defaultState = NotConfigured()

        override fun resolve(
            oldState: AuthenticationState,
            event: StateMachineEvent
        ): StateResolution<AuthenticationState> {
            val resolution = resolveAuthNEvent(oldState, event)
            val actions = resolution.actions.toMutableList()
            val builder = Builder(resolution.newState)

            oldState.signInState.let { signInResolver.resolve(it, event) }.let {
                builder.updateSignInState(it.newState)
                actions += it.actions
            }

            oldState.signOutState.let { signOutResolver.resolve(it, event) }.let {
                builder.updateSignOutState(it.newState)
                actions += it.actions
            }

            return StateResolution(builder.build(), actions)
        }

        private fun resolveAuthNEvent(
            oldState: AuthenticationState,
            event: StateMachineEvent
        ): StateResolution<AuthenticationState> {
            val authenticationEvent = event.isAuthenticationEvent()
            val defaultResolution = StateResolution(oldState)
            return when (oldState) {
                is NotConfigured -> when (authenticationEvent) {
                    is AuthenticationEvent.EventType.Configure -> {
                        val action = authenticationActions.configureAuthenticationAction(authenticationEvent)
                        StateResolution(Configured(), listOf(action))
                    }
                    else -> defaultResolution
                }
                is Configured -> when (authenticationEvent) {
                    is AuthenticationEvent.EventType.InitializedSignedIn -> StateResolution(
                        SignedIn(authenticationEvent.signedInData)
                    )
                    is AuthenticationEvent.EventType.InitializedSignedOut -> StateResolution(
                        SignedOut(authenticationEvent.signedOutData)
                    )
                    else -> defaultResolution
                }
                is SigningIn -> when (authenticationEvent) {
                    is AuthenticationEvent.EventType.SignInCompleted ->
                        StateResolution(
                            SignedIn(authenticationEvent.signedInData)
                        )
                    is AuthenticationEvent.EventType.CancelSignIn -> StateResolution(SignedOut(SignedOutData()))
                    else -> defaultResolution
                }
                is SignedIn -> when (authenticationEvent) {
                    is AuthenticationEvent.EventType.SignOutRequested -> {
                        val action =
                            authenticationActions.initiateSignOutAction(authenticationEvent, oldState.signedInData)
                        StateResolution(SigningOut(oldState.signOutState), listOf(action))
                    }
                    else -> defaultResolution
                }
                is SigningOut -> when (val signOutEvent = event.isSignOutEvent()) {
                    is SignOutEvent.EventType.SignedOutSuccess -> StateResolution(
                        SignedOut(signOutEvent.signedOutData)
                    )
                    else -> defaultResolution
                }
                is SignedOut -> when (authenticationEvent) {
                    is AuthenticationEvent.EventType.SignInRequested -> {
                        val action = authenticationActions.initiateSignInAction(authenticationEvent)
                        StateResolution(SigningIn(oldState.signInState), listOf(action))
                    }
                    is AuthenticationEvent.EventType.SignOutRequested -> {
                        val action = authenticationActions.initiateSignOutAction(authenticationEvent, null)
                        StateResolution(SigningOut(oldState.signOutState), listOf(action))
                    }
                    else -> defaultResolution
                }
                else -> defaultResolution
            }
        }
    }

    class Builder(private val authNState: AuthenticationState) :
        com.amplifyframework.statemachine.Builder<AuthenticationState> {
        private var signInState: SignInState = authNState.signInState
        private var signOutState: SignOutState = authNState.signOutState

        fun updateSignInState(signInState: SignInState) {
            this.signInState = signInState
        }

        fun updateSignOutState(signOutState: SignOutState) {
            this.signOutState = signOutState
        }

        override fun build(): AuthenticationState = when (authNState) {
            is SignedIn -> SignedIn(authNState.signedInData)
            is SignedOut -> SignedOut(authNState.signedOutData)
            is SigningIn -> SigningIn(signInState)
            is SigningOut -> SigningOut(signOutState)
            else -> authNState
        }
    }
}<|MERGE_RESOLUTION|>--- conflicted
+++ resolved
@@ -36,31 +36,20 @@
     data class NotConfigured(val id: String = "") : AuthenticationState()
     @Serializable @SerialName("AuthenticationState.Configured")
     data class Configured(val id: String = "") : AuthenticationState()
-<<<<<<< HEAD
     @Serializable @SerialName("AuthenticationState.SigningIn")
-    data class SigningIn(override var signInState: SignInState?) : AuthenticationState()
+    data class SigningIn(override var signInState: SignInState) : AuthenticationState()
     @Serializable @SerialName("AuthenticationState.SignedIn")
     data class SignedIn(val signedInData: SignedInData) : AuthenticationState()
     @Serializable @SerialName("AuthenticationState.SigningOut")
-    data class SigningOut(override var signOutState: SignOutState?) : AuthenticationState()
+    data class SigningOut(override var signOutState: SignOutState) : AuthenticationState()
     @Serializable @SerialName("AuthenticationState.SignedOut")
     data class SignedOut(val signedOutData: SignedOutData) : AuthenticationState()
     data class Error(val exception: Exception) : AuthenticationState()
 
     @Transient
-    open var signInState: SignInState? = SignInState.NotStarted()
+    open var signInState: SignInState = SignInState.NotStarted()
     @Transient
-    open var signOutState: SignOutState? = SignOutState.NotStarted()
-=======
-    data class SigningIn(override var signInState: SignInState) : AuthenticationState()
-    data class SignedIn(val signedInData: SignedInData) : AuthenticationState()
-    data class SigningOut(override var signOutState: SignOutState) : AuthenticationState()
-    data class SignedOut(val signedOutData: SignedOutData) : AuthenticationState()
-    data class Error(val exception: Exception) : AuthenticationState()
-
-    open var signInState: SignInState = SignInState.NotStarted()
     open var signOutState: SignOutState = SignOutState.NotStarted()
->>>>>>> a4c19210
 
     class Resolver(
         private val signInResolver: StateMachineResolver<SignInState>,
