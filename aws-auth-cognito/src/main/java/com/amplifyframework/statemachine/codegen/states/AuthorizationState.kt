--- conflicted
+++ resolved
@@ -37,8 +37,7 @@
     data class NotConfigured(val id: String = "") : AuthorizationState()
     data class Configured(val id: String = "") : AuthorizationState()
     data class SigningIn(val id: String = "") : AuthorizationState()
-<<<<<<< HEAD
-    data class SigningOut(val id: String = "") : AuthorizationState()
+    data class SigningOut(val amplifyCredential: AmplifyCredential) : AuthorizationState()
     data class FetchingAuthSession(
         override val fetchAuthSessionState: FetchAuthSessionState?,
         val signedInData: SignedInData
@@ -52,12 +51,6 @@
 
     data class DeletingUser(override val deleteUserState: DeleteUserState?) : AuthorizationState()
     data class StoringCredentials(val amplifyCredential: AmplifyCredential) : AuthorizationState()
-=======
-    data class SigningOut(val amplifyCredential: AmplifyCredential) : AuthorizationState()
-    data class FetchingAuthSession(override var fetchAuthSessionState: FetchAuthSessionState?) : AuthorizationState()
-    data class DeletingUser(override var deleteUserState: DeleteUserState?) : AuthorizationState()
-    data class WaitingToStore(var amplifyCredential: AmplifyCredential) : AuthorizationState()
->>>>>>> c04debdf
     data class SessionEstablished(val amplifyCredential: AmplifyCredential) : AuthorizationState()
     data class Error(val exception: Exception) : AuthorizationState()
 
@@ -157,22 +150,16 @@
                     is AuthenticationEvent.EventType.CancelSignIn -> StateResolution(Configured())
                     else -> defaultResolution
                 }
-<<<<<<< HEAD
-                is SigningOut -> when (event.isSignOutEvent()) {
-                    is SignOutEvent.EventType.SignOutLocally -> StateResolution(StoringCredentials(AmplifyCredential.Empty))
-                    else -> defaultResolution
-=======
                 is SigningOut -> {
                     when {
                         event.isSignOutEvent() is SignOutEvent.EventType.SignOutLocally -> {
-                            StateResolution(WaitingToStore(AmplifyCredential.Empty))
+                            StateResolution(StoringCredentials(AmplifyCredential.Empty))
                         }
                         authenticationEvent is AuthenticationEvent.EventType.CancelSignOut -> {
                             StateResolution(SessionEstablished(oldState.amplifyCredential))
                         }
                         else -> defaultResolution
                     }
->>>>>>> c04debdf
                 }
                 is FetchingUnAuthSession -> when (authorizationEvent) {
                     is AuthorizationEvent.EventType.Fetched -> {
@@ -215,12 +202,6 @@
                 }
                 is Error -> when {
                     authenticationEvent is AuthenticationEvent.EventType.SignInRequested -> StateResolution(SigningIn())
-<<<<<<< HEAD
-                    authenticationEvent is AuthenticationEvent.EventType.SignOutRequested -> StateResolution(SigningOut())
-                    authorizationEvent is AuthorizationEvent.EventType.FetchUnAuthSession -> {
-                        val action = authorizationActions.initializeFetchUnAuthSession()
-                        val newState = FetchingUnAuthSession(oldState.fetchAuthSessionState)
-=======
                     authenticationEvent is AuthenticationEvent.EventType.SignOutRequested -> {
                         if (oldState is SessionEstablished) {
                             StateResolution(SigningOut(oldState.amplifyCredential))
@@ -228,11 +209,9 @@
                             defaultResolution
                         }
                     }
-                    authorizationEvent is AuthorizationEvent.EventType.FetchAuthSession -> {
-                        val action =
-                            authorizationActions.initializeFetchAuthSession(AmplifyCredential.Empty)
-                        val newState = FetchingAuthSession(oldState.fetchAuthSessionState)
->>>>>>> c04debdf
+                    authorizationEvent is AuthorizationEvent.EventType.FetchUnAuthSession -> {
+                        val action = authorizationActions.initializeFetchUnAuthSession()
+                        val newState = FetchingUnAuthSession(oldState.fetchAuthSessionState)
                         StateResolution(newState, listOf(action))
                     }
                     authorizationEvent is AuthorizationEvent.EventType.RefreshSession -> {
