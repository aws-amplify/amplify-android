/*
 * Copyright 2022 Amazon.com, Inc. or its affiliates. All Rights Reserved.
 *
 * Licensed under the Apache License, Version 2.0 (the "License").
 * You may not use this file except in compliance with the License.
 * A copy of the License is located at
 *
 *  http://aws.amazon.com/apache2.0
 *
 * or in the "license" file accompanying this file. This file is distributed
 * on an "AS IS" BASIS, WITHOUT WARRANTIES OR CONDITIONS OF ANY KIND, either
 * express or implied. See the License for the specific language governing
 * permissions and limitations under the License.
 */

package com.amplifyframework.statemachine.codegen.states

import com.amplifyframework.auth.cognito.isAuthEvent
import com.amplifyframework.auth.cognito.isAuthenticationEvent
import com.amplifyframework.auth.cognito.isAuthorizationEvent
import com.amplifyframework.auth.cognito.isDeleteUserEvent
import com.amplifyframework.auth.cognito.isSignOutEvent
import com.amplifyframework.statemachine.State
import com.amplifyframework.statemachine.StateMachineEvent
import com.amplifyframework.statemachine.StateMachineResolver
import com.amplifyframework.statemachine.StateResolution
import com.amplifyframework.statemachine.codegen.actions.AuthorizationActions
import com.amplifyframework.statemachine.codegen.data.AmplifyCredential
import com.amplifyframework.statemachine.codegen.data.FederatedToken
import com.amplifyframework.statemachine.codegen.data.SignedInData
import com.amplifyframework.statemachine.codegen.errors.SessionError
import com.amplifyframework.statemachine.codegen.events.AuthEvent
import com.amplifyframework.statemachine.codegen.events.AuthenticationEvent
import com.amplifyframework.statemachine.codegen.events.AuthorizationEvent
import com.amplifyframework.statemachine.codegen.events.DeleteUserEvent
import com.amplifyframework.statemachine.codegen.events.SignOutEvent

sealed class AuthorizationState : State {
    data class NotConfigured(val id: String = "") : AuthorizationState()
    data class Configured(val id: String = "") : AuthorizationState()
    data class SigningIn(val id: String = "") : AuthorizationState()
    data class SigningOut(val amplifyCredential: AmplifyCredential) : AuthorizationState()
    data class FetchingAuthSession(
        val signedInData: SignedInData,
        val fetchAuthSessionState: FetchAuthSessionState
    ) : AuthorizationState()

    data class FetchingUnAuthSession(val fetchAuthSessionState: FetchAuthSessionState) : AuthorizationState()
    data class RefreshingSession(
        val existingCredential: AmplifyCredential,
        val refreshSessionState: RefreshSessionState
    ) : AuthorizationState()

    data class DeletingUser(val deleteUserState: DeleteUserState) : AuthorizationState()
    data class StoringCredentials(val amplifyCredential: AmplifyCredential) : AuthorizationState()
    data class SessionEstablished(val amplifyCredential: AmplifyCredential) : AuthorizationState()
    data class FederatingToIdentityPool(
        val federatedToken: FederatedToken,
        val fetchAuthSessionState: FetchAuthSessionState
    ) : AuthorizationState()
    data class Error(val exception: Exception) : AuthorizationState()

    override val type = this.toString()

    class Resolver(
        private val fetchAuthSessionResolver: StateMachineResolver<FetchAuthSessionState>,
        private val refreshSessionResolver: StateMachineResolver<RefreshSessionState>,
        private val deleteUserResolver: StateMachineResolver<DeleteUserState>,
        private val authorizationActions: AuthorizationActions
    ) : StateMachineResolver<AuthorizationState> {
        override val defaultState = NotConfigured("")

        override fun resolve(
            oldState: AuthorizationState,
            event: StateMachineEvent
        ): StateResolution<AuthorizationState> {
            val authEvent = event.isAuthEvent()
            val authenticationEvent = event.isAuthenticationEvent()
            val authorizationEvent = event.isAuthorizationEvent()
            val deleteUserEvent = event.isDeleteUserEvent()
            val defaultResolution = StateResolution(oldState)
            return when (oldState) {
                is NotConfigured -> when (authorizationEvent) {
                    is AuthorizationEvent.EventType.Configure -> {
                        val action = authorizationActions.configureAuthorizationAction()
                        StateResolution(Configured(), listOf(action))
                    }
                    is AuthorizationEvent.EventType.CachedCredentialsAvailable -> {
                        val action = authorizationActions.configureAuthorizationAction()
                        StateResolution(SessionEstablished(authorizationEvent.amplifyCredential), listOf(action))
                    }
                    is AuthorizationEvent.EventType.ThrowError -> {
                        val action = authorizationActions.resetAuthorizationAction()
                        StateResolution(Error(authorizationEvent.exception), listOf(action))
                    }
                    else -> defaultResolution
                }
                is Configured -> when {
                    authorizationEvent is AuthorizationEvent.EventType.FetchUnAuthSession -> {
                        val action = authorizationActions.initializeFetchUnAuthSession()
                        val newState = FetchingUnAuthSession(FetchAuthSessionState.NotStarted())
                        StateResolution(newState, listOf(action))
                    }
                    authorizationEvent is AuthorizationEvent.EventType.StartFederationToIdentityPool -> {
                        val action =
                            authorizationActions.initializeFederationToIdentityPool(
                                authorizationEvent.token,
                                authorizationEvent.identityId
                            )
                        val newState = FederatingToIdentityPool(
                            authorizationEvent.token,
                            FetchAuthSessionState.NotStarted()
                        )
                        StateResolution(newState, listOf(action))
                    }
                    authenticationEvent is AuthenticationEvent.EventType.SignInRequested -> StateResolution(SigningIn())
                    else -> defaultResolution
                }
                is StoringCredentials -> when (authEvent) {
                    is AuthEvent.EventType.ReceivedCachedCredentials -> {
                        if (oldState.amplifyCredential is AmplifyCredential.Empty) StateResolution(Configured())
                        else StateResolution(SessionEstablished(authEvent.storedCredentials))
                    }
                    is AuthEvent.EventType.CachedCredentialsFailed -> StateResolution(NotConfigured())
                    else -> defaultResolution
                }
                is SigningIn -> when (authenticationEvent) {
                    is AuthenticationEvent.EventType.SignInCompleted -> {
                        val action = authorizationActions.initializeFetchAuthSession(authenticationEvent.signedInData)
                        StateResolution(
                            FetchingAuthSession(authenticationEvent.signedInData, FetchAuthSessionState.NotStarted()),
                            listOf(action)
                        )
                    }
                    is AuthenticationEvent.EventType.CancelSignIn -> StateResolution(Configured())
                    else -> defaultResolution
                }
                is SigningOut -> when {
                    event.isSignOutEvent() is SignOutEvent.EventType.SignOutLocally -> {
                        val action = authorizationActions.persistCredentials(AmplifyCredential.Empty)
                        StateResolution(StoringCredentials(AmplifyCredential.Empty), listOf(action))
                    }
                    authenticationEvent is AuthenticationEvent.EventType.CancelSignOut -> {
                        StateResolution(SessionEstablished(oldState.amplifyCredential))
                    }
                    else -> defaultResolution
                }
                is FetchingUnAuthSession -> when (authorizationEvent) {
                    is AuthorizationEvent.EventType.Fetched -> {
                        val amplifyCredential = AmplifyCredential.IdentityPool(
                            authorizationEvent.identityId,
                            authorizationEvent.awsCredentials
                        )
                        val action = authorizationActions.persistCredentials(amplifyCredential)
                        StateResolution(StoringCredentials(amplifyCredential), listOf(action))
                    }
                    is AuthorizationEvent.EventType.ThrowError -> StateResolution(
                        Error(SessionError(authorizationEvent.exception, AmplifyCredential.Empty))
                    )
                    else -> {
                        val resolution = fetchAuthSessionResolver.resolve(oldState.fetchAuthSessionState, event)
                        StateResolution(FetchingUnAuthSession(resolution.newState), resolution.actions)
                    }
                }
                is FetchingAuthSession -> when (authorizationEvent) {
                    is AuthorizationEvent.EventType.Fetched -> {
                        val amplifyCredential = AmplifyCredential.UserAndIdentityPool(
                            oldState.signedInData,
                            authorizationEvent.identityId,
                            authorizationEvent.awsCredentials
                        )
                        val action = authorizationActions.persistCredentials(amplifyCredential)
                        StateResolution(StoringCredentials(amplifyCredential), listOf(action))
                    }
                    is AuthorizationEvent.EventType.ThrowError -> {
                        val amplifyCredential = AmplifyCredential.UserPool(oldState.signedInData)
                        val action = authorizationActions.persistCredentials(amplifyCredential)
                        StateResolution(StoringCredentials(amplifyCredential), listOf(action))
                    }
                    else -> {
                        val resolution = fetchAuthSessionResolver.resolve(oldState.fetchAuthSessionState, event)
                        StateResolution(
                            FetchingAuthSession(oldState.signedInData, resolution.newState),
                            resolution.actions
                        )
                    }
                }
                is FederatingToIdentityPool -> when (authorizationEvent) {
                    is AuthorizationEvent.EventType.Fetched -> {
                        val amplifyCredential = AmplifyCredential.IdentityPoolFederated(
                            oldState.federatedToken,
                            authorizationEvent.identityId,
                            authorizationEvent.awsCredentials
                        )
                        val action = authorizationActions.persistCredentials(amplifyCredential)
                        StateResolution(StoringCredentials(amplifyCredential), listOf(action))
                    }
                    is AuthorizationEvent.EventType.ThrowError -> StateResolution(Error(authorizationEvent.exception))
                    else -> {
                        val resolution = fetchAuthSessionResolver.resolve(oldState.fetchAuthSessionState, event)
                        StateResolution(
                            FederatingToIdentityPool(oldState.federatedToken, resolution.newState),
                            resolution.actions
                        )
                    }
                }
                is RefreshingSession -> when (authorizationEvent) {
<<<<<<< HEAD
                    is AuthorizationEvent.EventType.Refreshed -> StateResolution(
                        StoringCredentials(authorizationEvent.amplifyCredential)
                    )
                    is AuthorizationEvent.EventType.ThrowError -> StateResolution(
                        Error(SessionError(authorizationEvent.exception, oldState.existingCredential))
                    )
=======
                    is AuthorizationEvent.EventType.Refreshed -> {
                        val action = authorizationActions.persistCredentials(authorizationEvent.amplifyCredential)
                        StateResolution(StoringCredentials(authorizationEvent.amplifyCredential), listOf(action))
                    }
                    is AuthorizationEvent.EventType.ThrowError -> StateResolution(Error(authorizationEvent.exception))
>>>>>>> 8b3c729c
                    else -> {
                        val resolution = refreshSessionResolver.resolve(oldState.refreshSessionState, event)
                        StateResolution(
                            RefreshingSession(oldState.existingCredential, resolution.newState),
                            resolution.actions
                        )
                    }
                }
                is DeletingUser -> {
                    val resolution = deleteUserResolver.resolve(oldState.deleteUserState, event)
                    StateResolution(DeletingUser(resolution.newState), resolution.actions)
                }
                is SessionEstablished -> when {
                    authenticationEvent is AuthenticationEvent.EventType.SignInRequested -> StateResolution(SigningIn())
                    authenticationEvent is AuthenticationEvent.EventType.SignOutRequested -> StateResolution(
                        SigningOut(oldState.amplifyCredential)
                    )
                    deleteUserEvent is DeleteUserEvent.EventType.DeleteUser -> StateResolution(
                        DeletingUser(DeleteUserState.NotStarted())
                    )
                    authorizationEvent is AuthorizationEvent.EventType.RefreshSession -> {
                        val action = authorizationActions.initiateRefreshSessionAction(
                            authorizationEvent.amplifyCredential
                        )
                        val newState = RefreshingSession(
                            authorizationEvent.amplifyCredential,
                            RefreshSessionState.NotStarted()
                        )
                        StateResolution(newState, listOf(action))
                    }
                    else -> defaultResolution
                }
                is Error -> when {
                    authenticationEvent is AuthenticationEvent.EventType.SignInRequested -> StateResolution(SigningIn())
                    authenticationEvent is AuthenticationEvent.EventType.SignOutRequested -> StateResolution(
                        SigningOut(AmplifyCredential.Empty)
                    )
                    authorizationEvent is AuthorizationEvent.EventType.FetchUnAuthSession -> {
                        val action = authorizationActions.initializeFetchUnAuthSession()
                        val newState = FetchingUnAuthSession(FetchAuthSessionState.NotStarted())
                        StateResolution(newState, listOf(action))
                    }
                    authorizationEvent is AuthorizationEvent.EventType.RefreshSession -> {
                        val action = authorizationActions.initiateRefreshSessionAction(
                            authorizationEvent.amplifyCredential
                        )
                        val newState = RefreshingSession(
                            authorizationEvent.amplifyCredential,
                            RefreshSessionState.NotStarted()
                        )
                        StateResolution(newState, listOf(action))
                    }
                    authorizationEvent is AuthorizationEvent.EventType.StartFederationToIdentityPool -> {
                        val action =
                            authorizationActions.initializeFederationToIdentityPool(
                                authorizationEvent.token,
                                authorizationEvent.identityId
                            )
                        val newState = FederatingToIdentityPool(
                            authorizationEvent.token,
                            FetchAuthSessionState.NotStarted()
                        )
                        StateResolution(newState, listOf(action))
                    }
                    deleteUserEvent is DeleteUserEvent.EventType.DeleteUser -> {
                        StateResolution(DeletingUser(DeleteUserState.NotStarted()))
                    }
                    else -> defaultResolution
                }
            }
        }
    }
}<|MERGE_RESOLUTION|>--- conflicted
+++ resolved
@@ -205,20 +205,13 @@
                     }
                 }
                 is RefreshingSession -> when (authorizationEvent) {
-<<<<<<< HEAD
-                    is AuthorizationEvent.EventType.Refreshed -> StateResolution(
-                        StoringCredentials(authorizationEvent.amplifyCredential)
-                    )
-                    is AuthorizationEvent.EventType.ThrowError -> StateResolution(
-                        Error(SessionError(authorizationEvent.exception, oldState.existingCredential))
-                    )
-=======
                     is AuthorizationEvent.EventType.Refreshed -> {
                         val action = authorizationActions.persistCredentials(authorizationEvent.amplifyCredential)
                         StateResolution(StoringCredentials(authorizationEvent.amplifyCredential), listOf(action))
                     }
-                    is AuthorizationEvent.EventType.ThrowError -> StateResolution(Error(authorizationEvent.exception))
->>>>>>> 8b3c729c
+                    is AuthorizationEvent.EventType.ThrowError -> StateResolution(
+                        Error(SessionError(authorizationEvent.exception, oldState.existingCredential))
+                    )
                     else -> {
                         val resolution = refreshSessionResolver.resolve(oldState.refreshSessionState, event)
                         StateResolution(
