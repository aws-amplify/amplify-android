/*
 * Copyright 2022 Amazon.com, Inc. or its affiliates. All Rights Reserved.
 *
 * Licensed under the Apache License, Version 2.0 (the "License").
 * You may not use this file except in compliance with the License.
 * A copy of the License is located at
 *
 *  http://aws.amazon.com/apache2.0
 *
 * or in the "license" file accompanying this file. This file is distributed
 * on an "AS IS" BASIS, WITHOUT WARRANTIES OR CONDITIONS OF ANY KIND, either
 * express or implied. See the License for the specific language governing
 * permissions and limitations under the License.
 */

package com.amplifyframework.statemachine.codegen.states

import com.amplifyframework.auth.cognito.isAuthEvent
import com.amplifyframework.auth.cognito.isAuthenticationEvent
import com.amplifyframework.auth.cognito.isAuthorizationEvent
import com.amplifyframework.auth.cognito.isDeleteUserEvent
import com.amplifyframework.auth.cognito.isSignOutEvent
import com.amplifyframework.statemachine.State
import com.amplifyframework.statemachine.StateMachineEvent
import com.amplifyframework.statemachine.StateMachineResolver
import com.amplifyframework.statemachine.StateResolution
import com.amplifyframework.statemachine.codegen.actions.AuthorizationActions
import com.amplifyframework.statemachine.codegen.data.AmplifyCredential
import com.amplifyframework.statemachine.codegen.events.AuthEvent
import com.amplifyframework.statemachine.codegen.events.AuthenticationEvent
import com.amplifyframework.statemachine.codegen.events.AuthorizationEvent
import com.amplifyframework.statemachine.codegen.events.DeleteUserEvent
import com.amplifyframework.statemachine.codegen.events.SignOutEvent
import kotlinx.serialization.SerialName
import kotlinx.serialization.Serializable
import kotlinx.serialization.Transient

@Serializable @SerialName("AuthorizationState")
sealed class AuthorizationState : State {
    @Serializable @SerialName("AuthorizationState.NotConfigured")
    data class NotConfigured(val id: String = "") : AuthorizationState()
    @Serializable @SerialName("AuthorizationState.Configured")
    data class Configured(val id: String = "") : AuthorizationState()
    @Serializable @SerialName("AuthorizationState.SigningOut")
    data class SigningIn(val id: String = "") : AuthorizationState()
<<<<<<< HEAD
    @Serializable @SerialName("AuthorizationState.SigningIn")
    data class SigningOut(val id: String = "") : AuthorizationState()
    @Serializable @SerialName("AuthorizationState.FetchingAuthSession")
=======
    data class SigningOut(val amplifyCredential: AmplifyCredential) : AuthorizationState()
>>>>>>> 825f02f5
    data class FetchingAuthSession(override var fetchAuthSessionState: FetchAuthSessionState?) : AuthorizationState()
    @Serializable @SerialName("AuthorizationState.DeletingUser")
    data class DeletingUser(override var deleteUserState: DeleteUserState?) : AuthorizationState()
    @Serializable @SerialName("AuthorizationState.WaitingToStore")
    data class WaitingToStore(var amplifyCredential: AmplifyCredential) : AuthorizationState()
    @Serializable @SerialName("AuthorizationState.SessionEstablished")
    data class SessionEstablished(val amplifyCredential: AmplifyCredential) : AuthorizationState()
    data class Error(val exception: Exception) : AuthorizationState()

    @Transient
    open var fetchAuthSessionState: FetchAuthSessionState? = FetchAuthSessionState.NotStarted()
    @Transient
    open var deleteUserState: DeleteUserState? = DeleteUserState.NotStarted()

    @Transient
    override val type = this.toString()

    class Resolver(
        private val fetchAuthSessionResolver: StateMachineResolver<FetchAuthSessionState>,
        private val deleteUserResolver: StateMachineResolver<DeleteUserState>,
        private val authorizationActions: AuthorizationActions
    ) : StateMachineResolver<AuthorizationState> {
        override val defaultState = NotConfigured("")

        override fun resolve(
            oldState: AuthorizationState,
            event: StateMachineEvent,
        ): StateResolution<AuthorizationState> {
            val resolution = resolveAuthorizationEvent(oldState, event)
            val actions = resolution.actions.toMutableList()
            val builder = Builder(resolution.newState)

            oldState.fetchAuthSessionState?.let { fetchAuthSessionResolver.resolve(it, event) }?.let {
                builder.fetchAuthSessionState = it.newState
                actions += it.actions
            }

            oldState.deleteUserState?.let { deleteUserResolver.resolve(it, event) }?.let {
                builder.deleteUserState = it.newState
                actions += it.actions
            }
            return StateResolution(builder.build(), actions)
        }

        private fun resolveAuthorizationEvent(
            oldState: AuthorizationState,
            event: StateMachineEvent
        ): StateResolution<AuthorizationState> {
            val authEvent = event.isAuthEvent()
            val authenticationEvent = event.isAuthenticationEvent()
            val authorizationEvent = event.isAuthorizationEvent()
            val deleteUserEvent = event.isDeleteUserEvent()
            val defaultResolution = StateResolution(oldState)
            return when (oldState) {
                is NotConfigured -> {
                    when (authorizationEvent) {
                        is AuthorizationEvent.EventType.Configure -> {
                            val action = authorizationActions.configureAuthorizationAction()
                            StateResolution(Configured(), listOf(action))
                        }
                        is AuthorizationEvent.EventType.CachedCredentialsAvailable -> {
                            val action = authorizationActions.configureAuthorizationAction()
                            StateResolution(SessionEstablished(authorizationEvent.amplifyCredential), listOf(action))
                        }
                        is AuthorizationEvent.EventType.ThrowError -> {
                            val action = authorizationActions.resetAuthorizationAction()
                            StateResolution(Error(authorizationEvent.exception), listOf(action))
                        }
                        else -> defaultResolution
                    }
                }
                is Configured ->
                    when {
                        authorizationEvent is AuthorizationEvent.EventType.FetchAuthSession -> {
                            val action =
                                authorizationActions.initializeFetchAuthSession(AmplifyCredential.Empty)
                            val newState = FetchingAuthSession(oldState.fetchAuthSessionState)
                            StateResolution(newState, listOf(action))
                        }
                        deleteUserEvent is DeleteUserEvent.EventType.DeleteUser -> {
                            StateResolution(DeletingUser(oldState.deleteUserState))
                        }
                        authenticationEvent is AuthenticationEvent.EventType.SignInRequested -> StateResolution(
                            SigningIn()
                        )
                        else -> defaultResolution
                    }
                is WaitingToStore -> when (authEvent) {
                    is AuthEvent.EventType.ReceivedCachedCredentials -> {
                        if (oldState.amplifyCredential is AmplifyCredential.Empty) StateResolution(Configured())
                        else StateResolution(SessionEstablished(authEvent.storedCredentials))
                    }
                    is AuthEvent.EventType.CachedCredentialsFailed -> StateResolution(NotConfigured())
                    else -> defaultResolution
                }
                is SigningIn -> when (authenticationEvent) {
                    is AuthenticationEvent.EventType.SignInCompleted -> {
                        val action = authorizationActions.initializeFetchAuthSession(
                            AmplifyCredential.UserPool(authenticationEvent.signedInData.cognitoUserPoolTokens)
                        )
                        StateResolution(FetchingAuthSession(FetchAuthSessionState.NotStarted()), listOf(action))
                    }
                    is AuthenticationEvent.EventType.CancelSignIn -> {
                        val action = authorizationActions.initializeFetchAuthSession(AmplifyCredential.Empty)
                        StateResolution(FetchingAuthSession(FetchAuthSessionState.NotStarted()), listOf(action))
                    }
                    else -> defaultResolution
                }
                is SigningOut -> {
                    when {
                        event.isSignOutEvent() is SignOutEvent.EventType.SignOutLocally -> {
                            StateResolution(WaitingToStore(AmplifyCredential.Empty))
                        }
                        authenticationEvent is AuthenticationEvent.EventType.CancelSignOut -> {
                            StateResolution(SessionEstablished(oldState.amplifyCredential))
                        }
                        else -> defaultResolution
                    }
                }
                is FetchingAuthSession ->
                    when (authorizationEvent) {
                        is AuthorizationEvent.EventType.Fetched -> StateResolution(
                            WaitingToStore(authorizationEvent.amplifyCredential)
                        )
                        is AuthorizationEvent.EventType.ThrowError -> StateResolution(
                            Error(authorizationEvent.exception)
                        )
                        else -> defaultResolution
                    }
                is SessionEstablished, is Error -> when {
                    authenticationEvent is AuthenticationEvent.EventType.SignInRequested -> StateResolution(SigningIn())
                    authenticationEvent is AuthenticationEvent.EventType.SignOutRequested -> {
                        if (oldState is SessionEstablished) {
                            StateResolution(SigningOut(oldState.amplifyCredential))
                        } else {
                            defaultResolution
                        }
                    }
                    authorizationEvent is AuthorizationEvent.EventType.FetchAuthSession -> {
                        val action =
                            authorizationActions.initializeFetchAuthSession(AmplifyCredential.Empty)
                        val newState = FetchingAuthSession(oldState.fetchAuthSessionState)
                        StateResolution(newState, listOf(action))
                    }
                    authorizationEvent is AuthorizationEvent.EventType.RefreshAuthSession -> {
                        val action =
                            authorizationActions.refreshAuthSessionAction(authorizationEvent.amplifyCredential)
                        val newState = FetchingAuthSession(oldState.fetchAuthSessionState)
                        StateResolution(newState, listOf(action))
                    }
                    else -> defaultResolution
                }
                else -> defaultResolution
            }
        }
    }

    class Builder(private val authZState: AuthorizationState) :
        com.amplifyframework.statemachine.Builder<AuthorizationState> {
        var fetchAuthSessionState: FetchAuthSessionState? = null
        var deleteUserState: DeleteUserState? = null
        override fun build(): AuthorizationState = when (authZState) {
            is FetchingAuthSession -> FetchingAuthSession(fetchAuthSessionState)
            is SessionEstablished -> SessionEstablished(authZState.amplifyCredential)
            is DeletingUser -> DeletingUser(deleteUserState)
            else -> authZState
        }
    }
}<|MERGE_RESOLUTION|>--- conflicted
+++ resolved
@@ -43,13 +43,9 @@
     data class Configured(val id: String = "") : AuthorizationState()
     @Serializable @SerialName("AuthorizationState.SigningOut")
     data class SigningIn(val id: String = "") : AuthorizationState()
-<<<<<<< HEAD
     @Serializable @SerialName("AuthorizationState.SigningIn")
-    data class SigningOut(val id: String = "") : AuthorizationState()
+    data class SigningOut(val amplifyCredential: AmplifyCredential) : AuthorizationState()
     @Serializable @SerialName("AuthorizationState.FetchingAuthSession")
-=======
-    data class SigningOut(val amplifyCredential: AmplifyCredential) : AuthorizationState()
->>>>>>> 825f02f5
     data class FetchingAuthSession(override var fetchAuthSessionState: FetchAuthSessionState?) : AuthorizationState()
     @Serializable @SerialName("AuthorizationState.DeletingUser")
     data class DeletingUser(override var deleteUserState: DeleteUserState?) : AuthorizationState()
