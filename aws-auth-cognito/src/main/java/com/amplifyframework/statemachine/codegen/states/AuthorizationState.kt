--- conflicted
+++ resolved
@@ -88,10 +88,6 @@
                         val action = authorizationActions.configureAuthorizationAction()
                         StateResolution(SessionEstablished(authorizationEvent.amplifyCredential), listOf(action))
                     }
-<<<<<<< HEAD
-=======
-                    // TODO: fix resulting state
->>>>>>> ebec31d9
                     is AuthorizationEvent.EventType.ThrowError -> {
                         val action = authorizationActions.resetAuthorizationAction()
                         StateResolution(Error(authorizationEvent.exception), listOf(action))
@@ -99,11 +95,6 @@
                     else -> defaultResolution
                 }
                 is Configured -> when {
-<<<<<<< HEAD
-                    authorizationEvent is AuthorizationEvent.EventType.FetchAuthSession -> {
-                        val action = authorizationActions.initializeFetchAuthSession(AmplifyCredential.Empty)
-                        val newState = FetchingAuthSession(oldState.fetchAuthSessionState)
-=======
                     authorizationEvent is AuthorizationEvent.EventType.FetchUnAuthSession -> {
                         val action = authorizationActions.initializeFetchUnAuthSession()
                         val newState = FetchingUnAuthSession(FetchAuthSessionState.NotStarted())
@@ -119,17 +110,12 @@
                             authorizationEvent.token,
                             FetchAuthSessionState.NotStarted()
                         )
->>>>>>> ebec31d9
                         StateResolution(newState, listOf(action))
                     }
                     authenticationEvent is AuthenticationEvent.EventType.SignInRequested -> StateResolution(SigningIn())
                     else -> defaultResolution
                 }
-<<<<<<< HEAD
-                is WaitingToStore -> when (authEvent) {
-=======
                 is StoringCredentials -> when (authEvent) {
->>>>>>> ebec31d9
                     is AuthEvent.EventType.ReceivedCachedCredentials -> {
                         if (oldState.amplifyCredential is AmplifyCredential.Empty) StateResolution(Configured())
                         else StateResolution(SessionEstablished(authEvent.storedCredentials))
@@ -172,35 +158,6 @@
                     }
                 }
                 is FetchingAuthSession -> when (authorizationEvent) {
-<<<<<<< HEAD
-                    is AuthorizationEvent.EventType.Fetched -> StateResolution(
-                        WaitingToStore(authorizationEvent.amplifyCredential)
-                    )
-                    is AuthorizationEvent.EventType.ThrowError -> StateResolution(Error(authorizationEvent.exception))
-                    else -> defaultResolution
-                }
-                is DeletingUser -> when (authenticationEvent) {
-                    is AuthenticationEvent.EventType.SignOutRequested -> StateResolution(SigningOut())
-                    else -> defaultResolution
-                }
-                is SessionEstablished, is Error -> when {
-                    authenticationEvent is AuthenticationEvent.EventType.SignInRequested -> StateResolution(SigningIn())
-                    authenticationEvent is AuthenticationEvent.EventType.SignOutRequested -> {
-                        if (oldState is SessionEstablished) {
-                            StateResolution(SigningOut(oldState.amplifyCredential))
-                        } else {
-                            StateResolution(SigningOut(AmplifyCredential.Empty))
-                        }
-                    }
-                    authorizationEvent is AuthorizationEvent.EventType.FetchAuthSession -> {
-                        val action = authorizationActions.initializeFetchAuthSession(AmplifyCredential.Empty)
-                        val newState = FetchingAuthSession(oldState.fetchAuthSessionState)
-                        StateResolution(newState, listOf(action))
-                    }
-                    authorizationEvent is AuthorizationEvent.EventType.RefreshAuthSession -> {
-                        val action = authorizationActions.refreshAuthSessionAction(authorizationEvent.amplifyCredential)
-                        val newState = FetchingAuthSession(oldState.fetchAuthSessionState)
-=======
                     is AuthorizationEvent.EventType.Fetched -> {
                         val amplifyCredential = AmplifyCredential.UserAndIdentityPool(
                             oldState.signedInData,
@@ -303,7 +260,6 @@
                             authorizationEvent.token,
                             FetchAuthSessionState.NotStarted()
                         )
->>>>>>> ebec31d9
                         StateResolution(newState, listOf(action))
                     }
                     deleteUserEvent is DeleteUserEvent.EventType.DeleteUser -> {
