--- conflicted
+++ resolved
@@ -25,13 +25,8 @@
 sealed class SignInState : State {
     data class NotStarted(val id: String = "") : SignInState()
     data class SigningInWithSRP(override var srpSignInState: SRPSignInState?) : SignInState()
-<<<<<<< HEAD
     data class SigningInWithHostedUI(override var hostedUISignInState: HostedUISignInState?) : SignInState()
-    data class SigningInWithCustom(val id: String = "") : SignInState()
-=======
-    data class SigningInWithHostedUI(val id: String = "") : SignInState()
     data class SigningInWithCustom(override var customSignInState: CustomSignInState?) : SignInState()
->>>>>>> a4c19210
     data class SigningInWithSRPCustom(val id: String = "") : SignInState()
     data class ResolvingChallenge(override var challengeState: SignInChallengeState?) : SignInState()
     data class Done(val id: String = "") : SignInState()
@@ -39,23 +34,15 @@
 
     open var srpSignInState: SRPSignInState? = SRPSignInState.NotStarted()
     open var challengeState: SignInChallengeState? = SignInChallengeState.NotStarted()
-<<<<<<< HEAD
+    open var customSignInState: CustomSignInState? = CustomSignInState.NotStarted()
     open var hostedUISignInState: HostedUISignInState? = HostedUISignInState.NotStarted()
-=======
-    open var customSignInState: CustomSignInState? = CustomSignInState.NotStarted()
->>>>>>> a4c19210
 
     class Resolver(
         private val srpSignInResolver: StateMachineResolver<SRPSignInState>,
         private val customSignInResolver: StateMachineResolver<CustomSignInState>,
         private val challengeResolver: StateMachineResolver<SignInChallengeState>,
-<<<<<<< HEAD
         private val hostedUISignInResolver: StateMachineResolver<HostedUISignInState>,
         private val signInActions: SignInActions
-=======
-        private val signInActions: SignInActions,
-
->>>>>>> a4c19210
     ) :
         StateMachineResolver<SignInState> {
         override val defaultState = NotStarted()
@@ -79,13 +66,13 @@
                 actions += it.actions
             }
 
-<<<<<<< HEAD
             oldState.hostedUISignInState?.let { hostedUISignInResolver.resolve(it, event) }?.let {
                 builder.hostedUISignInState = it.newState
-=======
+                actions += it.actions
+            }
+
             oldState.customSignInState?.let { customSignInResolver.resolve(it, event) }?.let {
                 builder.customSignInState = it.newState
->>>>>>> a4c19210
                 actions += it.actions
             }
 
@@ -104,15 +91,13 @@
                         SigningInWithSRP(oldState.srpSignInState),
                         listOf(signInActions.startSRPAuthAction(signInEvent))
                     )
-<<<<<<< HEAD
+                    is SignInEvent.EventType.InitiateSignInWithCustom -> StateResolution(
+                        SigningInWithCustom(oldState.customSignInState),
+                        listOf(signInActions.startCustomAuthAction(signInEvent))
+                    )
                     is SignInEvent.EventType.InitiateHostedUISignIn -> StateResolution(
                         SigningInWithHostedUI(HostedUISignInState.NotStarted()),
                         listOf(signInActions.startHostedUIAuthAction(signInEvent))
-=======
-                    is SignInEvent.EventType.InitiateSignInWithCustom -> StateResolution(
-                        SigningInWithCustom(oldState.customSignInState),
-                        listOf(signInActions.startCustomAuthAction(signInEvent))
->>>>>>> a4c19210
                     )
                     else -> defaultResolution
                 }
@@ -138,20 +123,13 @@
         com.amplifyframework.statemachine.Builder<SignInState> {
         var srpSignInState: SRPSignInState? = null
         var challengeState: SignInChallengeState? = null
-<<<<<<< HEAD
+        var customSignInState: CustomSignInState? = null
         var hostedUISignInState: HostedUISignInState? = null
-
-        override fun build(): SignInState = when (signInState) {
-            is SigningInWithSRP -> SigningInWithSRP(srpSignInState)
-            is ResolvingChallenge -> ResolvingChallenge(challengeState)
-            is SigningInWithHostedUI -> SigningInWithHostedUI(hostedUISignInState)
-=======
-        var customSignInState: CustomSignInState? = null
         override fun build(): SignInState = when (signInState) {
             is SigningInWithSRP -> SigningInWithSRP(srpSignInState)
             is ResolvingChallenge -> ResolvingChallenge(challengeState)
             is SigningInWithCustom -> SigningInWithCustom(customSignInState)
->>>>>>> a4c19210
+            is SigningInWithHostedUI -> SigningInWithHostedUI(hostedUISignInState)
             else -> signInState
         }
     }
