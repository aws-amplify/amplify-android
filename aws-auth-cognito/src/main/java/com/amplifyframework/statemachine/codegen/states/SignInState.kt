/*
 * Copyright 2022 Amazon.com, Inc. or its affiliates. All Rights Reserved.
 *
 * Licensed under the Apache License, Version 2.0 (the "License").
 * You may not use this file except in compliance with the License.
 * A copy of the License is located at
 *
 *  http://aws.amazon.com/apache2.0
 *
 * or in the "license" file accompanying this file. This file is distributed
 * on an "AS IS" BASIS, WITHOUT WARRANTIES OR CONDITIONS OF ANY KIND, either
 * express or implied. See the License for the specific language governing
 * permissions and limitations under the License.
 */

package com.amplifyframework.statemachine.codegen.states

import com.amplifyframework.statemachine.State
import com.amplifyframework.statemachine.StateMachineEvent
import com.amplifyframework.statemachine.StateMachineResolver
import com.amplifyframework.statemachine.StateResolution
import com.amplifyframework.statemachine.codegen.actions.SignInActions
import com.amplifyframework.statemachine.codegen.events.SignInEvent

sealed class SignInState : State {
    data class NotStarted(val id: String = "") : SignInState()
    data class SigningInWithSRP(override var srpSignInState: SRPSignInState?) : SignInState()
    data class SigningInWithHostedUI(override var hostedUISignInState: HostedUISignInState?) : SignInState()
    data class SigningInWithCustom(override var customSignInState: CustomSignInState?) : SignInState()
    data class SigningInWithSRPCustom(val id: String = "") : SignInState()
    data class SigningInViaMigrateAuth(override var migrateSignInState: MigrateSignInState?) : SignInState()
    data class ResolvingDeviceSrpa(override var deviceSRPSignInState: DeviceSRPSignInState?) : SignInState()
    data class ResolvingChallenge(override var challengeState: SignInChallengeState?) : SignInState()
    data class ConfirmingDevice(val id: String = "") : SignInState()
    data class Done(val id: String = "") : SignInState()
    data class Error(val exception: Exception) : SignInState()
    data class SignedIn(val id: String = "") : SignInState()

    open var srpSignInState: SRPSignInState? = SRPSignInState.NotStarted()
    open var challengeState: SignInChallengeState? = SignInChallengeState.NotStarted()
    open var customSignInState: CustomSignInState? = CustomSignInState.NotStarted()
    open var migrateSignInState: MigrateSignInState? = MigrateSignInState.NotStarted()
    open var hostedUISignInState: HostedUISignInState? = HostedUISignInState.NotStarted()
    open var deviceSRPSignInState: DeviceSRPSignInState? = DeviceSRPSignInState.NotStarted()

    class Resolver(
        private val srpSignInResolver: StateMachineResolver<SRPSignInState>,
        private val customSignInResolver: StateMachineResolver<CustomSignInState>,
        private val migrationSignInResolver: StateMachineResolver<MigrateSignInState>,
        private val challengeResolver: StateMachineResolver<SignInChallengeState>,
        private val hostedUISignInResolver: StateMachineResolver<HostedUISignInState>,
        private val deviceSRPSignInResolver: StateMachineResolver<DeviceSRPSignInState>,
        private val signInActions: SignInActions,
    ) :
        StateMachineResolver<SignInState> {
        override val defaultState = NotStarted()

        private fun asSignInEvent(event: StateMachineEvent): SignInEvent.EventType? {
            return (event as? SignInEvent)?.eventType
        }

        override fun resolve(oldState: SignInState, event: StateMachineEvent): StateResolution<SignInState> {
            val resolution = resolveSignInEvent(oldState, event)
            val actions = resolution.actions.toMutableList()
            val builder = Builder(resolution.newState)

            oldState.srpSignInState?.let { srpSignInResolver.resolve(it, event) }?.let {
                builder.srpSignInState = it.newState
                actions += it.actions
            }

            oldState.challengeState?.let { challengeResolver.resolve(it, event) }?.let {
                builder.challengeState = it.newState
                actions += it.actions
            }

            oldState.migrateSignInState?.let { migrationSignInResolver.resolve(it, event) }?.let {
                builder.migrateSignInState = it.newState
                actions += it.actions
            }

            oldState.hostedUISignInState?.let { hostedUISignInResolver.resolve(it, event) }?.let {
                builder.hostedUISignInState = it.newState
                actions += it.actions
            }

            oldState.customSignInState?.let { customSignInResolver.resolve(it, event) }?.let {
                builder.customSignInState = it.newState
                actions += it.actions
            }

            oldState.deviceSRPSignInState?.let { deviceSRPSignInResolver.resolve(it, event) }?.let {
                builder.deviceSRPSignInState = it.newState
                actions += it.actions
            }

            return StateResolution(builder.build(), actions)
        }

        private fun resolveSignInEvent(
            oldState: SignInState,
            event: StateMachineEvent
        ): StateResolution<SignInState> {
            val signInEvent = asSignInEvent(event)
            val defaultResolution = StateResolution(oldState)
            return when (oldState) {
                is NotStarted -> when (signInEvent) {
                    is SignInEvent.EventType.InitiateSignInWithSRP -> StateResolution(
                        SigningInWithSRP(oldState.srpSignInState),
                        listOf(signInActions.startSRPAuthAction(signInEvent))
                    )
                    is SignInEvent.EventType.InitiateSignInWithCustom -> StateResolution(
                        SigningInWithCustom(oldState.customSignInState),
                        listOf(signInActions.startCustomAuthAction(signInEvent))
                    )
                    is SignInEvent.EventType.InitiateHostedUISignIn -> StateResolution(
                        SigningInWithHostedUI(HostedUISignInState.NotStarted()),
                        listOf(signInActions.startHostedUIAuthAction(signInEvent))
                    )
<<<<<<< HEAD
                    is SignInEvent.EventType.InitiateMigrateAuth -> StateResolution(
                        SigningInViaMigrateAuth(MigrateSignInState.NotStarted()),
                        listOf(signInActions.startMigrationAuthAction(signInEvent))
=======
                    is SignInEvent.EventType.InitiateCustomSignInWithSRP -> StateResolution(
                        SigningInWithSRPCustom(),
                        listOf(signInActions.startCustomAuthWithSRPAction(signInEvent))
>>>>>>> ebec31d9
                    )
                    else -> defaultResolution
                }
                is SigningInWithSRP, is SigningInWithCustom, is SigningInViaMigrateAuth -> when (signInEvent) {
                    is SignInEvent.EventType.ReceivedChallenge -> {
                        val action = signInActions.initResolveChallenge(signInEvent)
                        StateResolution(ResolvingChallenge(oldState.challengeState), listOf(action))
                    }
                    is SignInEvent.EventType.ThrowError -> StateResolution(Error(signInEvent.exception), listOf())
                    is SignInEvent.EventType.ConfirmDevice -> {
                        val action = signInActions.confirmDevice(signInEvent)
                        StateResolution(ConfirmingDevice(), listOf(action))
                    }
                    else -> defaultResolution
                }
                is ResolvingDeviceSrpa -> when (signInEvent) {
                    is SignInEvent.EventType.ReceivedChallenge -> {
                        val action = signInActions.initResolveChallenge(signInEvent)
                        StateResolution(ResolvingChallenge(oldState.challengeState), listOf(action))
                    }

                    is SignInEvent.EventType.ConfirmDevice -> {
                        val action = signInActions.confirmDevice(signInEvent)
                        StateResolution(ConfirmingDevice(), listOf(action))
                    }
                    is SignInEvent.EventType.ThrowError -> {
                        StateResolution(Error(signInEvent.exception), listOf())
                    }
                    else -> defaultResolution
                }
                is ConfirmingDevice -> when (signInEvent) {
                    is SignInEvent.EventType.FinalizeSignIn -> {
                        StateResolution(SignedIn())
                    }
                    else -> defaultResolution
                }
                is SigningInWithHostedUI -> when (signInEvent) {
                    is SignInEvent.EventType.SignedIn -> StateResolution(Done())
                    is SignInEvent.EventType.ThrowError -> StateResolution(Error(signInEvent.exception), listOf())
                    else -> defaultResolution
                }
                else -> defaultResolution
            }
        }
    }

    class Builder(private val signInState: SignInState) :
        com.amplifyframework.statemachine.Builder<SignInState> {
        var srpSignInState: SRPSignInState? = null
        var challengeState: SignInChallengeState? = null
        var customSignInState: CustomSignInState? = null
        var migrateSignInState: MigrateSignInState? = null
        var hostedUISignInState: HostedUISignInState? = null
        var deviceSRPSignInState: DeviceSRPSignInState? = null

        override fun build(): SignInState = when (signInState) {
            is SigningInWithSRP -> SigningInWithSRP(srpSignInState)
            is ResolvingChallenge -> ResolvingChallenge(challengeState)
            is SigningInViaMigrateAuth -> SigningInViaMigrateAuth(migrateSignInState)
            is SigningInWithCustom -> SigningInWithCustom(customSignInState)
            is SigningInWithHostedUI -> SigningInWithHostedUI(hostedUISignInState)
            is ResolvingDeviceSrpa -> ResolvingDeviceSrpa(deviceSRPSignInState)
            else -> signInState
        }
    }
}<|MERGE_RESOLUTION|>--- conflicted
+++ resolved
@@ -117,15 +117,13 @@
                         SigningInWithHostedUI(HostedUISignInState.NotStarted()),
                         listOf(signInActions.startHostedUIAuthAction(signInEvent))
                     )
-<<<<<<< HEAD
                     is SignInEvent.EventType.InitiateMigrateAuth -> StateResolution(
                         SigningInViaMigrateAuth(MigrateSignInState.NotStarted()),
                         listOf(signInActions.startMigrationAuthAction(signInEvent))
-=======
+                    )
                     is SignInEvent.EventType.InitiateCustomSignInWithSRP -> StateResolution(
                         SigningInWithSRPCustom(),
                         listOf(signInActions.startCustomAuthWithSRPAction(signInEvent))
->>>>>>> ebec31d9
                     )
                     else -> defaultResolution
                 }
