--- conflicted
+++ resolved
@@ -29,12 +29,8 @@
 
 sealed class SignOutState : State {
     data class NotStarted(val id: String = "") : SignOutState()
-<<<<<<< HEAD
-    data class SigningOutHostedUI(val signedInData: SignedInData?, val globalSignOut: Boolean): SignOutState()
-    data class SigningOutLocally(val signedInData: SignedInData?) : SignOutState()
-=======
+    data class SigningOutHostedUI(val signedInData: SignedInData, val globalSignOut: Boolean): SignOutState()
     data class SigningOutLocally(val signedInData: SignedInData) : SignOutState()
->>>>>>> 6ae14b92
     data class SigningOutGlobally(val id: String = "") : SignOutState()
     data class RevokingToken(val id: String = "") : SignOutState()
     data class SignedOut(val signedOutData: SignedOutData) : SignOutState()
@@ -51,7 +47,6 @@
                 is NotStarted -> when (signOutEvent) {
                     is SignOutEvent.EventType.InvokeHostedUISignOut -> {
                         val action = signOutActions.hostedUISignOutAction(signOutEvent)
-
                         StateResolution(SigningOutHostedUI(signOutEvent.signedInData, signOutEvent.signOutData.globalSignOut), listOf(action))
                     }
                     is SignOutEvent.EventType.SignOutLocally -> {
