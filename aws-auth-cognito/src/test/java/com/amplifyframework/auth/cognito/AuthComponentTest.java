--- conflicted
+++ resolved
@@ -420,7 +420,6 @@
     }
 
     /**
-<<<<<<< HEAD
      * Tests that signOut calls the AWSMobileClient sign out method with the global signout option set to true.
      * @throws AuthException test fails if this gets thrown since method should succeed
      */
@@ -454,7 +453,9 @@
         }).when(mobileClient).signOut(any(), any());
 
         synchronousAuth.signOut();
-=======
+    }
+
+    /**
      * Test that a signed out account which supports identity pools but doesn't have guest credentials returns failed
      * results for all fields with the signed out exception.
      * @throws AuthException test fails if this gets thrown since method should succeed
@@ -725,7 +726,6 @@
         );
 
         assertEquals(expectedResult, authSession);
->>>>>>> 077d2664
     }
 
     /**
