/*
 * Copyright 2022 Amazon.com, Inc. or its affiliates. All Rights Reserved.
 *
 * Licensed under the Apache License, Version 2.0 (the "License").
 * You may not use this file except in compliance with the License.
 * A copy of the License is located at
 *
 *  http://aws.amazon.com/apache2.0
 *
 * or in the "license" file accompanying this file. This file is distributed
 * on an "AS IS" BASIS, WITHOUT WARRANTIES OR CONDITIONS OF ANY KIND, either
 * express or implied. See the License for the specific language governing
 * permissions and limitations under the License.
 */

package com.amplifyframework.auth.cognito

import aws.sdk.kotlin.services.cognitoidentityprovider.CognitoIdentityProviderClient
import com.amplifyframework.auth.AuthException
import com.amplifyframework.auth.AuthSession
import com.amplifyframework.auth.cognito.exceptions.configuration.InvalidUserPoolConfigurationException
import com.amplifyframework.auth.cognito.helpers.AuthHelper
import com.amplifyframework.auth.cognito.helpers.SRPHelper
import com.amplifyframework.auth.cognito.options.AWSCognitoAuthSignInOptions
import com.amplifyframework.auth.cognito.options.AuthFlowType
import com.amplifyframework.auth.options.AuthSignInOptions
import com.amplifyframework.auth.result.AuthSignInResult
import com.amplifyframework.core.Consumer
import com.amplifyframework.logging.Logger
import com.amplifyframework.statemachine.codegen.data.AmplifyCredential
import com.amplifyframework.statemachine.codegen.data.CognitoUserPoolTokens
import com.amplifyframework.statemachine.codegen.data.SignInMethod
import com.amplifyframework.statemachine.codegen.data.SignedInData
import com.amplifyframework.statemachine.codegen.data.UserPoolConfiguration
import com.amplifyframework.statemachine.codegen.states.AuthState
import com.amplifyframework.statemachine.codegen.states.AuthenticationState
import com.amplifyframework.statemachine.codegen.states.AuthorizationState
import com.amplifyframework.testutils.await
import io.kotest.matchers.booleans.shouldBeTrue
import io.mockk.coEvery
import io.mockk.every
import io.mockk.invoke
import io.mockk.mockk
import io.mockk.mockkObject
import io.mockk.mockkStatic
import io.mockk.unmockkAll
import io.mockk.verify
import java.util.Date
import java.util.concurrent.CountDownLatch
import kotlin.test.assertTrue
import kotlin.time.Duration
import kotlin.time.Duration.Companion.seconds
import kotlinx.coroutines.ExperimentalCoroutinesApi
import org.junit.After
import org.junit.Before
import org.junit.Ignore
import org.junit.Test

@OptIn(ExperimentalCoroutinesApi::class)
class RealAWSCognitoAuthPluginTest {

    private val dummyToken = "eyJhbGciOiJIUzI1NiIsInR5cCI6IkpXVCJ9.eyJ1c2VybmFtZSI6IkpvaG4gRG9lIiwiZXhwIjoxNTE2Mj" +
        "M5MDIyfQ.e4RpZTfAb3oXkfq3IwHtR_8Zhn0U1JDV7McZPlBXyhw"

    private var logger = mockk<Logger>(relaxed = true)
    private val appClientId = "app Client Id"
    private val appClientSecret = "app Client Secret"
    private var authConfiguration = mockk<AuthConfiguration> {
        every { userPool } returns UserPoolConfiguration.invoke {
            this.appClientId = this@RealAWSCognitoAuthPluginTest.appClientId
            this.appClientSecret = this@RealAWSCognitoAuthPluginTest.appClientSecret
            this.pinpointAppId = null
        }
    }

    private val credentials = AmplifyCredential.UserPool(
        SignedInData(
            "userId",
            "username",
            Date(0),
            SignInMethod.ApiBased(SignInMethod.ApiBased.AuthType.USER_SRP_AUTH),
            CognitoUserPoolTokens(dummyToken, dummyToken, dummyToken, 120L)
        )
    )

    private val mockCognitoIPClient = mockk<CognitoIdentityProviderClient>()
    private var authService = mockk<AWSCognitoAuthService> {
        every { cognitoIdentityProviderClient } returns mockCognitoIPClient
    }

    private val expectedEndpointId = "test-endpoint-id"

    private var authEnvironment = mockk<AuthEnvironment> {
        every { context } returns mockk()
        every { configuration } returns authConfiguration
        every { logger } returns this@RealAWSCognitoAuthPluginTest.logger
        every { cognitoAuthService } returns authService
        every { getPinpointEndpointId() } returns expectedEndpointId
    }

    private var authStateMachine = mockk<AuthStateMachine>(relaxed = true)

    private lateinit var plugin: RealAWSCognitoAuthPlugin

    @Before
    fun setup() {
        plugin = RealAWSCognitoAuthPlugin(
            authConfiguration,
            authEnvironment,
            authStateMachine,
            logger
        )

        mockkStatic("com.amplifyframework.auth.cognito.AWSCognitoAuthSessionKt")
        every { any<AmplifyCredential>().isValid() } returns true

        // set up user pool
        coEvery { authConfiguration.userPool } returns UserPoolConfiguration.invoke {
            appClientId = "app Client Id"
            appClientSecret = "app Client Secret"
        }

        coEvery { authEnvironment.getUserContextData(any()) } returns null

        // set up SRP helper
        mockkObject(SRPHelper)
        mockkObject(AuthHelper)
        coEvery { AuthHelper.getSecretHash(any(), any(), any()) } returns "dummy Hash"

        setupCurrentAuthState(
            authNState = AuthenticationState.SignedIn(
                mockk {
                    every { username } returns "username"
                },
                mockk()
            ),
            authZState = AuthorizationState.SessionEstablished(credentials)
        )
    }

    @After
    fun teardown() {
        unmockkAll()
    }

    @Test
    fun testFetchAuthSessionSucceedsIfSignedOut() {
        // GIVEN
        val onSuccess = mockk<Consumer<AuthSession>>()
        val onError = mockk<Consumer<AuthException>>(relaxed = true)

        setupCurrentAuthState(
            authNState = AuthenticationState.SignedOut(mockk()),
            authZState = AuthorizationState.Configured()
        )

        // WHEN
        plugin.fetchAuthSession(onSuccess, onError)

        // THEN
        verify(exactly = 0) { onSuccess.accept(any()) }
    }

    @Test
    fun testCustomSignInWithSRPSucceedsWithChallenge() {
        // GIVEN
        val onSuccess = mockk<Consumer<AuthSignInResult>>()
        val onError = mockk<Consumer<AuthException>>(relaxed = true)

        setupCurrentAuthState(authNState = AuthenticationState.SignedOut(mockk()))

        // WHEN
        plugin.signIn(
            "username",
            "password",
            AWSCognitoAuthSignInOptions.builder().authFlowType(AuthFlowType.CUSTOM_AUTH_WITH_SRP).build(),
            onSuccess,
            onError
        )

        // THEN
        verify(exactly = 0) { onSuccess.accept(any()) }
    }

    @Test
    fun testSignInFailsIfNotConfigured() {
        // GIVEN
        val expectedAuthError = InvalidUserPoolConfigurationException()
        val onSuccess = mockk<Consumer<AuthSignInResult>>()
        val onError = ConsumerWithLatch<AuthException>(expect = expectedAuthError)

        setupCurrentAuthState(authNState = AuthenticationState.NotConfigured())

        coEvery { authConfiguration.authFlowType } returns AuthFlowType.USER_SRP_AUTH
        // WHEN
        plugin.signIn("user", "password", AuthSignInOptions.defaults(), onSuccess, onError)

        // THEN
        onError.shouldBeCalled()
        verify(exactly = 0) { onSuccess.accept(any()) }
    }

    @Test
    fun testSignInFailsIfAlreadySignedIn() {
        // GIVEN
        val onError = ConsumerWithLatch<AuthException>()
        coEvery { authConfiguration.authFlowType } returns AuthFlowType.USER_SRP_AUTH

        setupCurrentAuthState(
            authNState = AuthenticationState.SignedIn(
                SignedInData(
                    "userId",
                    "user",
                    Date(),
                    SignInMethod.ApiBased(SignInMethod.ApiBased.AuthType.USER_SRP_AUTH),
                    CognitoUserPoolTokens("", "", "", 0)
                ),
                mockk()
            )
        )

        // WHEN
        plugin.signIn("user", "password", AuthSignInOptions.defaults(), mockk(), onError)

        // THEN
        onError.shouldBeCalled()
    }
<<<<<<< HEAD

    @Test
    @Ignore("Flaky")
    fun `reset password executes ResetPasswordUseCase if required params are set`() {
        // GIVEN
        val onSuccess = mockk<Consumer<AuthResetPasswordResult>>()
        val onError = mockk<Consumer<AuthException>>()
        val options = mockk<AuthResetPasswordOptions>()
        val username = "user"
        val pinpointAppId = "abc"
        val encodedData = "encodedData"

        coEvery {
            authEnvironment.getUserContextData(username)
        } returns encodedData

        every {
            authEnvironment.getPinpointEndpointId()
        } returns pinpointAppId
=======
>>>>>>> ae14a5cc

    private fun setupCurrentAuthState(authNState: AuthenticationState? = null, authZState: AuthorizationState? = null) {
        val currentAuthState = mockk<AuthState> {
            every { this@mockk.authNState } returns authNState
            every { this@mockk.authZState } returns authZState
        }
        every { authStateMachine.getCurrentState(captureLambda()) } answers {
            lambda<(AuthState) -> Unit>().invoke(currentAuthState)
        }
    }

    private class ConsumerWithLatch<T : Any>(private val expect: T? = null, count: Int = 1) : Consumer<T> {
        val latch = CountDownLatch(count)
        lateinit var captured: T
            private set
        override fun accept(value: T) {
            if (expect == null || value == expect) {
                assertTrue(latch.count > 0)
                captured = value
                latch.countDown()
            }
        }

        fun shouldBeCalled(timeout: Duration = 5.seconds) = latch.await(timeout).shouldBeTrue()
    }
}<|MERGE_RESOLUTION|>--- conflicted
+++ resolved
@@ -53,14 +53,13 @@
 import kotlinx.coroutines.ExperimentalCoroutinesApi
 import org.junit.After
 import org.junit.Before
-import org.junit.Ignore
 import org.junit.Test
 
 @OptIn(ExperimentalCoroutinesApi::class)
 class RealAWSCognitoAuthPluginTest {
 
     private val dummyToken = "eyJhbGciOiJIUzI1NiIsInR5cCI6IkpXVCJ9.eyJ1c2VybmFtZSI6IkpvaG4gRG9lIiwiZXhwIjoxNTE2Mj" +
-        "M5MDIyfQ.e4RpZTfAb3oXkfq3IwHtR_8Zhn0U1JDV7McZPlBXyhw"
+            "M5MDIyfQ.e4RpZTfAb3oXkfq3IwHtR_8Zhn0U1JDV7McZPlBXyhw"
 
     private var logger = mockk<Logger>(relaxed = true)
     private val appClientId = "app Client Id"
@@ -225,28 +224,6 @@
         // THEN
         onError.shouldBeCalled()
     }
-<<<<<<< HEAD
-
-    @Test
-    @Ignore("Flaky")
-    fun `reset password executes ResetPasswordUseCase if required params are set`() {
-        // GIVEN
-        val onSuccess = mockk<Consumer<AuthResetPasswordResult>>()
-        val onError = mockk<Consumer<AuthException>>()
-        val options = mockk<AuthResetPasswordOptions>()
-        val username = "user"
-        val pinpointAppId = "abc"
-        val encodedData = "encodedData"
-
-        coEvery {
-            authEnvironment.getUserContextData(username)
-        } returns encodedData
-
-        every {
-            authEnvironment.getPinpointEndpointId()
-        } returns pinpointAppId
-=======
->>>>>>> ae14a5cc
 
     private fun setupCurrentAuthState(authNState: AuthenticationState? = null, authZState: AuthorizationState? = null) {
         val currentAuthState = mockk<AuthState> {
