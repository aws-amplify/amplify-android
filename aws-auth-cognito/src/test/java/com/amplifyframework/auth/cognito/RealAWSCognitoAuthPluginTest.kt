/*
 * Copyright 2022 Amazon.com, Inc. or its affiliates. All Rights Reserved.
 *
 * Licensed under the Apache License, Version 2.0 (the "License").
 * You may not use this file except in compliance with the License.
 * A copy of the License is located at
 *
 *  http://aws.amazon.com/apache2.0
 *
 * or in the "license" file accompanying this file. This file is distributed
 * on an "AS IS" BASIS, WITHOUT WARRANTIES OR CONDITIONS OF ANY KIND, either
 * express or implied. See the License for the specific language governing
 * permissions and limitations under the License.
 */

package com.amplifyframework.auth.cognito

import aws.sdk.kotlin.services.cognitoidentityprovider.CognitoIdentityProviderClient
import aws.sdk.kotlin.services.cognitoidentityprovider.model.AttributeType
import aws.sdk.kotlin.services.cognitoidentityprovider.model.ChangePasswordRequest
import aws.sdk.kotlin.services.cognitoidentityprovider.model.ChangePasswordResponse
import aws.sdk.kotlin.services.cognitoidentityprovider.model.CodeDeliveryDetailsType
import aws.sdk.kotlin.services.cognitoidentityprovider.model.CognitoIdentityProviderException
import aws.sdk.kotlin.services.cognitoidentityprovider.model.ConfirmForgotPasswordRequest
import aws.sdk.kotlin.services.cognitoidentityprovider.model.ConfirmForgotPasswordResponse
import aws.sdk.kotlin.services.cognitoidentityprovider.model.ConfirmSignUpRequest
import aws.sdk.kotlin.services.cognitoidentityprovider.model.ConfirmSignUpResponse
import aws.sdk.kotlin.services.cognitoidentityprovider.model.DeliveryMediumType
import aws.sdk.kotlin.services.cognitoidentityprovider.model.GetUserAttributeVerificationCodeRequest
import aws.sdk.kotlin.services.cognitoidentityprovider.model.GetUserAttributeVerificationCodeResponse
import aws.sdk.kotlin.services.cognitoidentityprovider.model.GetUserRequest
import aws.sdk.kotlin.services.cognitoidentityprovider.model.GetUserResponse
import aws.sdk.kotlin.services.cognitoidentityprovider.model.ResendConfirmationCodeRequest
import aws.sdk.kotlin.services.cognitoidentityprovider.model.ResendConfirmationCodeResponse
import aws.sdk.kotlin.services.cognitoidentityprovider.model.SignUpRequest
import aws.sdk.kotlin.services.cognitoidentityprovider.model.SignUpResponse
import aws.sdk.kotlin.services.cognitoidentityprovider.model.UpdateUserAttributesRequest
import aws.sdk.kotlin.services.cognitoidentityprovider.model.UpdateUserAttributesResponse
import aws.sdk.kotlin.services.cognitoidentityprovider.model.VerifyUserAttributeRequest
import aws.sdk.kotlin.services.cognitoidentityprovider.model.VerifyUserAttributeResponse
import com.amplifyframework.auth.AuthCodeDeliveryDetails
import com.amplifyframework.auth.AuthException
import com.amplifyframework.auth.AuthUser
import com.amplifyframework.auth.AuthUserAttribute
import com.amplifyframework.auth.AuthUserAttributeKey
import com.amplifyframework.auth.cognito.helpers.AuthHelper
import com.amplifyframework.auth.cognito.helpers.SRPHelper
import com.amplifyframework.auth.cognito.options.AWSAuthResendUserAttributeConfirmationCodeOptions
import com.amplifyframework.auth.cognito.options.AWSCognitoAuthUpdateUserAttributeOptions
import com.amplifyframework.auth.cognito.options.AWSCognitoAuthUpdateUserAttributesOptions
import com.amplifyframework.auth.cognito.usecases.ResetPasswordUseCase
import com.amplifyframework.auth.options.AuthConfirmResetPasswordOptions
import com.amplifyframework.auth.options.AuthConfirmSignUpOptions
import com.amplifyframework.auth.options.AuthResendSignUpCodeOptions
import com.amplifyframework.auth.options.AuthResetPasswordOptions
import com.amplifyframework.auth.options.AuthSignUpOptions
import com.amplifyframework.auth.options.AuthUpdateUserAttributesOptions
import com.amplifyframework.auth.result.AuthResetPasswordResult
import com.amplifyframework.auth.result.AuthSignUpResult
import com.amplifyframework.auth.result.AuthUpdateAttributeResult
import com.amplifyframework.auth.result.step.AuthNextSignUpStep
import com.amplifyframework.auth.result.step.AuthSignUpStep
import com.amplifyframework.auth.result.step.AuthUpdateAttributeStep
import com.amplifyframework.core.Action
import com.amplifyframework.core.Consumer
import com.amplifyframework.logging.Logger
import com.amplifyframework.statemachine.codegen.data.AmplifyCredential
import com.amplifyframework.statemachine.codegen.data.AuthConfiguration
import com.amplifyframework.statemachine.codegen.data.CognitoUserPoolTokens
import com.amplifyframework.statemachine.codegen.data.UserPoolConfiguration
import com.amplifyframework.statemachine.codegen.states.AuthState
import com.amplifyframework.statemachine.codegen.states.AuthenticationState
import com.amplifyframework.statemachine.codegen.states.AuthorizationState
import io.mockk.coEvery
import io.mockk.coJustRun
import io.mockk.coVerify
import io.mockk.every
import io.mockk.invoke
import io.mockk.justRun
import io.mockk.mockk
import io.mockk.mockkConstructor
import io.mockk.mockkObject
import io.mockk.mockkStatic
import io.mockk.slot
import io.mockk.verify
import java.util.concurrent.CountDownLatch
import java.util.concurrent.TimeUnit
import kotlin.test.assertEquals
import kotlin.test.assertFalse
import kotlin.test.assertNotNull
import kotlin.test.assertNull
import kotlin.test.assertTrue
import org.junit.Before
import org.junit.Ignore
import org.junit.Test

class RealAWSCognitoAuthPluginTest {

    private val dummyToken = "eyJhbGciOiJIUzI1NiIsInR5cCI6IkpXVCJ9.eyJ1c2VybmFtZSI6IkpvaG4gRG9lIiwiZXhwIjoxNTE2Mj" +
        "M5MDIyfQ.e4RpZTfAb3oXkfq3IwHtR_8Zhn0U1JDV7McZPlBXyhw"

    private var logger = mockk<Logger>(relaxed = true)
    private val appClientId = "app Client Id"
    private var authConfiguration = mockk<AuthConfiguration> {
        every { userPool } returns UserPoolConfiguration.invoke {
            this.appClientId = this@RealAWSCognitoAuthPluginTest.appClientId
        }
    }

    private val credentials = AmplifyCredential.UserPool(
        CognitoUserPoolTokens(dummyToken, dummyToken, dummyToken, 120L)
    )

    private val mockCognitoIPClient = mockk<CognitoIdentityProviderClient>()
    private var authService = mockk<AWSCognitoAuthServiceBehavior> {
        every { cognitoIdentityProviderClient } returns mockCognitoIPClient
    }

    private var authEnvironment = mockk<AuthEnvironment> {
        every { configuration } returns authConfiguration
        every { logger } returns this@RealAWSCognitoAuthPluginTest.logger
        every { cognitoAuthService } returns authService
    }

    private var currentState: AuthenticationState = AuthenticationState.Configured()

    private var authStateMachine = mockk<AuthStateMachine>(relaxed = true) {
        every { getCurrentState(captureLambda()) } answers {
            lambda<(AuthState) -> Unit>().invoke(
                mockk {
                    every { authNState } returns currentState
                }
            )
        }
    }
    private var credentialStoreStateMachine = mockk<CredentialStoreStateMachine>(relaxed = true)

    private lateinit var plugin: RealAWSCognitoAuthPlugin

    @Before
    fun setup() {
        plugin = RealAWSCognitoAuthPlugin(
            authConfiguration,
            authEnvironment,
            authStateMachine,
            credentialStoreStateMachine,
            logger
        )

        mockkStatic("com.amplifyframework.auth.cognito.AWSCognitoAuthSessionKt")
        every { any<AmplifyCredential>().isValid() } returns true

        // set up user pool
        coEvery { authConfiguration.userPool } returns UserPoolConfiguration.invoke {
            appClientId = "app Client Id"
            appClientSecret = "app Client Secret"
        }

        coEvery { authEnvironment.userContextDataProvider?.getEncodedContextData(any()) } returns null

        // set up SRP helper
        mockkObject(SRPHelper)
        mockkObject(AuthHelper)
        coEvery { AuthHelper.getSecretHash(any(), any(), any()) } returns "dummy Hash"
    }

    @Test
    fun signUpFailsIfNotConfigured() {
        // GIVEN
        val onSuccess = mockk<Consumer<AuthSignUpResult>>()
        val onError = mockk<Consumer<AuthException>>(relaxed = true)
        val expectedAuthError = AuthException(
            "Sign up failed.",
            "Cognito User Pool not configured. Please check amplifyconfiguration.json file."
        )
        currentState = AuthenticationState.NotConfigured()

        // WHEN
        plugin.signUp("user", "pass", AuthSignUpOptions.builder().build(), onSuccess, onError)

        // THEN
        verify(exactly = 0) { onSuccess.accept(any()) }
        verify { onError.accept(expectedAuthError) }
    }

    @Test
    fun `update password with success`() {
        // GIVEN
        val latch = CountDownLatch(1)
        val onSuccess = mockk<Action> {
            every { call() } answers { latch.countDown() }
        }
        val onError = mockk<Consumer<AuthException>>(relaxed = true)

        val currentAuthState = mockk<AuthState> {
            every { authNState } returns AuthenticationState.SignedIn(mockk())
            every { authZState } returns AuthorizationState.SessionEstablished(credentials)
        }
        every { authStateMachine.getCurrentState(captureLambda()) } answers {
            lambda<(AuthState) -> Unit>().invoke(currentAuthState)
        }

        coEvery {
            authService.cognitoIdentityProviderClient?.changePassword(any<ChangePasswordRequest>())
        } returns ChangePasswordResponse.invoke { }

        // WHEN
        plugin.updatePassword("old", "new", onSuccess, onError)

        assertTrue { latch.await(5, TimeUnit.SECONDS) }

        verify { onSuccess.call() }
        coVerify(exactly = 0) { onError.accept(any()) }
    }

    @Test
    fun `update password fails when not in SignedIn state`() {
        // GIVEN
        val onSuccess = mockk<Action>(relaxed = true)
        val latch = CountDownLatch(1)
        val onError = mockk<Consumer<AuthException>> {
            every { accept(AuthException.InvalidStateException()) } answers { latch.countDown() }
        }

        currentState = AuthenticationState.NotConfigured()

        // WHEN
        plugin.updatePassword("old", "new", onSuccess, onError)
        assertTrue { latch.await(5, TimeUnit.SECONDS) }

        verify(exactly = 0) { onSuccess.call() }
        verify { onError.accept(AuthException.InvalidStateException()) }
    }

    @Test
    @Ignore("fix use case")
    fun `update password fails when cognitoIdentityProviderClient not set`() {
        val onSuccess = mockk<Action>(relaxed = true)
        val latch = CountDownLatch(1)
        val onError = mockk<Consumer<AuthException>> {
            every { accept(any()) } answers { latch.countDown() }
        }
        val currentAuthState = mockk<AuthState> {
            every { authNState } returns AuthenticationState.SignedIn(mockk())
            every { authZState } returns AuthorizationState.SessionEstablished(credentials)
        }
        every { authStateMachine.getCurrentState(captureLambda()) } answers {
            lambda<(AuthState) -> Unit>().invoke(currentAuthState)
        }

        plugin.updatePassword("old", "new", onSuccess, onError)
        assertTrue { latch.await(5, TimeUnit.SECONDS) }

        verify(exactly = 0) { onSuccess.call() }
        coVerify { onError.accept(any()) }
    }

    @Test
    fun `reset password fails if cognitoIdentityProviderClient is not set`() {
        // GIVEN
        val onSuccess = mockk<Consumer<AuthResetPasswordResult>>()
        val onError = mockk<Consumer<AuthException>>(relaxed = true)
        val expectedAuthError = AuthException.InvalidUserPoolConfigurationException(
            IllegalArgumentException("Required value was null.")
        )

        val userPool = UserPoolConfiguration.invoke { appClientId = "app Client Id" }
        every { authService.cognitoIdentityProviderClient } returns null
        every { authConfiguration.userPool } returns userPool

        val errorCaptor = slot<AuthException.InvalidUserPoolConfigurationException>()
        justRun { onError.accept(capture(errorCaptor)) }

        // WHEN
        plugin.resetPassword("user", AuthResetPasswordOptions.defaults(), onSuccess, onError)

        // THEN
        verify(exactly = 0) { onSuccess.accept(any()) }
        assertEquals(expectedAuthError.toString(), errorCaptor.captured.toString())
    }

    @Test
    fun `reset password fails if appClientId is not set`() {
        // GIVEN
        val onSuccess = mockk<Consumer<AuthResetPasswordResult>>()
        val onError = mockk<Consumer<AuthException>>(relaxed = true)
        val expectedAuthError = AuthException.InvalidUserPoolConfigurationException(
            IllegalArgumentException("Required value was null.")
        )

        val userPool = UserPoolConfiguration.invoke { appClientId = null }
        every { authService.cognitoIdentityProviderClient } returns mockk()
        every { authConfiguration.userPool } returns userPool

        val errorCaptor = slot<AuthException.InvalidUserPoolConfigurationException>()
        justRun { onError.accept(capture(errorCaptor)) }

        // WHEN
        plugin.resetPassword("user", AuthResetPasswordOptions.defaults(), onSuccess, onError)

        // THEN
        verify(exactly = 0) { onSuccess.accept(any()) }
        assertEquals(expectedAuthError.toString(), errorCaptor.captured.toString())
    }

    @Ignore("Test fails in build server")
    @Test
    fun `reset password executes ResetPasswordUseCase if required params are set`() {
        // GIVEN
        val onSuccess = mockk<Consumer<AuthResetPasswordResult>>()
        val onError = mockk<Consumer<AuthException>>()
        val options = mockk<AuthResetPasswordOptions>()
        val username = "user"

        mockkConstructor(ResetPasswordUseCase::class)

        every { authService.cognitoIdentityProviderClient } returns mockk()
        every { authConfiguration.userPool } returns UserPoolConfiguration.invoke { appClientId = "app Client Id" }
        coJustRun { anyConstructed<ResetPasswordUseCase>().execute(username, options, any(), onSuccess, onError) }

        // WHEN
        plugin.resetPassword(username, options, onSuccess, onError)

        // THEN
        coVerify { anyConstructed<ResetPasswordUseCase>().execute(username, options, any(), onSuccess, onError) }
    }

    @Test
    fun `fetch user attributes with success`() {
        // GIVEN
        val onSuccess = mockk<Consumer<MutableList<AuthUserAttribute>>>(relaxed = true)
        val onError = mockk<Consumer<AuthException>>(relaxed = true)
        val listenLatch = CountDownLatch(1)

        val currentAuthState = mockk<AuthState> {
            every { authNState } returns AuthenticationState.SignedIn(mockk())
            every { authZState } returns AuthorizationState.SessionEstablished(credentials)
        }
        every { authStateMachine.getCurrentState(captureLambda()) } answers {
            lambda<(AuthState) -> Unit>().invoke(currentAuthState)
        }

        val userAttributes = listOf(
            AttributeType.invoke {
                name = "email"
                value = "email"
            },
            AttributeType.invoke {
                name = "nickname"
                value = "nickname"
            }
        )

        val expectedResult = buildList {
            userAttributes.mapTo(this) {
                AuthUserAttribute(
                    AuthUserAttributeKey.custom(it.name),
                    it.value
                )
            }
        }

        coEvery {
            authService.cognitoIdentityProviderClient?.getUser(any<GetUserRequest>())
        } returns GetUserResponse.invoke {
            this.userAttributes = userAttributes
        }

        every {
            onSuccess.accept(expectedResult.toMutableList())
        } answers {
            listenLatch.countDown()
        }

        // WHEN
        plugin.fetchUserAttributes(onSuccess, onError)

        assertTrue { listenLatch.await(5, TimeUnit.SECONDS) }
        coVerify(exactly = 1) { onSuccess.accept(expectedResult.toMutableList()) }
        coVerify(exactly = 0) { onError.accept(any()) }
    }

    @Test
    fun `fetch user attributes fails when not in SignedIn state`() {
        // GIVEN
        val onSuccess = mockk<Consumer<MutableList<AuthUserAttribute>>>(relaxed = true)
        val onError = mockk<Consumer<AuthException>>(relaxed = true)
        val listenLatch = CountDownLatch(1)

        currentState = AuthenticationState.NotConfigured()

        every {
            onError.accept(AuthException.InvalidStateException())
        } answers {
            listenLatch.countDown()
        }

        // WHEN
        plugin.fetchUserAttributes(onSuccess, onError)

        assertTrue { listenLatch.await(5, TimeUnit.SECONDS) }
        coVerify(exactly = 1) { onError.accept(AuthException.InvalidStateException()) }
        verify(exactly = 0) { onSuccess.accept(any()) }
    }

    @Test
    fun `confirmResetPassword fails if authentication state is NotConfigured`() {
        // Given
        val latch = CountDownLatch(1)
        currentState = AuthenticationState.NotConfigured()
        val onSuccess = mockk<Action> { every { call() } answers { latch.countDown() } }
        val onError = mockk<Consumer<AuthException>> { every { accept(any()) } answers { latch.countDown() } }
        val expectedError = AuthException(
            "Confirm Reset Password failed.",
            "Cognito User Pool not configured. Please check amplifyconfiguration.json file."
        )

        // When
        plugin.confirmResetPassword("user", "pass", "code", mockk(), onSuccess, onError)
        assertTrue { latch.await(5, TimeUnit.SECONDS) }

        // Then
        verify(exactly = 0) { onSuccess.call() }
        verify { onError.accept(expectedError) }
    }

    @Test
    fun `confirmResetPassword calls confirmForgotPassword API with given arguments`() {
        // GIVEN
        val latch = CountDownLatch(1)
        val requestBuilderCaptor = slot<ConfirmForgotPasswordRequest>()
        coEvery { mockCognitoIPClient.confirmForgotPassword(capture(requestBuilderCaptor)) } coAnswers {
            ConfirmForgotPasswordResponse.invoke { }
        }

        val user = "username"
        val pass = "passworD"
        val code = "007"

        val expectedRequestBuilder: ConfirmForgotPasswordRequest.Builder.() -> Unit = {
            username = user
            password = pass
            confirmationCode = code
            clientMetadata = mapOf()
            clientId = appClientId
            userContextData = null
        }

        // WHEN
        plugin.confirmResetPassword(
            user,
            pass,
            code,
            AuthConfirmResetPasswordOptions.defaults(),
            { latch.countDown() },
            { latch.countDown() }
        )

        // THEN
        assertTrue { latch.await(5, TimeUnit.SECONDS) }

<<<<<<< HEAD
=======
        println(ConfirmForgotPasswordRequest.invoke(expectedRequestBuilder))
        println(requestBuilderCaptor.captured)
>>>>>>> bcdab8ca
        assertEquals(
            ConfirmForgotPasswordRequest.invoke(expectedRequestBuilder),
            requestBuilderCaptor.captured
        )
    }

    @Test
    fun `onSuccess is called when confirmResetPassword call succeeds`() {
        // GIVEN
        val latch = CountDownLatch(1)
        val onSuccess = mockk<Action> {
            every { call() } answers { latch.countDown() }
        }
        val onError = mockk<Consumer<AuthException>>()
        val user = "username"
        val pass = "passworD"
        val code = "007"

        coEvery { mockCognitoIPClient.confirmForgotPassword(any()) } coAnswers {
            ConfirmForgotPasswordResponse.invoke { }
        }

        // WHEN
        plugin.confirmResetPassword(user, pass, code, AuthConfirmResetPasswordOptions.defaults(), onSuccess, onError)

        // THEN
        assertTrue { latch.await(5, TimeUnit.SECONDS) }
        verify(exactly = 0) { onError.accept(any()) }
        verify(exactly = 1) { onSuccess.call() }
    }

    @Test
    fun `AuthException is thrown when confirmForgotPassword API call fails`() {
        // GIVEN
        val latch = CountDownLatch(1)
        val onSuccess = mockk<Action>()
        val onError = mockk<Consumer<AuthException>>()

        val user = "username"
        val pass = "passworD"
        val code = "007"

        val expectedException = CognitoIdentityProviderException("Some SDK Message")
        coEvery { mockCognitoIPClient.confirmForgotPassword(any()) } coAnswers {
            throw expectedException
        }

        val resultCaptor = slot<AuthException>()
        every { onError.accept(capture(resultCaptor)) } answers { latch.countDown() }

        // WHEN
        plugin.confirmResetPassword(user, pass, code, AuthConfirmResetPasswordOptions.defaults(), onSuccess, onError)

        // THEN
        assertTrue { latch.await(5, TimeUnit.SECONDS) }
        verify(exactly = 0) { onSuccess.call() }
        verify { onError.accept(resultCaptor.captured) }

        assertEquals(expectedException, resultCaptor.captured.cause)
    }

    @Test
    fun `test signup API with given arguments`() {
        val latch = CountDownLatch(1)

        // GIVEN
        val username = "user"
        val password = "password"
        val email = "user@domain.com"
        val options = AuthSignUpOptions.builder().userAttribute(AuthUserAttributeKey.email(), email).build()

        val currentAuthState = mockk<AuthState> {
            coEvery { authNState } returns AuthenticationState.Configured()
        }
        coEvery { authStateMachine.getCurrentState(captureLambda()) } coAnswers {
            lambda<(AuthState) -> Unit>().invoke(currentAuthState)
        }

        val requestCaptor = slot<SignUpRequest>()
        coEvery { authService.cognitoIdentityProviderClient?.signUp(capture(requestCaptor)) } coAnswers {
            latch.countDown()
            mockk()
        }

        val expectedRequest: SignUpRequest.Builder.() -> Unit = {
            clientId = "app Client Id"
            this.username = username
            this.password = password
            userAttributes = listOf(
                AttributeType {
                    name = "email"
                    value = email
                }
            )
            secretHash = "dummy Hash"
            userContextData = null
        }

        // WHEN
        plugin.signUp(username, password, options, {}, {})
        assertTrue { latch.await(5, TimeUnit.SECONDS) }

        // THEN
        assertEquals(SignUpRequest.invoke(expectedRequest), requestCaptor.captured)
    }

    @Test
    fun `test signup success`() {
        val latch = CountDownLatch(1)

        // GIVEN
        val onSuccess = mockk<Consumer<AuthSignUpResult>>()
        val onError = mockk<Consumer<AuthException>>()
        val username = "user"
        val password = "password"
        val email = "user@domain.com"
        val options = AuthSignUpOptions.builder().userAttribute(AuthUserAttributeKey.email(), email).build()

        val resultCaptor = slot<AuthSignUpResult>()
        every { onSuccess.accept(capture(resultCaptor)) } answers { latch.countDown() }

        val currentAuthState = mockk<AuthState> {
            coEvery { authNState } returns AuthenticationState.Configured()
        }
        coEvery { authStateMachine.getCurrentState(captureLambda()) } coAnswers {
            lambda<(AuthState) -> Unit>().invoke(currentAuthState)
        }

        val deliveryDetails = mapOf(
            "DESTINATION" to email,
            "MEDIUM" to "EMAIL",
            "ATTRIBUTE" to "attributeName"
        )

        val expectedAuthSignUpResult = AuthSignUpResult(
            false,
            AuthNextSignUpStep(
                AuthSignUpStep.CONFIRM_SIGN_UP_STEP,
                mapOf(),
                AuthCodeDeliveryDetails(
                    deliveryDetails.getValue("DESTINATION"),
                    AuthCodeDeliveryDetails.DeliveryMedium.fromString(deliveryDetails.getValue("MEDIUM")),
                    deliveryDetails.getValue("ATTRIBUTE")
                )
            ),
            AuthUser("", username)
        )

        coEvery { authService.cognitoIdentityProviderClient?.signUp(any()) } coAnswers {
            SignUpResponse.invoke {
                this.codeDeliveryDetails {
                    this.attributeName = "attributeName"
                    this.deliveryMedium = DeliveryMediumType.Email
                    this.destination = email
                }
            }
        }

        // WHEN
        plugin.signUp(username, password, options, onSuccess, onError)
        assertTrue { latch.await(5, TimeUnit.SECONDS) }

        // THEN
        verify(exactly = 0) { onError.accept(any()) }
        verify(exactly = 1) { onSuccess.accept(resultCaptor.captured) }

        assertEquals(expectedAuthSignUpResult, resultCaptor.captured)
    }

    @Test
    fun `test confirm signup API with given arguments`() {
        val latch = CountDownLatch(1)

        // GIVEN
        val username = "user"
        val confirmationCode = "123456"
        val options = AuthConfirmSignUpOptions.defaults()

        val currentAuthState = mockk<AuthState> {
            coEvery { authNState } returns AuthenticationState.Configured()
        }
        coEvery { authStateMachine.getCurrentState(captureLambda()) } coAnswers {
            lambda<(AuthState) -> Unit>().invoke(currentAuthState)
        }

        val requestCaptor = slot<ConfirmSignUpRequest>()
        coEvery { authService.cognitoIdentityProviderClient?.confirmSignUp(capture(requestCaptor)) } coAnswers {
            latch.countDown()
            mockk()
        }

        val expectedRequest: ConfirmSignUpRequest.Builder.() -> Unit = {
            clientId = "app Client Id"
            this.username = username
            this.confirmationCode = confirmationCode
            secretHash = "dummy Hash"
            userContextData = null
        }

        // WHEN
        plugin.confirmSignUp(username, confirmationCode, options, {}, {})
        assertTrue { latch.await(5, TimeUnit.SECONDS) }

        // THEN
        assertEquals(ConfirmSignUpRequest.invoke(expectedRequest), requestCaptor.captured)
    }

    @Test
    fun `test signup code success`() {
        val latch = CountDownLatch(1)

        // GIVEN
        val onSuccess = mockk<Consumer<AuthSignUpResult>>()
        val onError = mockk<Consumer<AuthException>>()
        val username = "user"
        val confirmationCode = "123456"
        val options = AuthConfirmSignUpOptions.defaults()

        val resultCaptor = slot<AuthSignUpResult>()
        every { onSuccess.accept(capture(resultCaptor)) } answers { latch.countDown() }

        val currentAuthState = mockk<AuthState> {
            coEvery { authNState } returns AuthenticationState.Configured()
        }
        coEvery { authStateMachine.getCurrentState(captureLambda()) } coAnswers {
            lambda<(AuthState) -> Unit>().invoke(currentAuthState)
        }

        val expectedAuthSignUpResult = AuthSignUpResult(
            true,
            AuthNextSignUpStep(AuthSignUpStep.DONE, mapOf(), null),
            null
        )

        coEvery { authService.cognitoIdentityProviderClient?.confirmSignUp(any()) } coAnswers {
            ConfirmSignUpResponse.invoke { }
        }

        // WHEN
        plugin.confirmSignUp(username, confirmationCode, options, onSuccess, onError)
        assertTrue { latch.await(5, TimeUnit.SECONDS) }

        // THEN
        verify(exactly = 0) { onError.accept(any()) }
        verify(exactly = 1) { onSuccess.accept(resultCaptor.captured) }

        assertEquals(expectedAuthSignUpResult, resultCaptor.captured)
    }

    @Test
    fun `test resend signup code API with given arguments`() {
        val latch = CountDownLatch(1)

        // GIVEN
        val username = "user"

        val currentAuthState = mockk<AuthState> {
            coEvery { authNState } returns AuthenticationState.Configured()
        }
        coEvery { authStateMachine.getCurrentState(captureLambda()) } coAnswers {
            lambda<(AuthState) -> Unit>().invoke(currentAuthState)
        }

        val requestCaptor = slot<ResendConfirmationCodeRequest>()
        coEvery {
            authService.cognitoIdentityProviderClient?.resendConfirmationCode(capture(requestCaptor))
        } coAnswers {
            latch.countDown()
            mockk()
        }

        val expectedRequest: ResendConfirmationCodeRequest.Builder.() -> Unit = {
            clientId = "app Client Id"
            this.username = username
            secretHash = "dummy Hash"
        }

        // WHEN
        plugin.resendSignUpCode(
            username,
            AuthResendSignUpCodeOptions.defaults(),
            { latch.countDown() },
            { latch.countDown() }
        )
        assertTrue { latch.await(5, TimeUnit.SECONDS) }

        // THEN
        assertEquals(
            ResendConfirmationCodeRequest.invoke(expectedRequest),
            requestCaptor.captured
        )
    }

    @Test
    fun `test resend signup code success`() {
        val latch = CountDownLatch(1)

        // GIVEN
        val onSuccess = mockk<Consumer<AuthSignUpResult>>()
        val onError = mockk<Consumer<AuthException>>()
        val username = "user"

        val resultCaptor = slot<AuthSignUpResult>()
        every { onSuccess.accept(capture(resultCaptor)) } answers { latch.countDown() }

        val currentAuthState = mockk<AuthState> {
            coEvery { authNState } returns AuthenticationState.Configured()
        }
        coEvery { authStateMachine.getCurrentState(captureLambda()) } coAnswers {
            lambda<(AuthState) -> Unit>().invoke(currentAuthState)
        }

        val deliveryDetails = mapOf(
            "DESTINATION" to "destination",
            "MEDIUM" to "EMAIL",
            "ATTRIBUTE" to "attributeName"
        )

        val expectedAuthSignUpResult = AuthSignUpResult(
            false,
            AuthNextSignUpStep(
                AuthSignUpStep.CONFIRM_SIGN_UP_STEP,
                mapOf(),
                AuthCodeDeliveryDetails(
                    deliveryDetails.getValue("DESTINATION"),
                    AuthCodeDeliveryDetails.DeliveryMedium.fromString(deliveryDetails.getValue("MEDIUM")),
                    deliveryDetails.getValue("ATTRIBUTE")
                )
            ),
            AuthUser("", username)
        )

        coEvery { authService.cognitoIdentityProviderClient?.resendConfirmationCode(any()) } coAnswers {
            ResendConfirmationCodeResponse.invoke {
                this.codeDeliveryDetails {
                    this.attributeName = "attributeName"
                    this.deliveryMedium = DeliveryMediumType.Email
                    this.destination = "destination"
                }
            }
        }

        // WHEN
        plugin.resendSignUpCode(username, AuthResendSignUpCodeOptions.defaults(), onSuccess, onError)
        assertTrue { latch.await(5, TimeUnit.SECONDS) }

        // THEN
        verify(exactly = 0) { onError.accept(any()) }
        verify(exactly = 1) { onSuccess.accept(resultCaptor.captured) }

        assertEquals(expectedAuthSignUpResult, resultCaptor.captured)
    }

    @Test
    fun `update user attribute fails when not in SignedIn state`() {
        // GIVEN
        val onSuccess = mockk<Consumer<AuthUpdateAttributeResult>>(relaxed = true)
        val onError = mockk<Consumer<AuthException>>(relaxed = true)
        val listenLatch = CountDownLatch(1)

        currentState = AuthenticationState.NotConfigured()

        val resultCaptor = slot<AuthException.InvalidStateException>()
        every { onError.accept(capture(resultCaptor)) } answers { listenLatch.countDown() }

        // WHEN
        plugin.updateUserAttribute(
            AuthUserAttribute(AuthUserAttributeKey.email(), "test@test.com"),
            onSuccess,
            onError
        )

        assertTrue { listenLatch.await(5, TimeUnit.SECONDS) }
        verify(exactly = 1) { onError.accept(resultCaptor.captured) }
        verify(exactly = 0) { onSuccess.accept(any()) }
    }

    @Test
    fun `update user attributes fails when not in SignedIn state`() {
        // GIVEN
        val onSuccess = mockk<Consumer<MutableMap<AuthUserAttributeKey, AuthUpdateAttributeResult>>>(relaxed = true)
        val onError = mockk<Consumer<AuthException>>(relaxed = true)
        val listenLatch = CountDownLatch(1)

        currentState = AuthenticationState.NotConfigured()

        val resultCaptor = slot<AuthException.InvalidStateException>()
        every { onError.accept(capture(resultCaptor)) } answers { listenLatch.countDown() }

        // WHEN
        plugin.updateUserAttributes(
            mutableListOf(
                AuthUserAttribute(AuthUserAttributeKey.email(), "test@test.com"),
                AuthUserAttribute(AuthUserAttributeKey.nickname(), "test")
            ),
            AuthUpdateUserAttributesOptions.defaults(),
            onSuccess,
            onError
        )

        assertTrue { listenLatch.await(5, TimeUnit.SECONDS) }
        verify(exactly = 1) { onError.accept(resultCaptor.captured) }
        verify(exactly = 0) { onSuccess.accept(any()) }
    }

    @Test
    fun `update single user attribute with no attribute options and delivery code success`() {
        // GIVEN
        val onSuccess = mockk<Consumer<AuthUpdateAttributeResult>>(relaxed = true)
        val onError = mockk<Consumer<AuthException>>(relaxed = true)
        val listenLatch = CountDownLatch(1)

        val currentAuthState = mockk<AuthState> {
            every { authNState } returns AuthenticationState.SignedIn(mockk())
            every { authZState } returns AuthorizationState.SessionEstablished(credentials)
        }
        every { authStateMachine.getCurrentState(captureLambda()) } answers {
            lambda<(AuthState) -> Unit>().invoke(currentAuthState)
        }

        coEvery {
            authService.cognitoIdentityProviderClient?.updateUserAttributes(any<UpdateUserAttributesRequest>())
        } returns UpdateUserAttributesResponse.invoke {
        }

        val slot = slot<AuthUpdateAttributeResult>()

        every {
            onSuccess.accept(capture(slot))
        } answers {
            listenLatch.countDown()
        }

        // WHEN
        plugin.updateUserAttribute(
            AuthUserAttribute(AuthUserAttributeKey.email(), "test@test.com"),
            onSuccess,
            onError
        )

        assertTrue { listenLatch.await(5, TimeUnit.SECONDS) }
        coVerify(exactly = 1) { onSuccess.accept(slot.captured) }
        assertTrue(slot.captured.isUpdated, "attribute should be successfully updated")
        assertNotNull(slot.captured.nextStep, "next step should not be null")
        assertNull(slot.captured.nextStep.codeDeliveryDetails, "code delivery details should be null")
        assertEquals(
            slot.captured.nextStep.updateAttributeStep,
            AuthUpdateAttributeStep.DONE,
            "next step should be done"
        )
        coVerify(exactly = 0) { onError.accept(any()) }
    }

    @Test
    fun `update single user attribute with attribute options and no delivery code success`() {
        // GIVEN
        val onSuccess = mockk<Consumer<AuthUpdateAttributeResult>>(relaxed = true)
        val onError = mockk<Consumer<AuthException>>(relaxed = true)
        val listenLatch = CountDownLatch(1)

        val currentAuthState = mockk<AuthState> {
            every { authNState } returns AuthenticationState.SignedIn(mockk())
            every { authZState } returns AuthorizationState.SessionEstablished(credentials)
        }
        every { authStateMachine.getCurrentState(captureLambda()) } answers {
            lambda<(AuthState) -> Unit>().invoke(currentAuthState)
        }

        coEvery {
            authService.cognitoIdentityProviderClient?.updateUserAttributes(any<UpdateUserAttributesRequest>())
        } returns UpdateUserAttributesResponse.invoke {
        }

        val slot = slot<AuthUpdateAttributeResult>()

        every {
            onSuccess.accept(capture(slot))
        } answers {
            listenLatch.countDown()
        }

        val builder = AWSCognitoAuthUpdateUserAttributeOptions.builder().metadata(
            mapOf("x" to "x", "y" to "y", "z" to "z")
        )
        // WHEN
        plugin.updateUserAttribute(
            AuthUserAttribute(AuthUserAttributeKey.email(), "test@test.com"),
            builder.build(),
            onSuccess,
            onError
        )

        assertTrue { listenLatch.await(5, TimeUnit.SECONDS) }
        coVerify(exactly = 1) { onSuccess.accept(slot.captured) }
        assertTrue(slot.captured.isUpdated, "attribute should be successfully updated")
        assertNotNull(slot.captured.nextStep, "next step should not be null")
        assertNull(slot.captured.nextStep.codeDeliveryDetails, "code delivery details should be null")
        assertEquals(
            slot.captured.nextStep.updateAttributeStep,
            AuthUpdateAttributeStep.DONE,
            "next step should be done"
        )
        coVerify(exactly = 0) { onError.accept(any()) }
    }

    @Test
    fun `update user attributes with delivery code success`() {
        // GIVEN
        val onSuccess = mockk<Consumer<MutableMap<AuthUserAttributeKey, AuthUpdateAttributeResult>>>(relaxed = true)
        val onError = mockk<Consumer<AuthException>>(relaxed = true)
        val listenLatch = CountDownLatch(1)

        val currentAuthState = mockk<AuthState> {
            every { authNState } returns AuthenticationState.SignedIn(mockk())
            every { authZState } returns AuthorizationState.SessionEstablished(credentials)
        }
        every { authStateMachine.getCurrentState(captureLambda()) } answers {
            lambda<(AuthState) -> Unit>().invoke(currentAuthState)
        }

        coEvery {
            authService.cognitoIdentityProviderClient?.updateUserAttributes(any<UpdateUserAttributesRequest>())
        } returns UpdateUserAttributesResponse.invoke {
            codeDeliveryDetailsList = listOf(
                CodeDeliveryDetailsType.invoke {
                    attributeName = "email"
                    deliveryMedium = DeliveryMediumType.Email
                }
            )
        }

        val slot = slot<MutableMap<AuthUserAttributeKey, AuthUpdateAttributeResult>>()

        every {
            onSuccess.accept(capture(slot))
        } answers {
            listenLatch.countDown()
        }

        val builder = AWSCognitoAuthUpdateUserAttributesOptions.builder().metadata(
            mapOf("x" to "x", "y" to "y", "z" to "z")
        )

        // WHEN
        plugin.updateUserAttributes(
            mutableListOf(
                AuthUserAttribute(AuthUserAttributeKey.email(), "test@test.com"),
                AuthUserAttribute(AuthUserAttributeKey.nickname(), "test")
            ),
            builder.build(),
            onSuccess,
            onError
        )

        assertTrue { listenLatch.await(5, TimeUnit.SECONDS) }
        coVerify(exactly = 1) { onSuccess.accept(slot.captured) }
        assertEquals(slot.captured.size, 2)
        // nickname
        assertNotNull(slot.captured[AuthUserAttributeKey.nickname()], "nick name should be in result")
        assertTrue(
            slot.captured[AuthUserAttributeKey.nickname()]?.isUpdated ?: false,
            "nickname attribute should be successfully updated"
        )
        assertNotNull(
            slot.captured[AuthUserAttributeKey.nickname()]?.nextStep,
            "next step should not be null for nickname attribute"
        )
        assertNull(
            slot.captured[AuthUserAttributeKey.nickname()]?.nextStep?.codeDeliveryDetails,
            "code delivery details should be null for nickname attribute"
        )
        assertEquals(
            slot.captured[AuthUserAttributeKey.nickname()]?.nextStep?.updateAttributeStep,
            AuthUpdateAttributeStep.DONE,
            "next step for nickname attribute should be done"
        )

        // email
        assertNotNull(slot.captured[AuthUserAttributeKey.email()], "email should be in result")
        assertFalse(
            slot.captured[AuthUserAttributeKey.email()]?.isUpdated ?: false,
            "email attribute should not be successfully updated"
        )
        assertNotNull(
            slot.captured[AuthUserAttributeKey.email()]?.nextStep,
            "next step should not be null for email attribute"
        )
        assertNotNull(
            slot.captured[AuthUserAttributeKey.email()]?.nextStep?.codeDeliveryDetails,
            "code delivery details should not be null for email attribute"
        )
        assertEquals(
            slot.captured[AuthUserAttributeKey.email()]?.nextStep?.codeDeliveryDetails?.attributeName,
            "email",
            "email attribute should not be successfully updated"
        )
        assertEquals(
            slot.captured[AuthUserAttributeKey.email()]?.nextStep?.updateAttributeStep,
            AuthUpdateAttributeStep.CONFIRM_ATTRIBUTE_WITH_CODE,
            "next step for email attribute should be confirm_attribute_with_code"
        )
        coVerify(exactly = 0) { onError.accept(any()) }
    }

    @Test
    fun `confirm user attribute fails when not in SignedIn state`() {
        // GIVEN
        val onSuccess = mockk<Action>(relaxed = true)
        val onError = mockk<Consumer<AuthException>>(relaxed = true)
        val listenLatch = CountDownLatch(1)

        currentState = AuthenticationState.NotConfigured()

        every {
            onError.accept(AuthException.InvalidStateException())
        } answers {
            listenLatch.countDown()
        }

        // WHEN
        plugin.confirmUserAttribute(
            AuthUserAttributeKey.email(),
            "000000",
            onSuccess,
            onError
        )

        assertTrue { listenLatch.await(5, TimeUnit.SECONDS) }
        coVerify(exactly = 1) { onError.accept(AuthException.InvalidStateException()) }
        verify(exactly = 0) { onSuccess.call() }
    }

    @Test
    fun `confirm user attribute fails when access token is invalid`() {
        // GIVEN
        val onSuccess = mockk<Action>(relaxed = true)
        val onError = mockk<Consumer<AuthException>>(relaxed = true)
        val listenLatch = CountDownLatch(1)

        val invalidCredentials = AmplifyCredential.UserPool(
            CognitoUserPoolTokens(null, null, null, 120L)
        )

        val currentAuthState = mockk<AuthState> {
            every { authNState } returns AuthenticationState.SignedIn(mockk())
            every { authZState } returns AuthorizationState.SessionEstablished(invalidCredentials)
        }
        every { authStateMachine.getCurrentState(captureLambda()) } answers {
            lambda<(AuthState) -> Unit>().invoke(currentAuthState)
        }

        every {
            onError.accept(AuthException.InvalidUserPoolConfigurationException())
        } answers {
            listenLatch.countDown()
        }

        // WHEN
        plugin.confirmUserAttribute(
            AuthUserAttributeKey.email(),
            "000000",
            onSuccess,
            onError
        )

        assertTrue { listenLatch.await(5, TimeUnit.SECONDS) }
        coVerify(exactly = 1) { onError.accept(AuthException.InvalidUserPoolConfigurationException()) }
        verify(exactly = 0) { onSuccess.call() }
    }

    @Test
    fun `confirm user attributes with cognito api call error`() {
        // GIVEN
        val onSuccess = mockk<Action>(relaxed = true)
        val onError = mockk<Consumer<AuthException>>()
        val listenLatch = CountDownLatch(1)

        val currentAuthState = mockk<AuthState> {
            every { authNState } returns AuthenticationState.SignedIn(mockk())
            every { authZState } returns AuthorizationState.SessionEstablished(credentials)
        }
        every { authStateMachine.getCurrentState(captureLambda()) } answers {
            lambda<(AuthState) -> Unit>().invoke(currentAuthState)
        }

        val expectedException = CognitoIdentityProviderException("Some Cognito Message")
        coEvery {
            authService.cognitoIdentityProviderClient?.verifyUserAttribute(any<VerifyUserAttributeRequest>())
        } answers {
            throw expectedException
        }

        val resultCaptor = slot<AuthException>()
        every { onError.accept(capture(resultCaptor)) } answers { listenLatch.countDown() }

        plugin.confirmUserAttribute(
            AuthUserAttributeKey.email(),
            "000000",
            onSuccess,
            onError
        )

        assertTrue { listenLatch.await(5, TimeUnit.SECONDS) }
        assertEquals(expectedException, resultCaptor.captured.cause)
        coVerify(exactly = 1) { onError.accept(resultCaptor.captured) }
        coVerify(exactly = 0) { onSuccess.call() }
    }

    @Test
    fun `confirm user attributes with success`() {
        // GIVEN
        val onSuccess = mockk<Action>(relaxed = true)
        val onError = mockk<Consumer<AuthException>>(relaxed = true)
        val listenLatch = CountDownLatch(1)

        val currentAuthState = mockk<AuthState> {
            every { authNState } returns AuthenticationState.SignedIn(mockk())
            every { authZState } returns AuthorizationState.SessionEstablished(credentials)
        }
        every { authStateMachine.getCurrentState(captureLambda()) } answers {
            lambda<(AuthState) -> Unit>().invoke(currentAuthState)
        }

        coEvery {
            authService.cognitoIdentityProviderClient?.verifyUserAttribute(any<VerifyUserAttributeRequest>())
        } returns VerifyUserAttributeResponse.invoke {
        }
        every {
            onSuccess.call()
        } answers {
            listenLatch.countDown()
        }

        plugin.confirmUserAttribute(
            AuthUserAttributeKey.email(),
            "000000",
            onSuccess,
            onError
        )

        assertTrue { listenLatch.await(5, TimeUnit.SECONDS) }
        coVerify(exactly = 1) { onSuccess.call() }
        coVerify(exactly = 0) { onError.accept(any()) }
    }

    @Test
    fun `resend user attribute confirmation code fails when not in SignedIn state`() {
        // GIVEN
        val onSuccess = mockk<Consumer<AuthCodeDeliveryDetails>>(relaxed = true)
        val onError = mockk<Consumer<AuthException>>(relaxed = true)
        val listenLatch = CountDownLatch(1)

        currentState = AuthenticationState.NotConfigured()

        every {
            onError.accept(AuthException.InvalidStateException())
        } answers {
            listenLatch.countDown()
        }

        // WHEN
        plugin.resendUserAttributeConfirmationCode(
            AuthUserAttributeKey.email(),
            onSuccess,
            onError
        )

        assertTrue { listenLatch.await(5, TimeUnit.SECONDS) }
        coVerify(exactly = 1) { onError.accept(AuthException.InvalidStateException()) }
        verify(exactly = 0) { onSuccess.accept(any()) }
    }

    @Test
    fun `resend user attribute confirmation code fails when access token is invalid`() {
        // GIVEN
        val onSuccess = mockk<Consumer<AuthCodeDeliveryDetails>>(relaxed = true)
        val onError = mockk<Consumer<AuthException>>(relaxed = true)
        val listenLatch = CountDownLatch(1)

        val invalidCredentials = AmplifyCredential.UserPool(
            CognitoUserPoolTokens(null, null, null, 120L)
        )

        val currentAuthState = mockk<AuthState> {
            every { authNState } returns AuthenticationState.SignedIn(mockk())
            every { authZState } returns AuthorizationState.SessionEstablished(invalidCredentials)
        }
        every { authStateMachine.getCurrentState(captureLambda()) } answers {
            lambda<(AuthState) -> Unit>().invoke(currentAuthState)
        }

        every {
            onError.accept(AuthException.InvalidUserPoolConfigurationException())
        } answers {
            listenLatch.countDown()
        }

        // WHEN
        plugin.resendUserAttributeConfirmationCode(
            AuthUserAttributeKey.email(),
            onSuccess,
            onError
        )

        assertTrue { listenLatch.await(5, TimeUnit.SECONDS) }
        coVerify(exactly = 1) { onError.accept(AuthException.InvalidUserPoolConfigurationException()) }
        verify(exactly = 0) { onSuccess.accept(any()) }
    }

    @Test
    fun `resend user attribute confirmation code with cognito api call error`() {
        // GIVEN
        val onSuccess = mockk<Consumer<AuthCodeDeliveryDetails>>(relaxed = true)
        val onError = mockk<Consumer<AuthException>>(relaxed = true)
        val listenLatch = CountDownLatch(1)

        val currentAuthState = mockk<AuthState> {
            every { authNState } returns AuthenticationState.SignedIn(mockk())
            every { authZState } returns AuthorizationState.SessionEstablished(credentials)
        }
        every { authStateMachine.getCurrentState(captureLambda()) } answers {
            lambda<(AuthState) -> Unit>().invoke(currentAuthState)
        }

        val expectedException = CognitoIdentityProviderException("Some Cognito Message")
        coEvery {
            authService.cognitoIdentityProviderClient?.getUserAttributeVerificationCode(
                any<GetUserAttributeVerificationCodeRequest>()
            )
        } answers {
            throw expectedException
        }

        val resultCaptor = slot<AuthException>()
        every { onError.accept(capture(resultCaptor)) } answers { listenLatch.countDown() }

        plugin.resendUserAttributeConfirmationCode(
            AuthUserAttributeKey.email(),
            onSuccess,
            onError
        )

        assertTrue { listenLatch.await(5, TimeUnit.SECONDS) }
        assertEquals(expectedException, resultCaptor.captured.cause)
        coVerify(exactly = 1) { onError.accept(resultCaptor.captured) }
        coVerify(exactly = 0) { onSuccess.accept(any()) }
    }

    @Test
    fun `resend user attribute confirmation code with delivery code success`() {
        // GIVEN
        val onSuccess = mockk<Consumer<AuthCodeDeliveryDetails>>(relaxed = true)
        val onError = mockk<Consumer<AuthException>>(relaxed = true)
        val listenLatch = CountDownLatch(1)

        val currentAuthState = mockk<AuthState> {
            every { authNState } returns AuthenticationState.SignedIn(mockk())
            every { authZState } returns AuthorizationState.SessionEstablished(credentials)
        }
        every { authStateMachine.getCurrentState(captureLambda()) } answers {
            lambda<(AuthState) -> Unit>().invoke(currentAuthState)
        }

        coEvery {
            authService.cognitoIdentityProviderClient?.getUserAttributeVerificationCode(
                any<GetUserAttributeVerificationCodeRequest>()
            )
        } returns GetUserAttributeVerificationCodeResponse.invoke {
            codeDeliveryDetails = CodeDeliveryDetailsType.invoke {
                attributeName = "email"
                deliveryMedium = DeliveryMediumType.Email
                destination = "test"
            }
        }

        val slot = slot<AuthCodeDeliveryDetails>()

        every {
            onSuccess.accept(capture(slot))
        } answers {
            listenLatch.countDown()
        }

        val builder = AWSAuthResendUserAttributeConfirmationCodeOptions.builder().metadata(
            mapOf("x" to "x", "y" to "y", "z" to "z")
        )

        // WHEN
        plugin.resendUserAttributeConfirmationCode(
            AuthUserAttributeKey.email(),
            builder.build(),
            onSuccess,
            onError
        )

        assertTrue { listenLatch.await(5, TimeUnit.SECONDS) }
        coVerify(exactly = 1) { onSuccess.accept(slot.captured) }
        // nickname
        assertNotNull(slot.captured, "code delivery details should not be null")
        assertEquals(
            slot.captured.attributeName,
            "email",
            "attribute name should be email"
        )
        assertEquals(
            slot.captured.destination,
            "test",
            "destination for code delivery do not match expected"
        )

        assertNotNull(
            slot.captured.deliveryMedium,
            "Delivery medium should not be null"
        )

        assertEquals(
            slot.captured.deliveryMedium,
            AuthCodeDeliveryDetails.DeliveryMedium.EMAIL,
            "Delivery medium did not match expected value"
        )

        coVerify(exactly = 0) { onError.accept(any()) }
    }
}<|MERGE_RESOLUTION|>--- conflicted
+++ resolved
@@ -458,12 +458,6 @@
 
         // THEN
         assertTrue { latch.await(5, TimeUnit.SECONDS) }
-
-<<<<<<< HEAD
-=======
-        println(ConfirmForgotPasswordRequest.invoke(expectedRequestBuilder))
-        println(requestBuilderCaptor.captured)
->>>>>>> bcdab8ca
         assertEquals(
             ConfirmForgotPasswordRequest.invoke(expectedRequestBuilder),
             requestBuilderCaptor.captured
