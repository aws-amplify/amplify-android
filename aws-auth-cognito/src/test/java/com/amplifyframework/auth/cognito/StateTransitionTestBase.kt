/*
 * Copyright 2022 Amazon.com, Inc. or its affiliates. All Rights Reserved.
 *
 * Licensed under the Apache License, Version 2.0 (the "License").
 * You may not use this file except in compliance with the License.
 * A copy of the License is located at
 *
 *  http://aws.amazon.com/apache2.0
 *
 * or in the "license" file accompanying this file. This file is distributed
 * on an "AS IS" BASIS, WITHOUT WARRANTIES OR CONDITIONS OF ANY KIND, either
 * express or implied. See the License for the specific language governing
 * permissions and limitations under the License.
 */

package com.amplifyframework.auth.cognito

import com.amplifyframework.auth.cognito.actions.DeleteUserActions
import com.amplifyframework.auth.cognito.actions.SignInCustomActions
import com.amplifyframework.auth.cognito.data.AWSCognitoAuthCredentialStore
import com.amplifyframework.auth.cognito.data.AWSCognitoLegacyCredentialStore
import com.amplifyframework.statemachine.Action
import com.amplifyframework.statemachine.codegen.actions.AuthActions
import com.amplifyframework.statemachine.codegen.actions.AuthenticationActions
import com.amplifyframework.statemachine.codegen.actions.AuthorizationActions
import com.amplifyframework.statemachine.codegen.actions.FetchAuthSessionActions
import com.amplifyframework.statemachine.codegen.actions.SRPActions
import com.amplifyframework.statemachine.codegen.actions.SignInActions
import com.amplifyframework.statemachine.codegen.actions.SignInChallengeActions
import com.amplifyframework.statemachine.codegen.actions.SignOutActions
import com.amplifyframework.statemachine.codegen.actions.SignUpActions
import com.amplifyframework.statemachine.codegen.actions.StoreActions
import com.amplifyframework.statemachine.codegen.data.AmplifyCredential
import com.amplifyframework.statemachine.codegen.data.AuthConfiguration
import com.amplifyframework.statemachine.codegen.data.CognitoUserPoolTokens
import com.amplifyframework.statemachine.codegen.data.SignedInData
import com.amplifyframework.statemachine.codegen.data.SignedOutData
import com.amplifyframework.statemachine.codegen.data.SignedUpData
import com.amplifyframework.statemachine.codegen.events.AuthEvent
import com.amplifyframework.statemachine.codegen.events.AuthenticationEvent
import com.amplifyframework.statemachine.codegen.events.AuthorizationEvent
import com.amplifyframework.statemachine.codegen.events.CredentialStoreEvent
import com.amplifyframework.statemachine.codegen.events.FetchAuthSessionEvent
import com.amplifyframework.statemachine.codegen.events.SRPEvent
<<<<<<< HEAD
import com.amplifyframework.statemachine.codegen.events.SignInEvent
=======
>>>>>>> 735a54d1
import com.amplifyframework.statemachine.codegen.events.SignOutEvent
import com.amplifyframework.statemachine.codegen.events.SignUpEvent
import org.mockito.Mock
import org.mockito.Mockito

open class StateTransitionTestBase {

    internal object MockitoHelper {
        fun <T> anyObject(): T {
            Mockito.any<T>()
            return uninitialized()
        }

        @Suppress("UNCHECKED_CAST")
        fun <T> uninitialized(): T = null as T
    }

    @Mock
    internal lateinit var signedInData: SignedInData

    @Mock
    internal lateinit var credentials: AmplifyCredential

    @Mock
    internal lateinit var configuration: AuthConfiguration

    @Mock
    internal lateinit var credentialStoreActions: StoreActions

    @Mock
    internal lateinit var credentialStore: AWSCognitoAuthCredentialStore

    @Mock
    internal lateinit var legacyCredentialStore: AWSCognitoLegacyCredentialStore

    @Mock
    internal lateinit var cognitoAuthService: AWSCognitoAuthServiceBehavior

    @Mock
    internal lateinit var mockAuthActions: AuthActions

    @Mock
    internal lateinit var mockAuthenticationActions: AuthenticationActions

    @Mock
    internal lateinit var mockAuthorizationActions: AuthorizationActions

    @Mock
    internal lateinit var mockSignUpActions: SignUpActions

    @Mock
    internal lateinit var mockSignInActions: SignInActions

    @Mock
    internal lateinit var mockSRPActions: SRPActions

    @Mock
    internal lateinit var mockSignInChallengeActions: SignInChallengeActions

    @Mock
<<<<<<< HEAD
    internal lateinit var mockSignInCustomeActions: SignInCustomActions

    @Mock
=======
>>>>>>> 735a54d1
    internal lateinit var mockSignOutActions: SignOutActions

    @Mock
    internal lateinit var mockFetchAuthSessionActions: FetchAuthSessionActions

    @Mock
    internal lateinit var mockDeleteUserActions: DeleteUserActions

    internal fun setupCredentialStoreActions() {
        Mockito.`when`(credentialStoreActions.migrateLegacyCredentialStoreAction())
            .thenReturn(
                Action { dispatcher, _ ->
                    dispatcher.send(
                        CredentialStoreEvent(CredentialStoreEvent.EventType.LoadCredentialStore())
                    )
                }
            )

//        Mockito.`when`(credentialStoreActions.clearCredentialStoreAction())
//            .thenReturn(
//                Action { dispatcher, _ ->
//                    dispatcher.send(
//                        CredentialStoreEvent(CredentialStoreEvent.EventType.CompletedOperation(credentials))
//                    )
//                }
//            )

        Mockito.`when`(credentialStoreActions.loadCredentialStoreAction())
            .thenReturn(
                Action { dispatcher, _ ->
                    dispatcher.send(
                        CredentialStoreEvent(CredentialStoreEvent.EventType.CompletedOperation(credentials))
                    )
                }
            )

        Mockito.`when`(credentialStoreActions.storeCredentialsAction(MockitoHelper.anyObject()))
            .thenReturn(
                Action { dispatcher, _ ->
                    dispatcher.send(
                        CredentialStoreEvent(CredentialStoreEvent.EventType.CompletedOperation(credentials))
                    )
                }
            )

        Mockito.`when`(credentialStoreActions.moveToIdleStateAction())
            .thenReturn(
                Action { dispatcher, _ ->
                    dispatcher.send(
                        CredentialStoreEvent(CredentialStoreEvent.EventType.MoveToIdleState())
                    )
                }
            )
    }

    internal fun setupAuthActions() {
        Mockito.`when`(mockAuthActions.initializeAuthConfigurationAction(MockitoHelper.anyObject()))
            .thenReturn(
                Action { dispatcher, _ ->
                    dispatcher.send(
                        AuthEvent(
                            AuthEvent.EventType.FetchCachedCredentials(configuration)
                        )
                    )
                }
            )

        Mockito.`when`(
            mockAuthActions.initializeAuthenticationConfigurationAction(MockitoHelper.anyObject())
        )
            .thenReturn(
                Action { dispatcher, _ ->
                    dispatcher.send(
                        AuthenticationEvent(
                            AuthenticationEvent.EventType.Configure(configuration, credentials)
                        )
                    )
                }
            )

        Mockito.`when`(
            mockAuthActions.validateCredentialsAndConfiguration(MockitoHelper.anyObject())
        )
            .thenReturn(
                Action { dispatcher, _ ->
                    dispatcher.send(
                        AuthEvent(AuthEvent.EventType.ConfigureAuthentication(configuration, credentials))
                    )
                }
            )

        Mockito.`when`(
            mockAuthActions.initializeAuthorizationConfigurationAction(MockitoHelper.anyObject())
        )
            .thenReturn(
                Action { dispatcher, _ ->
                    dispatcher.send(
                        AuthorizationEvent(AuthorizationEvent.EventType.Configure)
                    )
                }
            )
    }

    internal fun setupAuthNActions() {
<<<<<<< HEAD
        Mockito.`when`(mockAuthenticationActions.initiateSignInAction(MockitoHelper.anyObject()))
            .thenReturn(
                Action { dispatcher, _ ->
                    dispatcher.send(
                        SignInEvent(
                            SignInEvent.EventType.InitiateSignInWithSRP("username", "password")
                        )
                    )
                }
            )

=======
>>>>>>> 735a54d1
        Mockito.`when`(
            mockAuthenticationActions.initiateSignOutAction(
                MockitoHelper.anyObject(),
                MockitoHelper.anyObject()
            )
        ).thenReturn(
            Action { dispatcher, _ ->
                dispatcher.send(
                    SignOutEvent(SignOutEvent.EventType.SignOutGlobally(signedInData))
                )
            }
        )
    }

    internal fun setupAuthZActions() {
        Mockito.`when`(mockAuthorizationActions.configureAuthorizationAction())
            .thenReturn(
                Action { dispatcher, _ ->
                    dispatcher.send(AuthEvent(AuthEvent.EventType.ConfiguredAuthorization))
                }
            )

        Mockito.`when`(
            mockAuthorizationActions.initializeFetchAuthSession(MockitoHelper.anyObject())
        )
            .thenReturn(
                Action { dispatcher, _ ->
                    dispatcher.send(
                        FetchAuthSessionEvent(
                            FetchAuthSessionEvent.EventType.FetchIdentity(credentials)
                        )
                    )
                }
            )

//        Mockito.`when`(
//            mockAuthorizationActions.refreshAuthSessionAction(credentials)
//        )
//            .thenReturn(
//                Action { dispatcher, _ ->
//                    dispatcher.send(
//                        FetchAuthSessionEvent(
//                            FetchAuthSessionEvent.EventType.FetchIdentity(credentials)
//                        )
//                    )
//                }
//            )

//        Mockito.`when`(
//            mockAuthorizationActions.resetAuthorizationAction()
//        )
//            .thenReturn(
//                Action { dispatcher, _ ->
//                    dispatcher.send(
//                        AuthorizationEvent(AuthorizationEvent.EventType.Configure)
//                    )
//                }
//            )
    }

    internal fun setupSignInActions() {
        Mockito.`when`(mockSignInActions.startSRPAuthAction(MockitoHelper.anyObject()))
            .thenReturn(
                Action { dispatcher, _ ->
                    dispatcher.send(SRPEvent(SRPEvent.EventType.InitiateSRP("username", "password")))
                }
            )
    }

    internal fun setupSRPActions() {
<<<<<<< HEAD
        Mockito.`when`(mockSRPActions.initiateSRPAuthAction(MockitoHelper.anyObject()))
            .thenReturn(
                Action { dispatcher, _ ->
                    dispatcher.send(SRPEvent(SRPEvent.EventType.RespondPasswordVerifier(mapOf())))
                }
            )

=======
        Mockito.`when`(signedInData.cognitoUserPoolTokens).thenReturn(CognitoUserPoolTokens("", "", "", 0))

        Mockito.`when`(mockSRPActions.initiateSRPAuthAction(MockitoHelper.anyObject()))
            .thenReturn(
                Action { dispatcher, _ ->
                    dispatcher.send(SRPEvent(SRPEvent.EventType.RespondPasswordVerifier(mapOf())))
                }
            )

>>>>>>> 735a54d1
        Mockito.`when`(mockSRPActions.verifyPasswordSRPAction(MockitoHelper.anyObject()))
            .thenReturn(
                Action { dispatcher, _ ->
                    dispatcher.send(
                        AuthenticationEvent(AuthenticationEvent.EventType.SignInCompleted(signedInData))
                    )
                }
            )
    }

    internal fun setupSignOutActions() {
        Mockito.`when`(mockSignOutActions.localSignOutAction(MockitoHelper.anyObject()))
            .thenReturn(
                Action { dispatcher, _ ->
                    dispatcher.send(
                        SignOutEvent(SignOutEvent.EventType.SignedOutSuccess(SignedOutData(signedInData.username)))
                    )
                    dispatcher.send(
                        AuthenticationEvent(
                            AuthenticationEvent.EventType.InitializedSignedOut(
                                SignedOutData(signedInData.username)
                            )
                        )
                    )
                }
            )

        Mockito.`when`(mockSignOutActions.globalSignOutAction(MockitoHelper.anyObject()))
            .thenReturn(
                Action { dispatcher, _ ->
                    dispatcher.send(
                        SignOutEvent(SignOutEvent.EventType.RevokeToken(signedInData))
                    )
                }
            )

        Mockito.`when`(mockSignOutActions.revokeTokenAction(MockitoHelper.anyObject()))
            .thenReturn(
                Action { dispatcher, _ ->
                    dispatcher.send(
                        SignOutEvent(
                            SignOutEvent.EventType.SignOutLocally(
                                signedInData,
                                isGlobalSignOut = false,
                                invalidateTokens = false
                            )
                        )
                    )
                }
            )
    }

    internal fun setupSignUpActions() {
        Mockito.`when`(mockSignUpActions.startSignUpAction(MockitoHelper.anyObject()))
            .thenReturn(
                Action { dispatcher, _ ->
                    dispatcher.send(
                        SignUpEvent(
                            SignUpEvent.EventType.InitiateSignUpSuccess(
                                SignedUpData("", "", mapOf())
                            )
                        )
                    )
                }
            )

        Mockito.`when`(mockSignUpActions.confirmSignUpAction(MockitoHelper.anyObject()))
            .thenReturn(
                Action { dispatcher, _ ->
                    dispatcher.send(
                        SignUpEvent(SignUpEvent.EventType.ConfirmSignUpSuccess())
                    )
                }
            )

        Mockito.`when`(mockSignUpActions.resetSignUpAction())
            .thenReturn(
                Action { dispatcher, _ ->
                    dispatcher.send(
                        AuthenticationEvent(AuthenticationEvent.EventType.ResetSignUp())
                    )
                }
            )
    }

    internal fun setupFetchAuthActions() {
        Mockito.`when`(
            mockFetchAuthSessionActions.fetchIdentityAction(MockitoHelper.anyObject())
        )
            .thenReturn(
                Action { dispatcher, _ ->
                    dispatcher.send(
                        FetchAuthSessionEvent(
                            FetchAuthSessionEvent.EventType.FetchAwsCredentials(credentials)
                        )
                    )
                }
            )

        Mockito.`when`(
            mockFetchAuthSessionActions.fetchAWSCredentialsAction(MockitoHelper.anyObject())
        )
            .thenReturn(
                Action { dispatcher, _ ->
                    dispatcher.send(
                        FetchAuthSessionEvent(
                            FetchAuthSessionEvent.EventType.Fetched(credentials)
                        )
                    )
                }
            )

        Mockito.`when`(
            mockFetchAuthSessionActions.notifySessionEstablishedAction(MockitoHelper.anyObject())
        )
            .thenReturn(
                Action { dispatcher, _ ->
                    dispatcher.send(
                        AuthorizationEvent(
                            AuthorizationEvent.EventType.Fetched(credentials)
                        )
                    )
                }
            )
    }

    internal fun setupDeleteAction() {
        Mockito.`when`(
            mockDeleteUserActions.initDeleteUserAction(MockitoHelper.anyObject())
        )
            .thenReturn(
                Action { dispatcher, _ ->
                    dispatcher.send(
                        AuthenticationEvent(AuthenticationEvent.EventType.SignOutRequested(true))
                    )
                }
            )
    }
}<|MERGE_RESOLUTION|>--- conflicted
+++ resolved
@@ -42,10 +42,7 @@
 import com.amplifyframework.statemachine.codegen.events.CredentialStoreEvent
 import com.amplifyframework.statemachine.codegen.events.FetchAuthSessionEvent
 import com.amplifyframework.statemachine.codegen.events.SRPEvent
-<<<<<<< HEAD
 import com.amplifyframework.statemachine.codegen.events.SignInEvent
-=======
->>>>>>> 735a54d1
 import com.amplifyframework.statemachine.codegen.events.SignOutEvent
 import com.amplifyframework.statemachine.codegen.events.SignUpEvent
 import org.mockito.Mock
@@ -106,12 +103,9 @@
     internal lateinit var mockSignInChallengeActions: SignInChallengeActions
 
     @Mock
-<<<<<<< HEAD
     internal lateinit var mockSignInCustomeActions: SignInCustomActions
 
     @Mock
-=======
->>>>>>> 735a54d1
     internal lateinit var mockSignOutActions: SignOutActions
 
     @Mock
@@ -216,7 +210,6 @@
     }
 
     internal fun setupAuthNActions() {
-<<<<<<< HEAD
         Mockito.`when`(mockAuthenticationActions.initiateSignInAction(MockitoHelper.anyObject()))
             .thenReturn(
                 Action { dispatcher, _ ->
@@ -228,8 +221,6 @@
                 }
             )
 
-=======
->>>>>>> 735a54d1
         Mockito.`when`(
             mockAuthenticationActions.initiateSignOutAction(
                 MockitoHelper.anyObject(),
@@ -300,7 +291,7 @@
     }
 
     internal fun setupSRPActions() {
-<<<<<<< HEAD
+
         Mockito.`when`(mockSRPActions.initiateSRPAuthAction(MockitoHelper.anyObject()))
             .thenReturn(
                 Action { dispatcher, _ ->
@@ -308,7 +299,6 @@
                 }
             )
 
-=======
         Mockito.`when`(signedInData.cognitoUserPoolTokens).thenReturn(CognitoUserPoolTokens("", "", "", 0))
 
         Mockito.`when`(mockSRPActions.initiateSRPAuthAction(MockitoHelper.anyObject()))
@@ -318,7 +308,6 @@
                 }
             )
 
->>>>>>> 735a54d1
         Mockito.`when`(mockSRPActions.verifyPasswordSRPAction(MockitoHelper.anyObject()))
             .thenReturn(
                 Action { dispatcher, _ ->
