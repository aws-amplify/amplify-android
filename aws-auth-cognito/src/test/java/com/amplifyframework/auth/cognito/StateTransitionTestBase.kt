--- conflicted
+++ resolved
@@ -103,11 +103,10 @@
     internal lateinit var mockSignInChallengeActions: SignInChallengeActions
 
     @Mock
-<<<<<<< HEAD
+    internal lateinit var mockSignInCustomActions: CustomSignInActions
+
+    @Mock
     internal lateinit var mockHostedUIActions: HostedUIActions
-=======
-    internal lateinit var mockSignInCustomActions: CustomSignInActions
->>>>>>> a4c19210
 
     @Mock
     internal lateinit var mockSignOutActions: SignOutActions
