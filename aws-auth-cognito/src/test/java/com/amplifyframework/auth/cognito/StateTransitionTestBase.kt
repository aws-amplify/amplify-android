/*
 * Copyright 2022 Amazon.com, Inc. or its affiliates. All Rights Reserved.
 *
 * Licensed under the Apache License, Version 2.0 (the "License").
 * You may not use this file except in compliance with the License.
 * A copy of the License is located at
 *
 *  http://aws.amazon.com/apache2.0
 *
 * or in the "license" file accompanying this file. This file is distributed
 * on an "AS IS" BASIS, WITHOUT WARRANTIES OR CONDITIONS OF ANY KIND, either
 * express or implied. See the License for the specific language governing
 * permissions and limitations under the License.
 */

package com.amplifyframework.auth.cognito

import aws.sdk.kotlin.services.cognitoidentityprovider.model.ChallengeNameType
import com.amplifyframework.auth.cognito.actions.DeleteUserActions
import com.amplifyframework.auth.cognito.data.AWSCognitoAuthCredentialStore
import com.amplifyframework.auth.cognito.data.AWSCognitoLegacyCredentialStore
import com.amplifyframework.auth.cognito.options.AWSCognitoAuthSignInOptions
import com.amplifyframework.auth.cognito.options.AuthFlowType
import com.amplifyframework.statemachine.Action
import com.amplifyframework.statemachine.codegen.actions.AuthActions
import com.amplifyframework.statemachine.codegen.actions.AuthenticationActions
import com.amplifyframework.statemachine.codegen.actions.AuthorizationActions
import com.amplifyframework.statemachine.codegen.actions.CustomSignInActions
import com.amplifyframework.statemachine.codegen.actions.FetchAuthSessionActions
import com.amplifyframework.statemachine.codegen.actions.SRPActions
import com.amplifyframework.statemachine.codegen.actions.SignInActions
import com.amplifyframework.statemachine.codegen.actions.SignInChallengeActions
import com.amplifyframework.statemachine.codegen.actions.SignOutActions
import com.amplifyframework.statemachine.codegen.actions.StoreActions
import com.amplifyframework.statemachine.codegen.data.AmplifyCredential
import com.amplifyframework.statemachine.codegen.data.AuthChallenge
import com.amplifyframework.statemachine.codegen.data.AuthConfiguration
import com.amplifyframework.statemachine.codegen.data.CognitoUserPoolTokens
import com.amplifyframework.statemachine.codegen.data.SignedInData
import com.amplifyframework.statemachine.codegen.data.SignedOutData
import com.amplifyframework.statemachine.codegen.events.AuthEvent
import com.amplifyframework.statemachine.codegen.events.AuthenticationEvent
import com.amplifyframework.statemachine.codegen.events.AuthorizationEvent
import com.amplifyframework.statemachine.codegen.events.CredentialStoreEvent
import com.amplifyframework.statemachine.codegen.events.CustomSignInEvent
import com.amplifyframework.statemachine.codegen.events.FetchAuthSessionEvent
import com.amplifyframework.statemachine.codegen.events.SRPEvent
import com.amplifyframework.statemachine.codegen.events.SignInChallengeEvent
import com.amplifyframework.statemachine.codegen.events.SignInEvent
import com.amplifyframework.statemachine.codegen.events.SignOutEvent
import org.mockito.Mock
import org.mockito.Mockito

open class StateTransitionTestBase {

    internal object MockitoHelper {
        fun <T> anyObject(): T {
            Mockito.any<T>()
            return uninitialized()
        }

        @Suppress("UNCHECKED_CAST")
        fun <T> uninitialized(): T = null as T
    }

    @Mock
    internal lateinit var signedInData: SignedInData

    @Mock
    internal lateinit var credentials: AmplifyCredential

    @Mock
    internal lateinit var configuration: AuthConfiguration

    @Mock
    internal lateinit var credentialStoreActions: StoreActions

    @Mock
    internal lateinit var credentialStore: AWSCognitoAuthCredentialStore

    @Mock
    internal lateinit var legacyCredentialStore: AWSCognitoLegacyCredentialStore

    @Mock
    internal lateinit var cognitoAuthService: AWSCognitoAuthServiceBehavior

    @Mock
    internal lateinit var mockAuthActions: AuthActions

    @Mock
    internal lateinit var mockAuthenticationActions: AuthenticationActions

    @Mock
    internal lateinit var mockAuthorizationActions: AuthorizationActions

    @Mock
    internal lateinit var mockSignInActions: SignInActions

    @Mock
    internal lateinit var mockSRPActions: SRPActions

    @Mock
    internal lateinit var mockSignInChallengeActions: SignInChallengeActions

    @Mock
    internal lateinit var mockSignInCustomActions: CustomSignInActions

    @Mock
    internal lateinit var mockSignOutActions: SignOutActions

    @Mock
    internal lateinit var mockFetchAuthSessionActions: FetchAuthSessionActions

    @Mock
    internal lateinit var mockDeleteUserActions: DeleteUserActions

    internal fun setupCredentialStoreActions() {
        Mockito.`when`(credentialStoreActions.migrateLegacyCredentialStoreAction())
            .thenReturn(
                Action { dispatcher, _ ->
                    dispatcher.send(
                        CredentialStoreEvent(CredentialStoreEvent.EventType.LoadCredentialStore())
                    )
                }
            )

//        Mockito.`when`(credentialStoreActions.clearCredentialStoreAction())
//            .thenReturn(
//                Action { dispatcher, _ ->
//                    dispatcher.send(
//                        CredentialStoreEvent(CredentialStoreEvent.EventType.CompletedOperation(credentials))
//                    )
//                }
//            )

        Mockito.`when`(credentialStoreActions.loadCredentialStoreAction())
            .thenReturn(
                Action { dispatcher, _ ->
                    dispatcher.send(
                        CredentialStoreEvent(CredentialStoreEvent.EventType.CompletedOperation(credentials))
                    )
                }
            )

        Mockito.`when`(credentialStoreActions.storeCredentialsAction(MockitoHelper.anyObject()))
            .thenReturn(
                Action { dispatcher, _ ->
                    dispatcher.send(
                        CredentialStoreEvent(CredentialStoreEvent.EventType.CompletedOperation(credentials))
                    )
                }
            )

        Mockito.`when`(credentialStoreActions.moveToIdleStateAction())
            .thenReturn(
                Action { dispatcher, _ ->
                    dispatcher.send(
                        CredentialStoreEvent(CredentialStoreEvent.EventType.MoveToIdleState())
                    )
                }
            )
    }

    internal fun setupAuthActions() {
        Mockito.`when`(mockAuthActions.initializeAuthConfigurationAction(MockitoHelper.anyObject()))
            .thenReturn(
                Action { dispatcher, _ ->
                    dispatcher.send(
                        AuthEvent(
                            AuthEvent.EventType.FetchCachedCredentials(configuration)
                        )
                    )
                }
            )

        Mockito.`when`(
            mockAuthActions.initializeAuthenticationConfigurationAction(MockitoHelper.anyObject())
        )
            .thenReturn(
                Action { dispatcher, _ ->
                    dispatcher.send(
                        AuthenticationEvent(
                            AuthenticationEvent.EventType.Configure(configuration, credentials)
                        )
                    )
                }
            )

        Mockito.`when`(
            mockAuthActions.validateCredentialsAndConfiguration(MockitoHelper.anyObject())
        )
            .thenReturn(
                Action { dispatcher, _ ->
                    dispatcher.send(
                        AuthEvent(AuthEvent.EventType.ConfigureAuthentication(configuration, credentials))
                    )
                }
            )

        Mockito.`when`(
            mockAuthActions.initializeAuthorizationConfigurationAction(MockitoHelper.anyObject())
        )
            .thenReturn(
                Action { dispatcher, _ ->
                    dispatcher.send(
                        AuthorizationEvent(AuthorizationEvent.EventType.Configure)
                    )
                }
            )
    }

    internal fun setupAuthNActions() {
        Mockito.`when`(
            mockAuthenticationActions.initiateSignOutAction(
                MockitoHelper.anyObject(),
                MockitoHelper.anyObject()
            )
        ).thenReturn(
            Action { dispatcher, _ ->
                dispatcher.send(
                    SignOutEvent(SignOutEvent.EventType.SignOutGlobally(signedInData))
                )
            }
        )
    }

    internal fun setupSignInActionWithCustomAuth() {
        Mockito.`when`(mockAuthenticationActions.initiateSignInAction(MockitoHelper.anyObject()))
            .thenReturn(
                Action { dispatcher, _ ->
                    dispatcher.send(
                        SignInEvent(
                            SignInEvent.EventType.InitiateSignInWithCustom(
                                "username",
                                "password",
<<<<<<< HEAD
                                AWSCognitoAuthSignInOptions.builder().authFlowType(AuthFlowType.CUSTOM_AUTH).build()
=======
                                mapOf()
>>>>>>> b9fe7bf8
                            )
                        )
                    )
                }
            )
    }

    internal fun setupAuthZActions() {
        Mockito.`when`(mockAuthorizationActions.configureAuthorizationAction())
            .thenReturn(
                Action { dispatcher, _ ->
                    dispatcher.send(AuthEvent(AuthEvent.EventType.ConfiguredAuthorization))
                }
            )

        Mockito.`when`(
            mockAuthorizationActions.initializeFetchAuthSession(MockitoHelper.anyObject())
        )
            .thenReturn(
                Action { dispatcher, _ ->
                    dispatcher.send(
                        FetchAuthSessionEvent(
                            FetchAuthSessionEvent.EventType.FetchIdentity(credentials)
                        )
                    )
                }
            )

//        Mockito.`when`(
//            mockAuthorizationActions.refreshAuthSessionAction(credentials)
//        )
//            .thenReturn(
//                Action { dispatcher, _ ->
//                    dispatcher.send(
//                        FetchAuthSessionEvent(
//                            FetchAuthSessionEvent.EventType.FetchIdentity(credentials)
//                        )
//                    )
//                }
//            )

//        Mockito.`when`(
//            mockAuthorizationActions.resetAuthorizationAction()
//        )
//            .thenReturn(
//                Action { dispatcher, _ ->
//                    dispatcher.send(
//                        AuthorizationEvent(AuthorizationEvent.EventType.Configure)
//                    )
//                }
//            )
    }

    internal fun setupSignInActions() {
        Mockito.`when`(mockSignInActions.startSRPAuthAction(MockitoHelper.anyObject()))
            .thenReturn(
                Action { dispatcher, _ ->
                    dispatcher.send(SRPEvent(SRPEvent.EventType.InitiateSRP("username", "password")))
                }
            )

        Mockito.`when`(mockSignInActions.startCustomAuthAction(MockitoHelper.anyObject()))
            .thenReturn(
                Action { dispatcher, _ ->
                    dispatcher.send(
                        CustomSignInEvent(
                            CustomSignInEvent.EventType.InitiateCustomSignIn(
                                "username",
                                "password"
                            )
                        )
                    )
                }
            )
        Mockito.`when`(mockSignInActions.initResolveChallenge(MockitoHelper.anyObject()))
            .thenReturn(
                Action { dispatcher, _ ->
                    dispatcher.send(
                        SignInChallengeEvent(
                            SignInChallengeEvent.EventType.WaitForAnswer(
                                AuthChallenge(
                                    ChallengeNameType.CustomChallenge.toString(),
                                    "Test",
                                    "session_mock_value",
                                    mapOf()
                                )
                            )
                        )
                    )
                }
            )
    }

    fun setupCustomAuthActions() {
        Mockito.`when`(mockSignInCustomActions.initiateCustomSignInAuthAction(MockitoHelper.anyObject()))
            .thenReturn(
                Action { dispatcher, _ ->
                    val authChallenge = AuthChallenge(
                        ChallengeNameType.CustomChallenge.toString(),
                        "Test",
                        "session_mock_value",
                        mapOf()
                    )
                    dispatcher.send(
                        SignInEvent(SignInEvent.EventType.ReceivedChallenge(authChallenge))
                    )
                }
            )

        Mockito.`when`(signedInData.cognitoUserPoolTokens).thenReturn(CognitoUserPoolTokens("", "", "", 0))

        Mockito.`when`(
            mockSignInChallengeActions.verifyChallengeAuthAction(
                MockitoHelper.anyObject(),
                MockitoHelper.anyObject()
            )
        )
            .thenReturn(
                Action { dispatcher, _ ->
                    dispatcher.send(SignInChallengeEvent(SignInChallengeEvent.EventType.Verified()))
                    dispatcher.send(CustomSignInEvent(CustomSignInEvent.EventType.FinalizeSignIn()))
                    dispatcher.send(
                        AuthenticationEvent(AuthenticationEvent.EventType.SignInCompleted(signedInData))
                    )
                }
            )
    }

    internal fun setupSRPActions() {
        Mockito.`when`(mockSRPActions.initiateSRPAuthAction(MockitoHelper.anyObject()))
            .thenReturn(
                Action { dispatcher, _ ->
                    dispatcher.send(SRPEvent(SRPEvent.EventType.RespondPasswordVerifier(mapOf())))
                }
            )

        Mockito.`when`(signedInData.cognitoUserPoolTokens).thenReturn(CognitoUserPoolTokens("", "", "", 0))

        Mockito.`when`(mockSRPActions.verifyPasswordSRPAction(MockitoHelper.anyObject()))
            .thenReturn(
                Action { dispatcher, _ ->
                    dispatcher.send(
                        AuthenticationEvent(AuthenticationEvent.EventType.SignInCompleted(signedInData))
                    )
                }
            )
    }

    internal fun setupSignOutActions() {
        Mockito.`when`(mockSignOutActions.localSignOutAction(MockitoHelper.anyObject()))
            .thenReturn(
                Action { dispatcher, _ ->
                    dispatcher.send(
                        SignOutEvent(SignOutEvent.EventType.SignedOutSuccess(SignedOutData(signedInData.username)))
                    )
                    dispatcher.send(
                        AuthenticationEvent(
                            AuthenticationEvent.EventType.InitializedSignedOut(
                                SignedOutData(signedInData.username)
                            )
                        )
                    )
                }
            )

        Mockito.`when`(mockSignOutActions.globalSignOutAction(MockitoHelper.anyObject()))
            .thenReturn(
                Action { dispatcher, _ ->
                    dispatcher.send(
                        SignOutEvent(SignOutEvent.EventType.RevokeToken(signedInData))
                    )
                }
            )

        Mockito.`when`(mockSignOutActions.revokeTokenAction(MockitoHelper.anyObject()))
            .thenReturn(
                Action { dispatcher, _ ->
                    dispatcher.send(
                        SignOutEvent(
                            SignOutEvent.EventType.SignOutLocally(
                                signedInData,
                                isGlobalSignOut = false,
                                invalidateTokens = false
                            )
                        )
                    )
                }
            )
    }

    internal fun setupFetchAuthActions() {
        Mockito.`when`(
            mockFetchAuthSessionActions.fetchIdentityAction(MockitoHelper.anyObject())
        )
            .thenReturn(
                Action { dispatcher, _ ->
                    dispatcher.send(
                        FetchAuthSessionEvent(
                            FetchAuthSessionEvent.EventType.FetchAwsCredentials(credentials)
                        )
                    )
                }
            )

        Mockito.`when`(
            mockFetchAuthSessionActions.fetchAWSCredentialsAction(MockitoHelper.anyObject())
        )
            .thenReturn(
                Action { dispatcher, _ ->
                    dispatcher.send(
                        FetchAuthSessionEvent(
                            FetchAuthSessionEvent.EventType.Fetched(credentials)
                        )
                    )
                }
            )

        Mockito.`when`(
            mockFetchAuthSessionActions.notifySessionEstablishedAction(MockitoHelper.anyObject())
        )
            .thenReturn(
                Action { dispatcher, _ ->
                    dispatcher.send(
                        AuthorizationEvent(
                            AuthorizationEvent.EventType.Fetched(credentials)
                        )
                    )
                }
            )
    }

    internal fun setupDeleteAction() {
        Mockito.`when`(
            mockDeleteUserActions.initDeleteUserAction(MockitoHelper.anyObject())
        )
            .thenReturn(
                Action { dispatcher, _ ->
                    dispatcher.send(
                        AuthenticationEvent(AuthenticationEvent.EventType.SignOutRequested(true))
                    )
                }
            )
    }
}<|MERGE_RESOLUTION|>--- conflicted
+++ resolved
@@ -19,8 +19,6 @@
 import com.amplifyframework.auth.cognito.actions.DeleteUserActions
 import com.amplifyframework.auth.cognito.data.AWSCognitoAuthCredentialStore
 import com.amplifyframework.auth.cognito.data.AWSCognitoLegacyCredentialStore
-import com.amplifyframework.auth.cognito.options.AWSCognitoAuthSignInOptions
-import com.amplifyframework.auth.cognito.options.AuthFlowType
 import com.amplifyframework.statemachine.Action
 import com.amplifyframework.statemachine.codegen.actions.AuthActions
 import com.amplifyframework.statemachine.codegen.actions.AuthenticationActions
@@ -233,11 +231,7 @@
                             SignInEvent.EventType.InitiateSignInWithCustom(
                                 "username",
                                 "password",
-<<<<<<< HEAD
-                                AWSCognitoAuthSignInOptions.builder().authFlowType(AuthFlowType.CUSTOM_AUTH).build()
-=======
                                 mapOf()
->>>>>>> b9fe7bf8
                             )
                         )
                     )
