/*
 * Copyright 2022 Amazon.com, Inc. or its affiliates. All Rights Reserved.
 *
 * Licensed under the Apache License, Version 2.0 (the "License").
 * You may not use this file except in compliance with the License.
 * A copy of the License is located at
 *
 *  http://aws.amazon.com/apache2.0
 *
 * or in the "license" file accompanying this file. This file is distributed
 * on an "AS IS" BASIS, WITHOUT WARRANTIES OR CONDITIONS OF ANY KIND, either
 * express or implied. See the License for the specific language governing
 * permissions and limitations under the License.
 */

package com.amplifyframework.auth.cognito

import aws.sdk.kotlin.services.cognitoidentityprovider.model.ChallengeNameType
import com.amplifyframework.auth.cognito.actions.DeleteUserActions
import com.amplifyframework.auth.cognito.data.AWSCognitoAuthCredentialStore
import com.amplifyframework.auth.cognito.data.AWSCognitoLegacyCredentialStore
import com.amplifyframework.auth.cognito.options.AWSCognitoAuthSignInOptions
import com.amplifyframework.auth.cognito.options.AuthFlowType
import com.amplifyframework.statemachine.Action
import com.amplifyframework.statemachine.codegen.actions.AuthActions
import com.amplifyframework.statemachine.codegen.actions.AuthenticationActions
import com.amplifyframework.statemachine.codegen.actions.AuthorizationActions
import com.amplifyframework.statemachine.codegen.actions.CustomSignInActions
import com.amplifyframework.statemachine.codegen.actions.FetchAuthSessionActions
import com.amplifyframework.statemachine.codegen.actions.SRPActions
import com.amplifyframework.statemachine.codegen.actions.SignInActions
import com.amplifyframework.statemachine.codegen.actions.SignInChallengeActions
import com.amplifyframework.statemachine.codegen.actions.SignOutActions
import com.amplifyframework.statemachine.codegen.actions.StoreActions
import com.amplifyframework.statemachine.codegen.data.AmplifyCredential
import com.amplifyframework.statemachine.codegen.data.AuthChallenge
import com.amplifyframework.statemachine.codegen.data.AuthConfiguration
import com.amplifyframework.statemachine.codegen.data.CognitoUserPoolTokens
import com.amplifyframework.statemachine.codegen.data.SignedInData
import com.amplifyframework.statemachine.codegen.data.SignedOutData
import com.amplifyframework.statemachine.codegen.events.AuthEvent
import com.amplifyframework.statemachine.codegen.events.AuthenticationEvent
import com.amplifyframework.statemachine.codegen.events.AuthorizationEvent
import com.amplifyframework.statemachine.codegen.events.CredentialStoreEvent
import com.amplifyframework.statemachine.codegen.events.CustomSignInEvent
import com.amplifyframework.statemachine.codegen.events.FetchAuthSessionEvent
import com.amplifyframework.statemachine.codegen.events.SRPEvent
<<<<<<< HEAD
import com.amplifyframework.statemachine.codegen.events.SignInChallengeEvent
import com.amplifyframework.statemachine.codegen.events.SignInEvent
=======
>>>>>>> ac66d53f
import com.amplifyframework.statemachine.codegen.events.SignOutEvent
import org.mockito.Mock
import org.mockito.Mockito

open class StateTransitionTestBase {

    internal object MockitoHelper {
        fun <T> anyObject(): T {
            Mockito.any<T>()
            return uninitialized()
        }

        @Suppress("UNCHECKED_CAST")
        fun <T> uninitialized(): T = null as T
    }

    @Mock
    internal lateinit var signedInData: SignedInData

    @Mock
    internal lateinit var credentials: AmplifyCredential

    @Mock
    internal lateinit var configuration: AuthConfiguration

    @Mock
    internal lateinit var credentialStoreActions: StoreActions

    @Mock
    internal lateinit var credentialStore: AWSCognitoAuthCredentialStore

    @Mock
    internal lateinit var legacyCredentialStore: AWSCognitoLegacyCredentialStore

    @Mock
    internal lateinit var cognitoAuthService: AWSCognitoAuthServiceBehavior

    @Mock
    internal lateinit var mockAuthActions: AuthActions

    @Mock
    internal lateinit var mockAuthenticationActions: AuthenticationActions

    @Mock
    internal lateinit var mockAuthorizationActions: AuthorizationActions

    @Mock
    internal lateinit var mockSignInActions: SignInActions

    @Mock
    internal lateinit var mockSRPActions: SRPActions

    @Mock
    internal lateinit var mockSignInChallengeActions: SignInChallengeActions

    @Mock
<<<<<<< HEAD
    internal lateinit var mockSignInCustomActions: CustomSignInActions

    @Mock
=======
>>>>>>> ac66d53f
    internal lateinit var mockSignOutActions: SignOutActions

    @Mock
    internal lateinit var mockFetchAuthSessionActions: FetchAuthSessionActions

    @Mock
    internal lateinit var mockDeleteUserActions: DeleteUserActions

    internal fun setupCredentialStoreActions() {
        Mockito.`when`(credentialStoreActions.migrateLegacyCredentialStoreAction())
            .thenReturn(
                Action { dispatcher, _ ->
                    dispatcher.send(
                        CredentialStoreEvent(CredentialStoreEvent.EventType.LoadCredentialStore())
                    )
                }
            )

//        Mockito.`when`(credentialStoreActions.clearCredentialStoreAction())
//            .thenReturn(
//                Action { dispatcher, _ ->
//                    dispatcher.send(
//                        CredentialStoreEvent(CredentialStoreEvent.EventType.CompletedOperation(credentials))
//                    )
//                }
//            )

        Mockito.`when`(credentialStoreActions.loadCredentialStoreAction())
            .thenReturn(
                Action { dispatcher, _ ->
                    dispatcher.send(
                        CredentialStoreEvent(CredentialStoreEvent.EventType.CompletedOperation(credentials))
                    )
                }
            )

        Mockito.`when`(credentialStoreActions.storeCredentialsAction(MockitoHelper.anyObject()))
            .thenReturn(
                Action { dispatcher, _ ->
                    dispatcher.send(
                        CredentialStoreEvent(CredentialStoreEvent.EventType.CompletedOperation(credentials))
                    )
                }
            )

        Mockito.`when`(credentialStoreActions.moveToIdleStateAction())
            .thenReturn(
                Action { dispatcher, _ ->
                    dispatcher.send(
                        CredentialStoreEvent(CredentialStoreEvent.EventType.MoveToIdleState())
                    )
                }
            )
    }

    internal fun setupAuthActions() {
        Mockito.`when`(mockAuthActions.initializeAuthConfigurationAction(MockitoHelper.anyObject()))
            .thenReturn(
                Action { dispatcher, _ ->
                    dispatcher.send(
                        AuthEvent(
                            AuthEvent.EventType.FetchCachedCredentials(configuration)
                        )
                    )
                }
            )

        Mockito.`when`(
            mockAuthActions.initializeAuthenticationConfigurationAction(MockitoHelper.anyObject())
        )
            .thenReturn(
                Action { dispatcher, _ ->
                    dispatcher.send(
                        AuthenticationEvent(
                            AuthenticationEvent.EventType.Configure(configuration, credentials)
                        )
                    )
                }
            )

        Mockito.`when`(
            mockAuthActions.validateCredentialsAndConfiguration(MockitoHelper.anyObject())
        )
            .thenReturn(
                Action { dispatcher, _ ->
                    dispatcher.send(
                        AuthEvent(AuthEvent.EventType.ConfigureAuthentication(configuration, credentials))
                    )
                }
            )

        Mockito.`when`(
            mockAuthActions.initializeAuthorizationConfigurationAction(MockitoHelper.anyObject())
        )
            .thenReturn(
                Action { dispatcher, _ ->
                    dispatcher.send(
                        AuthorizationEvent(AuthorizationEvent.EventType.Configure)
                    )
                }
            )
    }

    internal fun setupAuthNActions() {
        Mockito.`when`(
            mockAuthenticationActions.initiateSignOutAction(
                MockitoHelper.anyObject(),
                MockitoHelper.anyObject()
            )
        ).thenReturn(
            Action { dispatcher, _ ->
                dispatcher.send(
                    SignOutEvent(SignOutEvent.EventType.SignOutGlobally(signedInData))
                )
            }
        )
    }

    internal fun setupSignInActionWithCustomAuth() {
        Mockito.`when`(mockAuthenticationActions.initiateSignInAction(MockitoHelper.anyObject()))
            .thenReturn(
                Action { dispatcher, _ ->
                    dispatcher.send(
                        SignInEvent(
                            SignInEvent.EventType.InitiateSignInWithCustom(
                                "username",
                                "password",
                                AWSCognitoAuthSignInOptions.builder().authFlowType(AuthFlowType.CUSTOM_AUTH).build()
                            )
                        )
                    )
                }
            )
    }

    internal fun setupAuthZActions() {
        Mockito.`when`(mockAuthorizationActions.configureAuthorizationAction())
            .thenReturn(
                Action { dispatcher, _ ->
                    dispatcher.send(AuthEvent(AuthEvent.EventType.ConfiguredAuthorization))
                }
            )

        Mockito.`when`(
            mockAuthorizationActions.initializeFetchAuthSession(MockitoHelper.anyObject())
        )
            .thenReturn(
                Action { dispatcher, _ ->
                    dispatcher.send(
                        FetchAuthSessionEvent(
                            FetchAuthSessionEvent.EventType.FetchIdentity(credentials)
                        )
                    )
                }
            )

//        Mockito.`when`(
//            mockAuthorizationActions.refreshAuthSessionAction(credentials)
//        )
//            .thenReturn(
//                Action { dispatcher, _ ->
//                    dispatcher.send(
//                        FetchAuthSessionEvent(
//                            FetchAuthSessionEvent.EventType.FetchIdentity(credentials)
//                        )
//                    )
//                }
//            )

//        Mockito.`when`(
//            mockAuthorizationActions.resetAuthorizationAction()
//        )
//            .thenReturn(
//                Action { dispatcher, _ ->
//                    dispatcher.send(
//                        AuthorizationEvent(AuthorizationEvent.EventType.Configure)
//                    )
//                }
//            )
    }

    internal fun setupSignInActions() {
        Mockito.`when`(mockSignInActions.startSRPAuthAction(MockitoHelper.anyObject()))
            .thenReturn(
                Action { dispatcher, _ ->
                    dispatcher.send(SRPEvent(SRPEvent.EventType.InitiateSRP("username", "password")))
                }
            )
<<<<<<< HEAD

        Mockito.`when`(mockSignInActions.startCustomAuthAction(MockitoHelper.anyObject()))
            .thenReturn(
                Action { dispatcher, _ ->
                    dispatcher.send(
                        CustomSignInEvent(
                            CustomSignInEvent.EventType.InitiateCustomSignIn(
                                "username",
                                "password",
                                AWSCognitoAuthSignInOptions.builder().authFlowType(AuthFlowType.CUSTOM_AUTH).build()
                            )
                        )
                    )
                }
            )
        Mockito.`when`(mockSignInActions.initResolveChallenge(MockitoHelper.anyObject()))
            .thenReturn(
                Action { dispatcher, _ ->
                    dispatcher.send(
                        SignInChallengeEvent(
                            SignInChallengeEvent.EventType.WaitForAnswer(
                                AuthChallenge(
                                    ChallengeNameType.CustomChallenge.toString(),
                                    "Test",
                                    "session_mock_value",
                                    mapOf()
                                )
                            )
                        )
                    )
                }
            )
    }

    fun setupCustomAuthActions() {
        Mockito.`when`(mockSignInCustomActions.initiateCustomSignInAuthAction(MockitoHelper.anyObject()))
            .thenReturn(
                Action { dispatcher, _ ->
                    val authChallenge = AuthChallenge(
                        ChallengeNameType.CustomChallenge.toString(),
                        "Test",
                        "session_mock_value",
                        mapOf()
                    )
                    dispatcher.send(
                        SignInEvent(SignInEvent.EventType.ReceivedChallenge(authChallenge))
                    )
                }
            )

        Mockito.`when`(signedInData.cognitoUserPoolTokens).thenReturn(CognitoUserPoolTokens("", "", "", 0))

        Mockito.`when`(
            mockSignInChallengeActions.verifyChallengeAuthAction(
                MockitoHelper.anyObject(),
                MockitoHelper.anyObject()
            )
        )
            .thenReturn(
                Action { dispatcher, _ ->
                    dispatcher.send(SignInChallengeEvent(SignInChallengeEvent.EventType.Verified()))
                    dispatcher.send(CustomSignInEvent(CustomSignInEvent.EventType.FinalizeSignIn()))
                    dispatcher.send(
                        AuthenticationEvent(AuthenticationEvent.EventType.SignInCompleted(signedInData))
                    )
                }
            )
    }

    internal fun setupSRPActions() {
        Mockito.`when`(mockSRPActions.initiateSRPAuthAction(MockitoHelper.anyObject()))
            .thenReturn(
                Action { dispatcher, _ ->
                    dispatcher.send(SRPEvent(SRPEvent.EventType.RespondPasswordVerifier(mapOf())))
                }
            )

        Mockito.`when`(signedInData.cognitoUserPoolTokens).thenReturn(CognitoUserPoolTokens("", "", "", 0))
=======
    }

    internal fun setupSRPActions() {
        Mockito.`when`(signedInData.cognitoUserPoolTokens).thenReturn(CognitoUserPoolTokens("", "", "", 0))

        Mockito.`when`(mockSRPActions.initiateSRPAuthAction(MockitoHelper.anyObject()))
            .thenReturn(
                Action { dispatcher, _ ->
                    dispatcher.send(SRPEvent(SRPEvent.EventType.RespondPasswordVerifier(mapOf())))
                }
            )
>>>>>>> ac66d53f

        Mockito.`when`(mockSRPActions.verifyPasswordSRPAction(MockitoHelper.anyObject()))
            .thenReturn(
                Action { dispatcher, _ ->
                    dispatcher.send(
                        AuthenticationEvent(AuthenticationEvent.EventType.SignInCompleted(signedInData))
                    )
                }
            )
    }

    internal fun setupSignOutActions() {
        Mockito.`when`(mockSignOutActions.localSignOutAction(MockitoHelper.anyObject()))
            .thenReturn(
                Action { dispatcher, _ ->
                    dispatcher.send(
                        SignOutEvent(SignOutEvent.EventType.SignedOutSuccess(SignedOutData(signedInData.username)))
                    )
                    dispatcher.send(
                        AuthenticationEvent(
                            AuthenticationEvent.EventType.InitializedSignedOut(
                                SignedOutData(signedInData.username)
                            )
                        )
                    )
                }
            )

        Mockito.`when`(mockSignOutActions.globalSignOutAction(MockitoHelper.anyObject()))
            .thenReturn(
                Action { dispatcher, _ ->
                    dispatcher.send(
                        SignOutEvent(SignOutEvent.EventType.RevokeToken(signedInData))
                    )
                }
            )

        Mockito.`when`(mockSignOutActions.revokeTokenAction(MockitoHelper.anyObject()))
            .thenReturn(
                Action { dispatcher, _ ->
                    dispatcher.send(
                        SignOutEvent(
                            SignOutEvent.EventType.SignOutLocally(
                                signedInData,
                                isGlobalSignOut = false,
                                invalidateTokens = false
                            )
                        )
                    )
                }
            )
    }

    internal fun setupFetchAuthActions() {
        Mockito.`when`(
            mockFetchAuthSessionActions.fetchIdentityAction(MockitoHelper.anyObject())
        )
            .thenReturn(
                Action { dispatcher, _ ->
                    dispatcher.send(
                        FetchAuthSessionEvent(
                            FetchAuthSessionEvent.EventType.FetchAwsCredentials(credentials)
                        )
                    )
                }
            )

        Mockito.`when`(
            mockFetchAuthSessionActions.fetchAWSCredentialsAction(MockitoHelper.anyObject())
        )
            .thenReturn(
                Action { dispatcher, _ ->
                    dispatcher.send(
                        FetchAuthSessionEvent(
                            FetchAuthSessionEvent.EventType.Fetched(credentials)
                        )
                    )
                }
            )

        Mockito.`when`(
            mockFetchAuthSessionActions.notifySessionEstablishedAction(MockitoHelper.anyObject())
        )
            .thenReturn(
                Action { dispatcher, _ ->
                    dispatcher.send(
                        AuthorizationEvent(
                            AuthorizationEvent.EventType.Fetched(credentials)
                        )
                    )
                }
            )
    }

    internal fun setupDeleteAction() {
        Mockito.`when`(
            mockDeleteUserActions.initDeleteUserAction(MockitoHelper.anyObject())
        )
            .thenReturn(
                Action { dispatcher, _ ->
                    dispatcher.send(
                        AuthenticationEvent(AuthenticationEvent.EventType.SignOutRequested(true))
                    )
                }
            )
    }
}<|MERGE_RESOLUTION|>--- conflicted
+++ resolved
@@ -45,11 +45,8 @@
 import com.amplifyframework.statemachine.codegen.events.CustomSignInEvent
 import com.amplifyframework.statemachine.codegen.events.FetchAuthSessionEvent
 import com.amplifyframework.statemachine.codegen.events.SRPEvent
-<<<<<<< HEAD
 import com.amplifyframework.statemachine.codegen.events.SignInChallengeEvent
 import com.amplifyframework.statemachine.codegen.events.SignInEvent
-=======
->>>>>>> ac66d53f
 import com.amplifyframework.statemachine.codegen.events.SignOutEvent
 import org.mockito.Mock
 import org.mockito.Mockito
@@ -106,12 +103,9 @@
     internal lateinit var mockSignInChallengeActions: SignInChallengeActions
 
     @Mock
-<<<<<<< HEAD
     internal lateinit var mockSignInCustomActions: CustomSignInActions
 
     @Mock
-=======
->>>>>>> ac66d53f
     internal lateinit var mockSignOutActions: SignOutActions
 
     @Mock
@@ -300,7 +294,6 @@
                     dispatcher.send(SRPEvent(SRPEvent.EventType.InitiateSRP("username", "password")))
                 }
             )
-<<<<<<< HEAD
 
         Mockito.`when`(mockSignInActions.startCustomAuthAction(MockitoHelper.anyObject()))
             .thenReturn(
@@ -379,19 +372,6 @@
             )
 
         Mockito.`when`(signedInData.cognitoUserPoolTokens).thenReturn(CognitoUserPoolTokens("", "", "", 0))
-=======
-    }
-
-    internal fun setupSRPActions() {
-        Mockito.`when`(signedInData.cognitoUserPoolTokens).thenReturn(CognitoUserPoolTokens("", "", "", 0))
-
-        Mockito.`when`(mockSRPActions.initiateSRPAuthAction(MockitoHelper.anyObject()))
-            .thenReturn(
-                Action { dispatcher, _ ->
-                    dispatcher.send(SRPEvent(SRPEvent.EventType.RespondPasswordVerifier(mapOf())))
-                }
-            )
->>>>>>> ac66d53f
 
         Mockito.`when`(mockSRPActions.verifyPasswordSRPAction(MockitoHelper.anyObject()))
             .thenReturn(
