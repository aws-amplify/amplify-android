/*
 * Copyright 2022 Amazon.com, Inc. or its affiliates. All Rights Reserved.
 *
 * Licensed under the Apache License, Version 2.0 (the "License").
 * You may not use this file except in compliance with the License.
 * A copy of the License is located at
 *
 *  http://aws.amazon.com/apache2.0
 *
 * or in the "license" file accompanying this file. This file is distributed
 * on an "AS IS" BASIS, WITHOUT WARRANTIES OR CONDITIONS OF ANY KIND, either
 * express or implied. See the License for the specific language governing
 * permissions and limitations under the License.
 */

package com.amplifyframework.auth.cognito

import com.amplifyframework.auth.cognito.actions.DeleteUserActions
import com.amplifyframework.auth.cognito.data.AWSCognitoAuthCredentialStore
import com.amplifyframework.auth.cognito.data.AWSCognitoLegacyCredentialStore
import com.amplifyframework.statemachine.Action
import com.amplifyframework.statemachine.codegen.actions.AuthActions
import com.amplifyframework.statemachine.codegen.actions.AuthenticationActions
import com.amplifyframework.statemachine.codegen.actions.AuthorizationActions
import com.amplifyframework.statemachine.codegen.actions.FetchAuthSessionActions
<<<<<<< HEAD
import com.amplifyframework.statemachine.codegen.actions.FetchIdentityActions
import com.amplifyframework.statemachine.codegen.actions.FetchUserPoolTokensActions
import com.amplifyframework.statemachine.codegen.actions.HostedUIActions
=======
>>>>>>> 57e89094
import com.amplifyframework.statemachine.codegen.actions.SRPActions
import com.amplifyframework.statemachine.codegen.actions.SignInActions
import com.amplifyframework.statemachine.codegen.actions.SignOutActions
import com.amplifyframework.statemachine.codegen.actions.SignUpActions
import com.amplifyframework.statemachine.codegen.actions.StoreActions
import com.amplifyframework.statemachine.codegen.data.AmplifyCredential
import com.amplifyframework.statemachine.codegen.data.AuthConfiguration
import com.amplifyframework.statemachine.codegen.data.SignedInData
import com.amplifyframework.statemachine.codegen.data.SignedOutData
import com.amplifyframework.statemachine.codegen.data.SignedUpData
import com.amplifyframework.statemachine.codegen.events.AuthEvent
import com.amplifyframework.statemachine.codegen.events.AuthenticationEvent
import com.amplifyframework.statemachine.codegen.events.AuthorizationEvent
import com.amplifyframework.statemachine.codegen.events.CredentialStoreEvent
import com.amplifyframework.statemachine.codegen.events.FetchAuthSessionEvent
import com.amplifyframework.statemachine.codegen.events.SignOutEvent
import com.amplifyframework.statemachine.codegen.events.SignUpEvent
import org.mockito.Mock
import org.mockito.Mockito

open class StateTransitionTestBase {

    internal object MockitoHelper {
        fun <T> anyObject(): T {
            Mockito.any<T>()
            return uninitialized()
        }

        @Suppress("UNCHECKED_CAST")
        fun <T> uninitialized(): T = null as T
    }

    @Mock
    internal lateinit var signedInData: SignedInData

    @Mock
    internal lateinit var credentials: AmplifyCredential

    @Mock
    internal lateinit var configuration: AuthConfiguration

    @Mock
    internal lateinit var credentialStoreActions: StoreActions

    @Mock
    internal lateinit var credentialStore: AWSCognitoAuthCredentialStore

    @Mock
    internal lateinit var legacyCredentialStore: AWSCognitoLegacyCredentialStore

    @Mock
    internal lateinit var cognitoAuthService: AWSCognitoAuthServiceBehavior

    @Mock
    internal lateinit var mockAuthActions: AuthActions

    @Mock
    internal lateinit var mockAuthenticationActions: AuthenticationActions

    @Mock
    internal lateinit var mockAuthorizationActions: AuthorizationActions

    @Mock
    internal lateinit var mockSignUpActions: SignUpActions

    @Mock
    internal lateinit var mockSignInActions: SignInActions

    @Mock
    internal lateinit var mockSRPActions: SRPActions

    @Mock
    internal lateinit var mockHostedUIActions: HostedUIActions

    @Mock
    internal lateinit var mockSignOutActions: SignOutActions

    @Mock
    internal lateinit var mockFetchAuthSessionActions: FetchAuthSessionActions

    @Mock
    internal lateinit var mockDeleteUserActions: DeleteUserActions

    internal fun setupCredentialStoreActions() {
        Mockito.`when`(credentialStoreActions.migrateLegacyCredentialStoreAction())
            .thenReturn(
                Action { dispatcher, _ ->
                    dispatcher.send(
                        CredentialStoreEvent(CredentialStoreEvent.EventType.LoadCredentialStore())
                    )
                }
            )

//        Mockito.`when`(credentialStoreActions.clearCredentialStoreAction())
//            .thenReturn(
//                Action { dispatcher, _ ->
//                    dispatcher.send(
//                        CredentialStoreEvent(CredentialStoreEvent.EventType.CompletedOperation(credentials))
//                    )
//                }
//            )

        Mockito.`when`(credentialStoreActions.loadCredentialStoreAction())
            .thenReturn(
                Action { dispatcher, _ ->
                    dispatcher.send(
                        CredentialStoreEvent(CredentialStoreEvent.EventType.CompletedOperation(credentials))
                    )
                }
            )

        Mockito.`when`(credentialStoreActions.storeCredentialsAction(MockitoHelper.anyObject()))
            .thenReturn(
                Action { dispatcher, _ ->
                    dispatcher.send(
                        CredentialStoreEvent(CredentialStoreEvent.EventType.CompletedOperation(credentials))
                    )
                }
            )

        Mockito.`when`(credentialStoreActions.moveToIdleStateAction())
            .thenReturn(
                Action { dispatcher, _ ->
                    dispatcher.send(
                        CredentialStoreEvent(CredentialStoreEvent.EventType.MoveToIdleState())
                    )
                }
            )
    }

    internal fun setupAuthActions() {
        Mockito.`when`(mockAuthActions.initializeAuthConfigurationAction(MockitoHelper.anyObject()))
            .thenReturn(
                Action { dispatcher, _ ->
                    dispatcher.send(
                        AuthEvent(
                            AuthEvent.EventType.FetchCachedCredentials(configuration)
                        )
                    )
                }
            )

        Mockito.`when`(
            mockAuthActions.initializeAuthenticationConfigurationAction(MockitoHelper.anyObject())
        )
            .thenReturn(
                Action { dispatcher, _ ->
                    dispatcher.send(
                        AuthenticationEvent(
                            AuthenticationEvent.EventType.Configure(configuration, credentials)
                        )
                    )
                }
            )

        Mockito.`when`(
            mockAuthActions.validateCredentialsAndConfiguration(MockitoHelper.anyObject())
        )
            .thenReturn(
                Action { dispatcher, _ ->
                    dispatcher.send(
                        AuthEvent(AuthEvent.EventType.ConfigureAuthentication(configuration, credentials))
                    )
                }
            )

<<<<<<< HEAD
    internal fun setupAuthNActions() {
        Mockito.`when`(mockAuthenticationActions.initiateSignInAction(MockitoHelper.anyObject()))
=======
        Mockito.`when`(
            mockAuthActions.initializeAuthorizationConfigurationAction(MockitoHelper.anyObject())
        )
>>>>>>> 57e89094
            .thenReturn(
                Action { dispatcher, _ ->
                    dispatcher.send(
                        AuthorizationEvent(AuthorizationEvent.EventType.Configure)
                    )
                }
            )
    }

    internal fun setupAuthNActions() {
//        Mockito.`when`(mockAuthenticationActions.initiateSRPSignInAction(MockitoHelper.anyObject()))
//            .thenReturn(
//                Action { dispatcher, _ ->
//                    dispatcher.send(
//                        SignInEvent(
//                            SignInEvent.EventType.InitiateSignInWithSRP("username", "password")
//                        )
//                    )
//                }
//            )

        Mockito.`when`(
            mockAuthenticationActions.initiateSignOutAction(
                MockitoHelper.anyObject(),
                MockitoHelper.anyObject()
            )
        ).thenReturn(
            Action { dispatcher, _ ->
                dispatcher.send(
                    SignOutEvent(SignOutEvent.EventType.SignOutGlobally(signedInData))
                )
            }
        )
    }

    internal fun setupAuthZActions() {
        Mockito.`when`(mockAuthorizationActions.configureAuthorizationAction())
            .thenReturn(
                Action { dispatcher, _ ->
                    dispatcher.send(AuthEvent(AuthEvent.EventType.ConfiguredAuthorization))
                }
            )

//        Mockito.`when`(
//            mockAuthorizationActions.initializeFetchAuthSession(credentials)
//        )
//            .thenReturn(
//                Action { dispatcher, _ ->
//                    dispatcher.send(
//                        FetchAuthSessionEvent(
//                            FetchAuthSessionEvent.EventType.FetchIdentity(credentials)
//                        )
//                    )
//                }
//            )

//        Mockito.`when`(
//            mockAuthorizationActions.refreshAuthSessionAction(credentials)
//        )
//            .thenReturn(
//                Action { dispatcher, _ ->
//                    dispatcher.send(
//                        FetchAuthSessionEvent(
//                            FetchAuthSessionEvent.EventType.FetchIdentity(credentials)
//                        )
//                    )
//                }
//            )

//        Mockito.`when`(
//            mockAuthorizationActions.resetAuthorizationAction()
//        )
//            .thenReturn(
//                Action { dispatcher, _ ->
//                    dispatcher.send(
//                        AuthorizationEvent(AuthorizationEvent.EventType.Configure)
//                    )
//                }
//            )
    }

    internal fun setupSignInActions() {
//        Mockito.`when`(mockSignInActions.startSRPAuthAction(MockitoHelper.anyObject()))
//            .thenReturn(
//                Action { dispatcher, _ ->
//                    dispatcher.send(SRPEvent(SRPEvent.EventType.InitiateSRP("username", "password")))
//                }
//            )
    }

    internal fun setupSRPActions() {
//        Mockito.`when`(mockSRPActions.initiateSRPAuthAction(MockitoHelper.anyObject()))
//            .thenReturn(
//                Action { dispatcher, _ ->
//                    dispatcher.send(SRPEvent(SRPEvent.EventType.RespondPasswordVerifier(mapOf())))
//                }
//            )

//        Mockito.`when`(mockSRPActions.verifyPasswordSRPAction(MockitoHelper.anyObject()))
//            .thenReturn(
//                Action { dispatcher, _ ->
//                    dispatcher.send(SRPEvent(SRPEvent.EventType.FinalizeSRPSignIn()))
//                    dispatcher.send(
//                        AuthenticationEvent(AuthenticationEvent.EventType.SignInCompleted(signedInData))
//                    )
//                }
//            )
    }

    internal fun setupSignOutActions() {
        Mockito.`when`(mockSignOutActions.localSignOutAction(MockitoHelper.anyObject()))
            .thenReturn(
                Action { dispatcher, _ ->
                    dispatcher.send(
                        SignOutEvent(SignOutEvent.EventType.SignedOutSuccess(SignedOutData(signedInData.username)))
                    )
                    dispatcher.send(
                        AuthenticationEvent(
                            AuthenticationEvent.EventType.InitializedSignedOut(
                                SignedOutData(signedInData.username)
                            )
                        )
                    )
                }
            )

        Mockito.`when`(mockSignOutActions.globalSignOutAction(MockitoHelper.anyObject()))
            .thenReturn(
                Action { dispatcher, _ ->
                    dispatcher.send(
                        SignOutEvent(SignOutEvent.EventType.RevokeToken(signedInData))
                    )
                }
            )

        Mockito.`when`(mockSignOutActions.revokeTokenAction(MockitoHelper.anyObject()))
            .thenReturn(
                Action { dispatcher, _ ->
                    dispatcher.send(
                        SignOutEvent(
                            SignOutEvent.EventType.SignOutLocally(
                                signedInData,
                                isGlobalSignOut = false,
                                invalidateTokens = false
                            )
                        )
                    )
                }
            )
    }

    internal fun setupSignUpActions() {
        Mockito.`when`(mockSignUpActions.startSignUpAction(MockitoHelper.anyObject()))
            .thenReturn(
                Action { dispatcher, _ ->
                    dispatcher.send(
                        SignUpEvent(
                            SignUpEvent.EventType.InitiateSignUpSuccess(
                                SignedUpData("", "", mapOf())
                            )
                        )
                    )
                }
            )

        Mockito.`when`(mockSignUpActions.confirmSignUpAction(MockitoHelper.anyObject()))
            .thenReturn(
                Action { dispatcher, _ ->
                    dispatcher.send(
                        SignUpEvent(SignUpEvent.EventType.ConfirmSignUpSuccess())
                    )
                }
            )

        Mockito.`when`(mockSignUpActions.resetSignUpAction())
            .thenReturn(
                Action { dispatcher, _ ->
                    dispatcher.send(
                        AuthenticationEvent(AuthenticationEvent.EventType.ResetSignUp())
                    )
                }
            )
    }

    internal fun setupFetchAuthActions() {
        Mockito.`when`(
            mockFetchAuthSessionActions.fetchIdentityAction(MockitoHelper.anyObject())
        )
            .thenReturn(
                Action { dispatcher, _ ->
                    dispatcher.send(
                        FetchAuthSessionEvent(
                            FetchAuthSessionEvent.EventType.FetchAwsCredentials(credentials)
                        )
                    )
                }
            )

        Mockito.`when`(
            mockFetchAuthSessionActions.fetchAWSCredentialsAction(MockitoHelper.anyObject())
        )
            .thenReturn(
                Action { dispatcher, _ ->
                    dispatcher.send(
                        FetchAuthSessionEvent(
                            FetchAuthSessionEvent.EventType.Fetched(credentials)
                        )
                    )
                }
            )

        Mockito.`when`(
            mockFetchAuthSessionActions.notifySessionEstablishedAction(MockitoHelper.anyObject())
        )
            .thenReturn(
                Action { dispatcher, _ ->
                    dispatcher.send(
                        AuthorizationEvent(
                            AuthorizationEvent.EventType.Fetched(credentials)
                        )
                    )
                }
            )
    }

    internal fun setupDeleteAction() {
        Mockito.`when`(
            mockDeleteUserActions.initDeleteUserAction(MockitoHelper.anyObject())
        )
            .thenReturn(
                Action { dispatcher, _ ->
                    dispatcher.send(
                        AuthenticationEvent(AuthenticationEvent.EventType.SignOutRequested(true))
                    )
                }
            )
    }
}<|MERGE_RESOLUTION|>--- conflicted
+++ resolved
@@ -23,12 +23,7 @@
 import com.amplifyframework.statemachine.codegen.actions.AuthenticationActions
 import com.amplifyframework.statemachine.codegen.actions.AuthorizationActions
 import com.amplifyframework.statemachine.codegen.actions.FetchAuthSessionActions
-<<<<<<< HEAD
-import com.amplifyframework.statemachine.codegen.actions.FetchIdentityActions
-import com.amplifyframework.statemachine.codegen.actions.FetchUserPoolTokensActions
 import com.amplifyframework.statemachine.codegen.actions.HostedUIActions
-=======
->>>>>>> 57e89094
 import com.amplifyframework.statemachine.codegen.actions.SRPActions
 import com.amplifyframework.statemachine.codegen.actions.SignInActions
 import com.amplifyframework.statemachine.codegen.actions.SignOutActions
@@ -195,14 +190,9 @@
                 }
             )
 
-<<<<<<< HEAD
-    internal fun setupAuthNActions() {
-        Mockito.`when`(mockAuthenticationActions.initiateSignInAction(MockitoHelper.anyObject()))
-=======
         Mockito.`when`(
             mockAuthActions.initializeAuthorizationConfigurationAction(MockitoHelper.anyObject())
         )
->>>>>>> 57e89094
             .thenReturn(
                 Action { dispatcher, _ ->
                     dispatcher.send(
