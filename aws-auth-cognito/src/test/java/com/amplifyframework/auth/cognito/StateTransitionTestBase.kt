--- conflicted
+++ resolved
@@ -93,11 +93,10 @@
     internal lateinit var mockSRPActions: SRPActions
 
     @Mock
-<<<<<<< HEAD
+    internal lateinit var mockSignInChallengeActions: SignInChallengeActions
+
+    @Mock
     internal lateinit var mockHostedUIActions: HostedUIActions
-=======
-    internal lateinit var mockSignInChallengeActions: SignInChallengeActions
->>>>>>> f386cd68
 
     @Mock
     internal lateinit var mockSignOutActions: SignOutActions
