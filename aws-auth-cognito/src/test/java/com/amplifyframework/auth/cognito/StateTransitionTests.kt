--- conflicted
+++ resolved
@@ -15,13 +15,8 @@
 
 package com.amplifyframework.auth.cognito
 
-<<<<<<< HEAD
 import com.amplifyframework.auth.cognito.options.AWSCognitoAuthSignInOptions
 import com.amplifyframework.auth.cognito.options.AuthFlowType
-import com.amplifyframework.auth.options.AuthSignUpOptions
-=======
-import com.amplifyframework.auth.options.AuthSignInOptions
->>>>>>> ac66d53f
 import com.amplifyframework.statemachine.Action
 import com.amplifyframework.statemachine.StateChangeListenerToken
 import com.amplifyframework.statemachine.codegen.data.CognitoUserPoolTokens
@@ -32,10 +27,7 @@
 import com.amplifyframework.statemachine.codegen.events.CredentialStoreEvent
 import com.amplifyframework.statemachine.codegen.events.DeleteUserEvent
 import com.amplifyframework.statemachine.codegen.events.FetchAuthSessionEvent
-<<<<<<< HEAD
 import com.amplifyframework.statemachine.codegen.events.SignInChallengeEvent
-=======
->>>>>>> ac66d53f
 import com.amplifyframework.statemachine.codegen.events.SignInEvent
 import com.amplifyframework.statemachine.codegen.events.SignOutEvent
 import com.amplifyframework.statemachine.codegen.states.AuthState
@@ -49,14 +41,10 @@
 import com.amplifyframework.statemachine.codegen.states.SignInChallengeState
 import com.amplifyframework.statemachine.codegen.states.SignInState
 import com.amplifyframework.statemachine.codegen.states.SignOutState
-<<<<<<< HEAD
-import com.amplifyframework.statemachine.codegen.states.SignUpState
-=======
 import java.util.concurrent.CountDownLatch
 import java.util.concurrent.TimeUnit
 import kotlin.test.assertEquals
 import kotlin.test.assertTrue
->>>>>>> ac66d53f
 import kotlinx.coroutines.Dispatchers
 import kotlinx.coroutines.newSingleThreadContext
 import kotlinx.coroutines.test.resetMain
@@ -68,10 +56,6 @@
 import org.junit.runner.RunWith
 import org.mockito.Mockito
 import org.mockito.junit.MockitoJUnitRunner
-import java.util.concurrent.CountDownLatch
-import java.util.concurrent.TimeUnit
-import kotlin.test.assertEquals
-import kotlin.test.assertTrue
 
 @RunWith(MockitoJUnitRunner::class)
 class StateTransitionTests : StateTransitionTestBase() {
@@ -101,15 +85,9 @@
         stateMachine = AuthStateMachine(
             AuthState.Resolver(
                 AuthenticationState.Resolver(
-<<<<<<< HEAD
-                    SignUpState.Resolver(mockSignUpActions),
                     SignInState.Resolver(
                         SRPSignInState.Resolver(mockSRPActions),
                         CustomSignInState.Resolver(mockSignInCustomActions),
-=======
-                    SignInState.Resolver(
-                        SRPSignInState.Resolver(mockSRPActions),
->>>>>>> ac66d53f
                         SignInChallengeState.Resolver(mockSignInChallengeActions),
                         mockSignInActions
                     ),
@@ -296,7 +274,6 @@
 
     @Test
     fun testSignInSRP() {
-<<<<<<< HEAD
         setupConfigureSignedOut()
 
         Mockito.`when`(mockAuthenticationActions.initiateSignInAction(MockitoHelper.anyObject()))
@@ -358,22 +335,15 @@
 
     @Test
     fun testSignInWithCustom() {
-=======
->>>>>>> ac66d53f
         setupConfigureSignedOut()
         setupSignInActionWithCustomAuth()
         setupCustomAuthActions()
 
-<<<<<<< HEAD
         Mockito.`when`(mockAuthenticationActions.initiateSignInAction(MockitoHelper.anyObject()))
-=======
-        Mockito.`when`(mockAuthenticationActions.initiateSRPSignInAction(MockitoHelper.anyObject()))
->>>>>>> ac66d53f
             .thenReturn(
                 Action { dispatcher, _ ->
                     dispatcher.send(
                         SignInEvent(
-<<<<<<< HEAD
                             SignInEvent.EventType.InitiateSignInWithCustom(
                                 "username",
                                 "password",
@@ -390,13 +360,6 @@
             .thenReturn(
                 CognitoUserPoolTokens("", "", "", 0)
             )
-=======
-                            SignInEvent.EventType.InitiateSignInWithSRP("username", "password")
-                        )
-                    )
-                }
-            )
->>>>>>> ac66d53f
 
         val testLatch = CountDownLatch(1)
         val configureLatch = CountDownLatch(1)
@@ -422,7 +385,6 @@
                     )
                 }
 
-<<<<<<< HEAD
                 val challengeState = it.authNState?.signInState?.challengeState.takeIf {
                     signInChallengeState ->
                     signInChallengeState is SignInChallengeState.WaitingForAnswer
@@ -440,11 +402,6 @@
                         itN is AuthenticationState.SignedIn
                     }
                 authNState?.apply {
-=======
-                val authNState = it.authNState
-                val authZState = it.authZState
-                if (authNState is AuthenticationState.SignedIn && authZState is AuthorizationState.SessionEstablished) {
->>>>>>> ac66d53f
                     token?.let(stateMachine::cancel)
                     testLatch.countDown()
                 }
