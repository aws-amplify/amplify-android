/*
 * Copyright 2022 Amazon.com, Inc. or its affiliates. All Rights Reserved.
 *
 * Licensed under the Apache License, Version 2.0 (the "License").
 * You may not use this file except in compliance with the License.
 * A copy of the License is located at
 *
 *  http://aws.amazon.com/apache2.0
 *
 * or in the "license" file accompanying this file. This file is distributed
 * on an "AS IS" BASIS, WITHOUT WARRANTIES OR CONDITIONS OF ANY KIND, either
 * express or implied. See the License for the specific language governing
 * permissions and limitations under the License.
 */

package com.amplifyframework.auth.cognito

<<<<<<< HEAD
import com.amplifyframework.auth.cognito.options.AWSCognitoAuthSignInOptions
=======
>>>>>>> b9fe7bf8
import com.amplifyframework.auth.cognito.options.AuthFlowType
import com.amplifyframework.statemachine.Action
import com.amplifyframework.statemachine.StateChangeListenerToken
import com.amplifyframework.statemachine.codegen.data.CognitoUserPoolTokens
import com.amplifyframework.statemachine.codegen.data.SignedOutData
import com.amplifyframework.statemachine.codegen.events.AuthEvent
import com.amplifyframework.statemachine.codegen.events.AuthenticationEvent
import com.amplifyframework.statemachine.codegen.events.AuthorizationEvent
import com.amplifyframework.statemachine.codegen.events.CredentialStoreEvent
import com.amplifyframework.statemachine.codegen.events.DeleteUserEvent
import com.amplifyframework.statemachine.codegen.events.FetchAuthSessionEvent
import com.amplifyframework.statemachine.codegen.events.SignInChallengeEvent
import com.amplifyframework.statemachine.codegen.events.SignInEvent
import com.amplifyframework.statemachine.codegen.events.SignOutEvent
import com.amplifyframework.statemachine.codegen.states.AuthState
import com.amplifyframework.statemachine.codegen.states.AuthenticationState
import com.amplifyframework.statemachine.codegen.states.AuthorizationState
import com.amplifyframework.statemachine.codegen.states.CredentialStoreState
import com.amplifyframework.statemachine.codegen.states.CustomSignInState
import com.amplifyframework.statemachine.codegen.states.DeleteUserState
import com.amplifyframework.statemachine.codegen.states.FetchAuthSessionState
import com.amplifyframework.statemachine.codegen.states.SRPSignInState
import com.amplifyframework.statemachine.codegen.states.SignInChallengeState
import com.amplifyframework.statemachine.codegen.states.SignInState
import com.amplifyframework.statemachine.codegen.states.SignOutState
import java.util.concurrent.CountDownLatch
import java.util.concurrent.TimeUnit
import kotlin.test.assertEquals
import kotlin.test.assertTrue
import kotlinx.coroutines.Dispatchers
import kotlinx.coroutines.newSingleThreadContext
import kotlinx.coroutines.test.resetMain
import kotlinx.coroutines.test.setMain
import org.junit.After
import org.junit.Before
import org.junit.Ignore
import org.junit.Test
import org.junit.runner.RunWith
import org.mockito.Mockito
import org.mockito.junit.MockitoJUnitRunner

@RunWith(MockitoJUnitRunner::class)
class StateTransitionTests : StateTransitionTestBase() {

    private val mainThreadSurrogate = newSingleThreadContext("Main thread")

    internal lateinit var stateMachine: AuthStateMachine
    private lateinit var storeStateMachine: CredentialStoreStateMachine

    @Before
    fun setUp() {
        setupCredentialStoreActions()
        setupAuthActions()
        setupAuthNActions()
        setupAuthZActions()
        setupSignInActions()
        setupSRPActions()
        setupSignOutActions()
        setupFetchAuthActions()
        setupDeleteAction()
        setupStateMachine()
        addStateChangeListeners()
        Dispatchers.setMain(mainThreadSurrogate)
    }

    private fun setupStateMachine() {
        stateMachine = AuthStateMachine(
            AuthState.Resolver(
                AuthenticationState.Resolver(
                    SignInState.Resolver(
                        SRPSignInState.Resolver(mockSRPActions),
                        CustomSignInState.Resolver(mockSignInCustomActions),
                        SignInChallengeState.Resolver(mockSignInChallengeActions),
                        mockSignInActions
                    ),
                    SignOutState.Resolver(mockSignOutActions),
                    mockAuthenticationActions
                ),
                AuthorizationState.Resolver(
                    FetchAuthSessionState.Resolver(
                        mockFetchAuthSessionActions
                    ),
                    DeleteUserState.Resolver(mockDeleteUserActions),
                    mockAuthorizationActions
                ),
                mockAuthActions
            ),
            AuthEnvironment(configuration, cognitoAuthService)
        )

        storeStateMachine = CredentialStoreStateMachine(
            CredentialStoreState.Resolver(credentialStoreActions),
            CredentialStoreEnvironment(credentialStore, legacyCredentialStore)
        )
    }

    private fun addStateChangeListeners() {
        stateMachine.listen(
            { authState ->
                when (authState) {
                    is AuthState.WaitingForCachedCredentials -> storeStateMachine.send(
                        CredentialStoreEvent(CredentialStoreEvent.EventType.LoadCredentialStore())
                    )
                    is AuthState.Configured -> when (val authZState = authState.authZState) {
                        is AuthorizationState.WaitingToStore -> storeStateMachine.send(
                            CredentialStoreEvent(
                                CredentialStoreEvent.EventType.StoreCredentials(authZState.amplifyCredential)
                            )
                        )
                    }
                    else -> {
                        // No-op
                    }
                }
            },
            null
        )

        storeStateMachine.listen(
            { storeState ->
                when (storeState) {
                    is CredentialStoreState.Success -> stateMachine.send(
                        AuthEvent(AuthEvent.EventType.ReceivedCachedCredentials(storeState.storedCredentials))
                    )
                    is CredentialStoreState.Error -> stateMachine.send(
                        AuthEvent(AuthEvent.EventType.CachedCredentialsFailed)
                    )
                    else -> {
                        // No-op
                    }
                }
            },
            null
        )
    }

    private fun setupConfigureSignedIn() {
        Mockito.`when`(
            mockAuthenticationActions.configureAuthenticationAction(MockitoHelper.anyObject())
        )
            .thenReturn(
                Action { dispatcher, _ ->
                    dispatcher.send(
                        AuthenticationEvent(
                            AuthenticationEvent.EventType.InitializedSignedIn(signedInData)
                        )
                    )
                    dispatcher.send(
                        AuthEvent(
                            AuthEvent.EventType.ConfiguredAuthentication(configuration, credentials)
                        )
                    )
                }
            )
    }

    private fun setupConfigureSignedOut() {
        Mockito.`when`(
            mockAuthenticationActions.configureAuthenticationAction(MockitoHelper.anyObject())
        )
            .thenReturn(
                Action { dispatcher, _ ->
                    dispatcher.send(
                        AuthenticationEvent(AuthenticationEvent.EventType.InitializedSignedOut(SignedOutData()))
                    )
                    dispatcher.send(
                        AuthEvent(AuthEvent.EventType.ConfiguredAuthentication(configuration, credentials))
                    )
                }
            )
    }

    private fun setupLocalSignOut() {
        Mockito.`when`(
            mockAuthenticationActions.initiateSignOutAction(
                MockitoHelper.anyObject(),
                MockitoHelper.anyObject()
            )
        ).thenReturn(
            Action { dispatcher, _ ->
                dispatcher.send(
                    SignOutEvent(
                        SignOutEvent.EventType.SignOutLocally(
                            signedInData,
                            isGlobalSignOut = false,
                            invalidateTokens = false
                        )
                    )
                )
            }
        )
    }

    @After
    fun tearDown() {
        // reset main dispatcher to the original Main dispatcher
        Dispatchers.resetMain()
        mainThreadSurrogate.close()
    }

    @Test
    fun getDefaultState() {
        val testLatch = CountDownLatch(1)
        stateMachine.getCurrentState {
            assertEquals(AuthState.NotConfigured(""), it)
            testLatch.countDown()
        }
        assertTrue { testLatch.await(5, TimeUnit.SECONDS) }
    }

    @Test
    fun testConfigureSignedOut() {
        setupConfigureSignedOut()
        val listenLatch = CountDownLatch(1)
        val subscribeLatch = CountDownLatch(1)
        var token: StateChangeListenerToken? = null
        token = stateMachine.listen(
            {
                if (it is AuthState.Configured && it.authNState is AuthenticationState.SignedOut) {
                    token?.let(stateMachine::cancel)
                    listenLatch.countDown()
                }
            },
            {
                subscribeLatch.countDown()
            }
        )
        assertTrue { subscribeLatch.await(5, TimeUnit.SECONDS) }

        val configure = AuthEvent(AuthEvent.EventType.ConfigureAuth(configuration))
        stateMachine.send(configure)

        assertTrue { listenLatch.await(5, TimeUnit.SECONDS) }
    }

    @Test
    fun testConfigureSignedIn() {
        setupConfigureSignedIn()

        val listenLatch = CountDownLatch(1)
        val subscribeLatch = CountDownLatch(1)
        var token: StateChangeListenerToken? = null
        token = stateMachine.listen(
            {
                if (it is AuthState.Configured && it.authNState is AuthenticationState.SignedIn) {
                    token?.let(stateMachine::cancel)
                    listenLatch.countDown()
                }
            },
            {
                subscribeLatch.countDown()
            }
        )
        assertTrue { subscribeLatch.await(5, TimeUnit.SECONDS) }

        val configure =
            AuthEvent(AuthEvent.EventType.ConfigureAuth(configuration))
        stateMachine.send(configure)

        assertTrue { listenLatch.await(5, TimeUnit.SECONDS) }
    }

    @Test
    fun testSignInSRP() {
        setupConfigureSignedOut()

        Mockito.`when`(mockAuthenticationActions.initiateSignInAction(MockitoHelper.anyObject()))
            .thenReturn(
                Action { dispatcher, _ ->
                    dispatcher.send(
                        SignInEvent(
                            SignInEvent.EventType.InitiateSignInWithSRP("username", "password")
                        )
                    )
                }
            )

        val testLatch = CountDownLatch(1)
        val configureLatch = CountDownLatch(1)
        val subscribeLatch = CountDownLatch(1)
        var token: StateChangeListenerToken? = null
        token = stateMachine.listen(
            {
                val authState =
                    it.takeIf { it is AuthState.Configured && it.authNState is AuthenticationState.SignedOut }
                authState?.run {
                    configureLatch.countDown()
                    stateMachine.send(
                        AuthenticationEvent(
                            AuthenticationEvent.EventType.SignInRequested(
                                "username",
                                "password",
<<<<<<< HEAD
                                AWSCognitoAuthSignInOptions.builder()
                                    .metadata(mapOf())
                                    .authFlowType(AuthFlowType.USER_SRP_AUTH)
                                    .build()
=======
                                AuthFlowType.USER_SRP_AUTH.toString(),
                                mapOf()
>>>>>>> b9fe7bf8
                            )
                        )
                    )
                }
                val authNState = it.authNState.takeIf { itN ->
                    itN is AuthenticationState.SignedIn && it.authZState is AuthorizationState.SessionEstablished
                }
                authNState?.apply {
                    token?.let(stateMachine::cancel)
                    testLatch.countDown()
                }
            },
            {
                subscribeLatch.countDown()
            }
        )

        assertTrue { subscribeLatch.await(5, TimeUnit.SECONDS) }

        stateMachine.send(
            AuthEvent(AuthEvent.EventType.ConfigureAuth(configuration))
        )

        assertTrue { testLatch.await(5, TimeUnit.SECONDS) }
        assertTrue { configureLatch.await(5, TimeUnit.SECONDS) }
    }

    @Test
    fun testSignInWithCustom() {
        setupConfigureSignedOut()
        setupSignInActionWithCustomAuth()
        setupCustomAuthActions()

        Mockito.`when`(mockAuthenticationActions.initiateSignInAction(MockitoHelper.anyObject()))
            .thenReturn(
                Action { dispatcher, _ ->
                    dispatcher.send(
                        SignInEvent(
                            SignInEvent.EventType.InitiateSignInWithCustom(
                                "username",
                                "password",
<<<<<<< HEAD
                                AWSCognitoAuthSignInOptions.builder().authFlowType(AuthFlowType.CUSTOM_AUTH).metadata(
                                    mapOf()
                                ).build()
=======
                                mapOf()
>>>>>>> b9fe7bf8
                            )
                        )
                    )
                }
            )

        Mockito.`when`(signedInData.cognitoUserPoolTokens)
            .thenReturn(
                CognitoUserPoolTokens("", "", "", 0)
            )

        val testLatch = CountDownLatch(1)
        val configureLatch = CountDownLatch(1)
        val subscribeLatch = CountDownLatch(1)
        var token: StateChangeListenerToken? = null
        token = stateMachine.listen(
            {
                val authState =
                    it.takeIf { it is AuthState.Configured && it.authNState is AuthenticationState.SignedOut }
                authState?.run {
                    configureLatch.countDown()
                    stateMachine.send(
                        AuthenticationEvent(
                            AuthenticationEvent.EventType.SignInRequested(
                                "username",
                                "password",
<<<<<<< HEAD
                                AWSCognitoAuthSignInOptions.builder()
                                    .metadata(mapOf())
                                    .authFlowType(AuthFlowType.CUSTOM_AUTH)
                                    .build()
=======
                                AuthFlowType.CUSTOM_AUTH.toString(),
                                mapOf()
>>>>>>> b9fe7bf8
                            )
                        )
                    )
                }

                val challengeState = it.authNState?.signInState?.challengeState.takeIf { signInChallengeState ->
                    signInChallengeState is SignInChallengeState.WaitingForAnswer
                }
                challengeState?.apply {
                    stateMachine.send(
                        SignInChallengeEvent(
                            SignInChallengeEvent.EventType.VerifyChallengeAnswer("test", mapOf())
                        )
                    )
                }

                val authNState =
                    it.authNState.takeIf { itN ->
                        itN is AuthenticationState.SignedIn && it.authZState is AuthorizationState.SessionEstablished
                    }
                authNState?.apply {
                    token?.let(stateMachine::cancel)
                    testLatch.countDown()
                }
            },
            {
                subscribeLatch.countDown()
            }
        )

        assertTrue { subscribeLatch.await(5, TimeUnit.SECONDS) }

        stateMachine.send(
            AuthEvent(AuthEvent.EventType.ConfigureAuth(configuration))
        )

        assertTrue { testLatch.await(5, TimeUnit.SECONDS) }
        assertTrue { configureLatch.await(5, TimeUnit.SECONDS) }
    }

    @Test
    fun testLocalSignOut() {
        setupConfigureSignedIn()
        setupLocalSignOut()

        val testLatch = CountDownLatch(1)
        val configureLatch = CountDownLatch(1)
        val subscribeLatch = CountDownLatch(1)
        var token: StateChangeListenerToken? = null
        token = stateMachine.listen(
            {
                val authState =
                    it.takeIf { it is AuthState.Configured && it.authNState is AuthenticationState.SignedIn }
                authState?.run {
                    configureLatch.countDown()
                    stateMachine.send(
                        AuthenticationEvent(
                            AuthenticationEvent.EventType.SignOutRequested()
                        )
                    )
                }

                val authNState =
                    it.authNState.takeIf { itN -> itN is AuthenticationState.SignedOut }
                authNState?.apply {
                    token?.let(stateMachine::cancel)
                    testLatch.countDown()
                }
            },
            {
                subscribeLatch.countDown()
            }
        )

        assertTrue { subscribeLatch.await(5, TimeUnit.SECONDS) }

        stateMachine.send(
            AuthEvent(AuthEvent.EventType.ConfigureAuth(configuration))
        )

        assertTrue { testLatch.await(5, TimeUnit.SECONDS) }
        assertTrue { configureLatch.await(5, TimeUnit.SECONDS) }
    }

    @Test
    fun testGlobalSignOut() {
        setupConfigureSignedIn()

        val testLatch = CountDownLatch(1)
        val configureLatch = CountDownLatch(1)
        val subscribeLatch = CountDownLatch(1)
        var token: StateChangeListenerToken? = null
        token = stateMachine.listen(
            {
                val authState =
                    it.takeIf { it is AuthState.Configured && it.authNState is AuthenticationState.SignedIn }
                authState?.run {
                    configureLatch.countDown()
                    stateMachine.send(
                        AuthenticationEvent(
                            AuthenticationEvent.EventType.SignOutRequested()
                        )
                    )
                }

                val authNState =
                    it.authNState.takeIf { itN -> itN is AuthenticationState.SignedOut }
                authNState?.apply {
                    token?.let(stateMachine::cancel)
                    testLatch.countDown()
                }
            },
            {
                subscribeLatch.countDown()
            }
        )

        assertTrue { subscribeLatch.await(5, TimeUnit.SECONDS) }

        stateMachine.send(
            AuthEvent(AuthEvent.EventType.ConfigureAuth(configuration))
        )

        assertTrue { testLatch.await(5, TimeUnit.SECONDS) }
        assertTrue { configureLatch.await(5, TimeUnit.SECONDS) }
    }

    @Test
    fun testSignUp() {
    }

    @Test
    fun testConfirmSignUp() {
    }

    @Test
    @Ignore("Todo")
    fun testFetchAuthSessionSignedIn() {
        setupConfigureSignedIn()
        val configureLatch = CountDownLatch(1)
        val testLatch = CountDownLatch(1)
        val subscribeLatch = CountDownLatch(1)
        configureLatch.countDown()
        var token: StateChangeListenerToken? = null
        token = stateMachine.listen(
            { it ->
                val authState =
                    it.takeIf {
                        it is AuthState.Configured && it.authNState is AuthenticationState.SignedIn &&
                            it.authZState is AuthorizationState.Configured
                    }
                authState?.run {
                    configureLatch.countDown()
                    stateMachine.send(AuthorizationEvent(AuthorizationEvent.EventType.FetchAuthSession))
                }

                val authZState =
                    it.authZState.takeIf { itZ -> itZ is AuthorizationState.SessionEstablished }
                authZState?.run {
                    token?.let(stateMachine::cancel)
                    testLatch.countDown()
                }
            },
            {
                subscribeLatch.countDown()
            }
        )

        assertTrue { subscribeLatch.await(5, TimeUnit.SECONDS) }

        stateMachine.send(
            AuthEvent(AuthEvent.EventType.ConfigureAuth(configuration))
        )

        assertTrue { configureLatch.await(5, TimeUnit.SECONDS) }
        assertTrue { testLatch.await(5, TimeUnit.SECONDS) }
    }

    private fun setupAuthZNoTokens() {
        Mockito.`when`(
            mockAuthorizationActions.initializeFetchAuthSession(MockitoHelper.anyObject())
        )
            .thenReturn(
                Action { dispatcher, _ ->
                    dispatcher.send(
                        FetchAuthSessionEvent(FetchAuthSessionEvent.EventType.FetchIdentity(credentials))
                    )
                }
            )
    }

    @Test
    fun testFetchAuthSessionSignedOut() {
        setupConfigureSignedOut()
        setupAuthZNoTokens()
        val configureLatch = CountDownLatch(1)
        val testLatch = CountDownLatch(1)
        val subscribeLatch = CountDownLatch(1)
        configureLatch.countDown()
        var token: StateChangeListenerToken? = null
        token = stateMachine.listen(
            { it ->
                val authState =
                    it.takeIf {
                        it is AuthState.Configured && it.authNState is AuthenticationState.SignedOut &&
                            it.authZState is AuthorizationState.Configured
                    }
                authState?.run {
                    configureLatch.countDown()
                    stateMachine.send(AuthorizationEvent(AuthorizationEvent.EventType.FetchAuthSession))
                }

//                val authZFetchTokensState =
//                    it.authZState.takeIf { itZ -> itZ is AuthorizationState.FetchingAuthSession }
//                assertFalse(
//                    authZFetchTokensState?.fetchAuthSessionState is FetchAuthSessionState.FetchingUserPoolTokens
//                )

                val authZState =
                    it.authZState.takeIf { itZ -> itZ is AuthorizationState.SessionEstablished }
                authZState?.run {
                    token?.let(stateMachine::cancel)
                    testLatch.countDown()
                }
            },
            {
                subscribeLatch.countDown()
            }
        )

        assertTrue { subscribeLatch.await(5, TimeUnit.SECONDS) }

        stateMachine.send(
            AuthEvent(AuthEvent.EventType.ConfigureAuth(configuration))
        )

        assertTrue { configureLatch.await(5, TimeUnit.SECONDS) }
        assertTrue { testLatch.await(5, TimeUnit.SECONDS) }
    }

    @Test
    @Ignore("Todo")
    fun testRefreshUserPoolTokens() {
        setupConfigureSignedIn()
        val configureLatch = CountDownLatch(1)
        val subscribeLatch = CountDownLatch(1)
        val testLatch = CountDownLatch(1)
        var token: StateChangeListenerToken? = null
        token = stateMachine.listen(
            { it ->
                val authState =
                    it.takeIf { it is AuthState.Configured && it.authNState is AuthenticationState.SignedIn }
                authState?.run {
                    configureLatch.countDown()
                    stateMachine.send(AuthorizationEvent(AuthorizationEvent.EventType.FetchAuthSession))
                }

                val authZState =
                    it.authZState.takeIf { itZ -> itZ is AuthorizationState.SessionEstablished }
                authZState?.run {
                    token?.let(stateMachine::cancel)
                    testLatch.countDown()
                }
            },
            {
                subscribeLatch.countDown()
            }
        )

        assertTrue { subscribeLatch.await(5, TimeUnit.SECONDS) }

        stateMachine.send(
            AuthEvent(AuthEvent.EventType.ConfigureAuth(configuration))
        )

        assertTrue { configureLatch.await(5, TimeUnit.SECONDS) }
        assertTrue { testLatch.await(5, TimeUnit.SECONDS) }
    }

    @Test
    fun testDeleteUser() {
        setupConfigureSignedIn()
        val configureLatch = CountDownLatch(1)
        val subscribeLatch = CountDownLatch(1)
        val testLatch = CountDownLatch(1)
        var token: StateChangeListenerToken? = null
        token = stateMachine.listen(
            { it ->
                val authState =
                    it.takeIf { it is AuthState.Configured && it.authNState is AuthenticationState.SignedIn }
                authState?.run {
                    configureLatch.countDown()
                    stateMachine.send(
                        DeleteUserEvent(
                            DeleteUserEvent.EventType.DeleteUser("TOKEN-123")
                        )
                    )
                }
                val signoutState = it.takeIf { it.authNState is AuthenticationState.SignedOut }
                signoutState?.run {
                    stateMachine.send(
                        DeleteUserEvent(
                            DeleteUserEvent.EventType.SignOutDeletedUser()
                        )
                    )
                }
                val deleteUserState = it.authZState?.deleteUserState
                val userDeletedSuccess = deleteUserState?.takeIf {
                    it is DeleteUserState.UserDeleted
                }

                userDeletedSuccess?.run {
                    token?.let(stateMachine::cancel)
                    testLatch.countDown()
                }
            },
            {
                subscribeLatch.countDown()
            }
        )

        assertTrue { subscribeLatch.await(5, TimeUnit.SECONDS) }

        stateMachine.send(
            AuthEvent(AuthEvent.EventType.ConfigureAuth(configuration))
        )
        assertTrue { configureLatch.await(5, TimeUnit.SECONDS) }
        assertTrue { testLatch.await(5, TimeUnit.SECONDS) }
    }
}<|MERGE_RESOLUTION|>--- conflicted
+++ resolved
@@ -15,10 +15,6 @@
 
 package com.amplifyframework.auth.cognito
 
-<<<<<<< HEAD
-import com.amplifyframework.auth.cognito.options.AWSCognitoAuthSignInOptions
-=======
->>>>>>> b9fe7bf8
 import com.amplifyframework.auth.cognito.options.AuthFlowType
 import com.amplifyframework.statemachine.Action
 import com.amplifyframework.statemachine.StateChangeListenerToken
@@ -311,15 +307,8 @@
                             AuthenticationEvent.EventType.SignInRequested(
                                 "username",
                                 "password",
-<<<<<<< HEAD
-                                AWSCognitoAuthSignInOptions.builder()
-                                    .metadata(mapOf())
-                                    .authFlowType(AuthFlowType.USER_SRP_AUTH)
-                                    .build()
-=======
                                 AuthFlowType.USER_SRP_AUTH.toString(),
                                 mapOf()
->>>>>>> b9fe7bf8
                             )
                         )
                     )
@@ -361,13 +350,7 @@
                             SignInEvent.EventType.InitiateSignInWithCustom(
                                 "username",
                                 "password",
-<<<<<<< HEAD
-                                AWSCognitoAuthSignInOptions.builder().authFlowType(AuthFlowType.CUSTOM_AUTH).metadata(
-                                    mapOf()
-                                ).build()
-=======
                                 mapOf()
->>>>>>> b9fe7bf8
                             )
                         )
                     )
@@ -394,15 +377,8 @@
                             AuthenticationEvent.EventType.SignInRequested(
                                 "username",
                                 "password",
-<<<<<<< HEAD
-                                AWSCognitoAuthSignInOptions.builder()
-                                    .metadata(mapOf())
-                                    .authFlowType(AuthFlowType.CUSTOM_AUTH)
-                                    .build()
-=======
                                 AuthFlowType.CUSTOM_AUTH.toString(),
                                 mapOf()
->>>>>>> b9fe7bf8
                             )
                         )
                     )
