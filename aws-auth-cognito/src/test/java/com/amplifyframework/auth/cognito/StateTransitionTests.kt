/*
 * Copyright 2022 Amazon.com, Inc. or its affiliates. All Rights Reserved.
 *
 * Licensed under the Apache License, Version 2.0 (the "License").
 * You may not use this file except in compliance with the License.
 * A copy of the License is located at
 *
 *  http://aws.amazon.com/apache2.0
 *
 * or in the "license" file accompanying this file. This file is distributed
 * on an "AS IS" BASIS, WITHOUT WARRANTIES OR CONDITIONS OF ANY KIND, either
 * express or implied. See the License for the specific language governing
 * permissions and limitations under the License.
 */

package com.amplifyframework.auth.cognito

import com.amplifyframework.statemachine.Action
import com.amplifyframework.statemachine.StateChangeListenerToken
import com.amplifyframework.statemachine.codegen.data.CognitoUserPoolTokens
import com.amplifyframework.statemachine.codegen.data.SignInData
import com.amplifyframework.statemachine.codegen.data.SignOutData
import com.amplifyframework.statemachine.codegen.data.SignedOutData
import com.amplifyframework.statemachine.codegen.events.AuthEvent
import com.amplifyframework.statemachine.codegen.events.AuthenticationEvent
import com.amplifyframework.statemachine.codegen.events.AuthorizationEvent
import com.amplifyframework.statemachine.codegen.events.CredentialStoreEvent
import com.amplifyframework.statemachine.codegen.events.DeleteUserEvent
import com.amplifyframework.statemachine.codegen.events.FetchAuthSessionEvent
import com.amplifyframework.statemachine.codegen.events.SignInChallengeEvent
import com.amplifyframework.statemachine.codegen.events.SignInEvent
import com.amplifyframework.statemachine.codegen.events.SignOutEvent
import com.amplifyframework.statemachine.codegen.states.AuthState
import com.amplifyframework.statemachine.codegen.states.AuthenticationState
import com.amplifyframework.statemachine.codegen.states.AuthorizationState
import com.amplifyframework.statemachine.codegen.states.CredentialStoreState
import com.amplifyframework.statemachine.codegen.states.CustomSignInState
import com.amplifyframework.statemachine.codegen.states.DeleteUserState
import com.amplifyframework.statemachine.codegen.states.DeviceSRPSignInState
import com.amplifyframework.statemachine.codegen.states.FetchAuthSessionState
import com.amplifyframework.statemachine.codegen.states.HostedUISignInState
import com.amplifyframework.statemachine.codegen.states.SRPSignInState
import com.amplifyframework.statemachine.codegen.states.SignInChallengeState
import com.amplifyframework.statemachine.codegen.states.SignInState
import com.amplifyframework.statemachine.codegen.states.SignOutState
import java.util.concurrent.CountDownLatch
import java.util.concurrent.TimeUnit
import kotlin.test.assertEquals
import kotlin.test.assertTrue
import kotlinx.coroutines.Dispatchers
import kotlinx.coroutines.newSingleThreadContext
import kotlinx.coroutines.test.resetMain
import kotlinx.coroutines.test.setMain
import org.junit.After
import org.junit.Before
import org.junit.Ignore
import org.junit.Test
import org.junit.runner.RunWith
import org.mockito.Mockito
import org.mockito.junit.MockitoJUnitRunner

@RunWith(MockitoJUnitRunner::class)
class StateTransitionTests : StateTransitionTestBase() {

    private val mainThreadSurrogate = newSingleThreadContext("Main thread")

    internal lateinit var stateMachine: AuthStateMachine
    private lateinit var storeStateMachine: CredentialStoreStateMachine

    @Before
    fun setUp() {
        setupCredentialStoreActions()
        setupAuthActions()
        setupAuthNActions()
        setupAuthZActions()
        setupSignInActions()
        setupSRPActions()
        setupSignOutActions()
        setupFetchAuthActions()
        setupDeleteAction()
        setupStateMachine()
        addStateChangeListeners()
        Dispatchers.setMain(mainThreadSurrogate)
    }

    private fun setupStateMachine() {
        stateMachine = AuthStateMachine(
            AuthState.Resolver(
                AuthenticationState.Resolver(
                    SignInState.Resolver(
                        SRPSignInState.Resolver(mockSRPActions),
                        CustomSignInState.Resolver(mockSignInCustomActions),
                        SignInChallengeState.Resolver(mockSignInChallengeActions),
<<<<<<< HEAD
                        DeviceSRPSignInState.Resolver(mockDeviceSRPSignInActions),
=======
                        HostedUISignInState.Resolver(mockHostedUIActions),
>>>>>>> 825f02f5
                        mockSignInActions
                    ),
                    SignOutState.Resolver(mockSignOutActions),
                    mockAuthenticationActions
                ),
                AuthorizationState.Resolver(
                    FetchAuthSessionState.Resolver(
                        mockFetchAuthSessionActions
                    ),
                    DeleteUserState.Resolver(mockDeleteUserActions),
                    mockAuthorizationActions
                ),
                mockAuthActions
            ),
            AuthEnvironment(configuration, cognitoAuthService, null, null)
        )

        storeStateMachine = CredentialStoreStateMachine(
            CredentialStoreState.Resolver(credentialStoreActions),
            CredentialStoreEnvironment(credentialStore, legacyCredentialStore)
        )
    }

    private fun addStateChangeListeners() {
        stateMachine.listen(
            { authState ->
                when (authState) {
                    is AuthState.WaitingForCachedCredentials -> storeStateMachine.send(
                        CredentialStoreEvent(CredentialStoreEvent.EventType.LoadCredentialStore())
                    )
                    is AuthState.Configured -> {
                        val authZState = authState.authZState
                        if (authZState is AuthorizationState.WaitingToStore) {
                            storeStateMachine.send(
                                CredentialStoreEvent(
                                    CredentialStoreEvent.EventType.StoreCredentials(authZState.amplifyCredential)
                                )
                            )
                        }
                    }
                    else -> {
                        // No-op
                    }
                }
            },
            null
        )

        storeStateMachine.listen(
            { storeState ->
                when (storeState) {
                    is CredentialStoreState.Success -> stateMachine.send(
                        AuthEvent(AuthEvent.EventType.ReceivedCachedCredentials(storeState.storedCredentials))
                    )
                    is CredentialStoreState.Error -> stateMachine.send(
                        AuthEvent(AuthEvent.EventType.CachedCredentialsFailed)
                    )
                    else -> {
                        // No-op
                    }
                }
            },
            null
        )
    }

    private fun setupConfigureSignedIn() {
        Mockito.`when`(
            mockAuthenticationActions.configureAuthenticationAction(MockitoHelper.anyObject())
        )
            .thenReturn(
                Action { dispatcher, _ ->
                    dispatcher.send(
                        AuthenticationEvent(
                            AuthenticationEvent.EventType.InitializedSignedIn(signedInData)
                        )
                    )
                    dispatcher.send(
                        AuthEvent(
                            AuthEvent.EventType.ConfiguredAuthentication(configuration, credentials)
                        )
                    )
                }
            )
    }

    private fun setupConfigureSignedOut() {
        Mockito.`when`(
            mockAuthenticationActions.configureAuthenticationAction(MockitoHelper.anyObject())
        )
            .thenReturn(
                Action { dispatcher, _ ->
                    dispatcher.send(
                        AuthenticationEvent(AuthenticationEvent.EventType.InitializedSignedOut(SignedOutData()))
                    )
                    dispatcher.send(
                        AuthEvent(AuthEvent.EventType.ConfiguredAuthentication(configuration, credentials))
                    )
                }
            )
    }

    private fun setupRevokeTokenSignOut() {
        Mockito.`when`(
            mockAuthenticationActions.initiateSignOutAction(
                MockitoHelper.anyObject(),
                MockitoHelper.anyObject()
            )
        ).thenReturn(
            Action { dispatcher, _ ->
                dispatcher.send(
                    SignOutEvent(
                        SignOutEvent.EventType.RevokeToken(signedInData)
                    )
                )
            }
        )
    }

    private fun setupLocalSignOut() {
        Mockito.`when`(
            mockAuthenticationActions.initiateSignOutAction(
                MockitoHelper.anyObject(),
                MockitoHelper.anyObject()
            )
        ).thenReturn(
            Action { dispatcher, _ ->
                dispatcher.send(
                    SignOutEvent(
                        SignOutEvent.EventType.SignOutLocally(signedInData)
                    )
                )
            }
        )
    }

    @After
    fun tearDown() {
        // reset main dispatcher to the original Main dispatcher
        Dispatchers.resetMain()
        mainThreadSurrogate.close()
    }

    @Test
    fun getDefaultState() {
        val testLatch = CountDownLatch(1)
        stateMachine.getCurrentState {
            assertEquals(AuthState.NotConfigured(""), it)
            testLatch.countDown()
        }
        assertTrue { testLatch.await(5, TimeUnit.SECONDS) }
    }

    @Test
    fun testConfigureSignedOut() {
        setupConfigureSignedOut()
        val listenLatch = CountDownLatch(1)
        val subscribeLatch = CountDownLatch(1)
        var token: StateChangeListenerToken? = null
        token = stateMachine.listen(
            {
                if (it is AuthState.Configured && it.authNState is AuthenticationState.SignedOut) {
                    token?.let(stateMachine::cancel)
                    listenLatch.countDown()
                }
            },
            {
                subscribeLatch.countDown()
            }
        )
        assertTrue { subscribeLatch.await(5, TimeUnit.SECONDS) }

        val configure = AuthEvent(AuthEvent.EventType.ConfigureAuth(configuration))
        stateMachine.send(configure)

        assertTrue { listenLatch.await(5, TimeUnit.SECONDS) }
    }

    @Test
    fun testConfigureSignedIn() {
        setupConfigureSignedIn()

        val listenLatch = CountDownLatch(1)
        val subscribeLatch = CountDownLatch(1)
        var token: StateChangeListenerToken? = null
        token = stateMachine.listen(
            {
                if (it is AuthState.Configured && it.authNState is AuthenticationState.SignedIn) {
                    token?.let(stateMachine::cancel)
                    listenLatch.countDown()
                }
            },
            {
                subscribeLatch.countDown()
            }
        )
        assertTrue { subscribeLatch.await(5, TimeUnit.SECONDS) }

        val configure =
            AuthEvent(AuthEvent.EventType.ConfigureAuth(configuration))
        stateMachine.send(configure)

        assertTrue { listenLatch.await(5, TimeUnit.SECONDS) }
    }

    @Test
    fun testSignInSRP() {
        setupConfigureSignedOut()

        Mockito.`when`(mockAuthenticationActions.initiateSignInAction(MockitoHelper.anyObject()))
            .thenReturn(
                Action { dispatcher, _ ->
                    dispatcher.send(
                        SignInEvent(
                            SignInEvent.EventType.InitiateSignInWithSRP("username", "password")
                        )
                    )
                }
            )

        val testLatch = CountDownLatch(1)
        val configureLatch = CountDownLatch(1)
        val subscribeLatch = CountDownLatch(1)
        var token: StateChangeListenerToken? = null
        token = stateMachine.listen(
            {
                val authState =
                    it.takeIf { it is AuthState.Configured && it.authNState is AuthenticationState.SignedOut }
                authState?.run {
                    configureLatch.countDown()
                    stateMachine.send(
                        AuthenticationEvent(
                            AuthenticationEvent.EventType.SignInRequested(
                                SignInData.SRPSignInData(
                                    "username",
                                    "password",
                                    emptyMap()
                                )
                            )
                        )
                    )
                }
                val authNState = it.authNState.takeIf { itN ->
                    itN is AuthenticationState.SignedIn && it.authZState is AuthorizationState.SessionEstablished
                }
                authNState?.apply {
                    token?.let(stateMachine::cancel)
                    testLatch.countDown()
                }
            },
            {
                subscribeLatch.countDown()
            }
        )

        assertTrue { subscribeLatch.await(5, TimeUnit.SECONDS) }

        stateMachine.send(
            AuthEvent(AuthEvent.EventType.ConfigureAuth(configuration))
        )

        assertTrue { testLatch.await(5, TimeUnit.SECONDS) }
        assertTrue { configureLatch.await(5, TimeUnit.SECONDS) }
    }

    @Test
    fun testSignInWithDeviceSRP() {
        setupConfigureSignedOut()

        Mockito.`when`(mockAuthenticationActions.initiateSignInAction(MockitoHelper.anyObject()))
            .thenReturn(
                Action { dispatcher, _ ->
                    dispatcher.send(
                        SignInEvent(
                            SignInEvent.EventType.InitiateSignInWithSRP("username", "password")
                        )
                    )
                }
            )

        val testLatch = CountDownLatch(1)
        val configureLatch = CountDownLatch(1)
        val subscribeLatch = CountDownLatch(1)
        var token: StateChangeListenerToken? = null
        token = stateMachine.listen(
            {
                val authState =
                    it.takeIf { it is AuthState.Configured && it.authNState is AuthenticationState.SignedOut }
                authState?.run {
                    configureLatch.countDown()
                    stateMachine.send(
                        AuthenticationEvent(
                            AuthenticationEvent.EventType.SignInRequested(
                                "username",
                                "password",
                                AuthFlowType.USER_SRP_AUTH.toString(),
                                mapOf()
                            )
                        )
                    )
                }
                val authNState = it.authNState.takeIf { itN ->
                    itN is AuthenticationState.SignedIn && it.authZState is AuthorizationState.SessionEstablished
                }
                authNState?.apply {
                    token?.let(stateMachine::cancel)
                    testLatch.countDown()
                }
            },
            {
                subscribeLatch.countDown()
            }
        )

        assertTrue { subscribeLatch.await(5, TimeUnit.SECONDS) }

        stateMachine.send(
            AuthEvent(AuthEvent.EventType.ConfigureAuth(configuration))
        )

        assertTrue { testLatch.await(5, TimeUnit.SECONDS) }
        assertTrue { configureLatch.await(5, TimeUnit.SECONDS) }
    }

    @Test
    fun testSignInWithCustom() {
        setupConfigureSignedOut()
        setupSignInActionWithCustomAuth()
        setupCustomAuthActions()

        Mockito.`when`(mockAuthenticationActions.initiateSignInAction(MockitoHelper.anyObject()))
            .thenReturn(
                Action { dispatcher, _ ->
                    dispatcher.send(
                        SignInEvent(
                            SignInEvent.EventType.InitiateSignInWithCustom(
                                "username",
                                "password",
                                mapOf()
                            )
                        )
                    )
                }
            )

        Mockito.`when`(signedInData.cognitoUserPoolTokens)
            .thenReturn(
                CognitoUserPoolTokens("", "", "", 0)
            )

        val testLatch = CountDownLatch(1)
        val configureLatch = CountDownLatch(1)
        val subscribeLatch = CountDownLatch(1)
        var token: StateChangeListenerToken? = null
        token = stateMachine.listen(
            {
                val authState =
                    it.takeIf { it is AuthState.Configured && it.authNState is AuthenticationState.SignedOut }
                authState?.run {
                    configureLatch.countDown()
                    stateMachine.send(
                        AuthenticationEvent(
                            AuthenticationEvent.EventType.SignInRequested(
                                SignInData.CustomAuthSignInData(
                                    "username",
                                    "password",
                                    emptyMap()
                                )
                            )
                        )
                    )
                }

                val challengeState = it.authNState?.signInState?.challengeState.takeIf { signInChallengeState ->
                    signInChallengeState is SignInChallengeState.WaitingForAnswer
                }
                challengeState?.apply {
                    stateMachine.send(
                        SignInChallengeEvent(
                            SignInChallengeEvent.EventType.VerifyChallengeAnswer("test", mapOf())
                        )
                    )
                }

                val authNState =
                    it.authNState.takeIf { itN ->
                        itN is AuthenticationState.SignedIn && it.authZState is AuthorizationState.SessionEstablished
                    }
                authNState?.apply {
                    token?.let(stateMachine::cancel)
                    testLatch.countDown()
                }
            },
            {
                subscribeLatch.countDown()
            }
        )

        assertTrue { subscribeLatch.await(5, TimeUnit.SECONDS) }

        stateMachine.send(
            AuthEvent(AuthEvent.EventType.ConfigureAuth(configuration))
        )

        assertTrue { testLatch.await(5, TimeUnit.SECONDS) }
        assertTrue { configureLatch.await(5, TimeUnit.SECONDS) }
    }

    @Test
    fun testLocalSignOut() {
        setupConfigureSignedIn()
        setupLocalSignOut()

        val testLatch = CountDownLatch(1)
        val configureLatch = CountDownLatch(1)
        val subscribeLatch = CountDownLatch(1)
        var token: StateChangeListenerToken? = null
        token = stateMachine.listen(
            {
                val authState =
                    it.takeIf { it is AuthState.Configured && it.authNState is AuthenticationState.SignedIn }
                authState?.run {
                    configureLatch.countDown()
                    stateMachine.send(
                        AuthenticationEvent(
                            AuthenticationEvent.EventType.SignOutRequested(SignOutData())
                        )
                    )
                }

                val authNState =
                    it.authNState.takeIf { itN -> itN is AuthenticationState.SignedOut }
                authNState?.apply {
                    token?.let(stateMachine::cancel)
                    testLatch.countDown()
                }
            },
            {
                subscribeLatch.countDown()
            }
        )

        assertTrue { subscribeLatch.await(5, TimeUnit.SECONDS) }

        stateMachine.send(
            AuthEvent(AuthEvent.EventType.ConfigureAuth(configuration))
        )

        assertTrue { testLatch.await(5, TimeUnit.SECONDS) }
        assertTrue { configureLatch.await(5, TimeUnit.SECONDS) }
    }

    @Test
    fun testRevokeTokenSignOut() {
        setupConfigureSignedIn()
        setupRevokeTokenSignOut()

        val testLatch = CountDownLatch(1)
        val configureLatch = CountDownLatch(1)
        val subscribeLatch = CountDownLatch(1)
        var token: StateChangeListenerToken? = null
        token = stateMachine.listen(
            {
                val authState =
                    it.takeIf { it is AuthState.Configured && it.authNState is AuthenticationState.SignedIn }
                authState?.run {
                    configureLatch.countDown()
                    stateMachine.send(
                        AuthenticationEvent(
                            AuthenticationEvent.EventType.SignOutRequested(SignOutData())
                        )
                    )
                }

                val authNState =
                    it.authNState.takeIf { itN -> itN is AuthenticationState.SignedOut }
                authNState?.apply {
                    token?.let(stateMachine::cancel)
                    testLatch.countDown()
                }
            },
            {
                subscribeLatch.countDown()
            }
        )

        assertTrue { subscribeLatch.await(5, TimeUnit.SECONDS) }

        stateMachine.send(
            AuthEvent(AuthEvent.EventType.ConfigureAuth(configuration))
        )

        assertTrue { testLatch.await(5, TimeUnit.SECONDS) }
        assertTrue { configureLatch.await(5, TimeUnit.SECONDS) }
    }

    @Test
    fun testGlobalSignOut() {
        setupConfigureSignedIn()

        val testLatch = CountDownLatch(1)
        val configureLatch = CountDownLatch(1)
        val subscribeLatch = CountDownLatch(1)
        var token: StateChangeListenerToken? = null
        token = stateMachine.listen(
            {
                val authState =
                    it.takeIf { it is AuthState.Configured && it.authNState is AuthenticationState.SignedIn }
                authState?.run {
                    configureLatch.countDown()
                    stateMachine.send(
                        AuthenticationEvent(
                            AuthenticationEvent.EventType.SignOutRequested(SignOutData())
                        )
                    )
                }

                val authNState =
                    it.authNState.takeIf { itN -> itN is AuthenticationState.SignedOut }
                authNState?.apply {
                    token?.let(stateMachine::cancel)
                    testLatch.countDown()
                }
            },
            {
                subscribeLatch.countDown()
            }
        )

        assertTrue { subscribeLatch.await(5, TimeUnit.SECONDS) }

        stateMachine.send(
            AuthEvent(AuthEvent.EventType.ConfigureAuth(configuration))
        )

        assertTrue { testLatch.await(5, TimeUnit.SECONDS) }
        assertTrue { configureLatch.await(5, TimeUnit.SECONDS) }
    }

    @Test
    fun testSignUp() {
    }

    @Test
    fun testConfirmSignUp() {
    }

    @Test
    @Ignore("Todo")
    fun testFetchAuthSessionSignedIn() {
        setupConfigureSignedIn()
        val configureLatch = CountDownLatch(1)
        val testLatch = CountDownLatch(1)
        val subscribeLatch = CountDownLatch(1)
        configureLatch.countDown()
        var token: StateChangeListenerToken? = null
        token = stateMachine.listen(
            { it ->
                val authState =
                    it.takeIf {
                        it is AuthState.Configured && it.authNState is AuthenticationState.SignedIn &&
                            it.authZState is AuthorizationState.Configured
                    }
                authState?.run {
                    configureLatch.countDown()
                    stateMachine.send(AuthorizationEvent(AuthorizationEvent.EventType.FetchAuthSession))
                }

                val authZState =
                    it.authZState.takeIf { itZ -> itZ is AuthorizationState.SessionEstablished }
                authZState?.run {
                    token?.let(stateMachine::cancel)
                    testLatch.countDown()
                }
            },
            {
                subscribeLatch.countDown()
            }
        )

        assertTrue { subscribeLatch.await(5, TimeUnit.SECONDS) }

        stateMachine.send(
            AuthEvent(AuthEvent.EventType.ConfigureAuth(configuration))
        )

        assertTrue { configureLatch.await(5, TimeUnit.SECONDS) }
        assertTrue { testLatch.await(5, TimeUnit.SECONDS) }
    }

    private fun setupAuthZNoTokens() {
        Mockito.`when`(
            mockAuthorizationActions.initializeFetchAuthSession(MockitoHelper.anyObject())
        )
            .thenReturn(
                Action { dispatcher, _ ->
                    dispatcher.send(
                        FetchAuthSessionEvent(FetchAuthSessionEvent.EventType.FetchIdentity(credentials))
                    )
                }
            )
    }

    @Test
    fun testFetchAuthSessionSignedOut() {
        setupConfigureSignedOut()
        setupAuthZNoTokens()
        val configureLatch = CountDownLatch(1)
        val testLatch = CountDownLatch(1)
        val subscribeLatch = CountDownLatch(1)
        configureLatch.countDown()
        var token: StateChangeListenerToken? = null
        token = stateMachine.listen(
            { it ->
                val authState =
                    it.takeIf {
                        it is AuthState.Configured && it.authNState is AuthenticationState.SignedOut &&
                            it.authZState is AuthorizationState.Configured
                    }
                authState?.run {
                    configureLatch.countDown()
                    stateMachine.send(AuthorizationEvent(AuthorizationEvent.EventType.FetchAuthSession))
                }

//                val authZFetchTokensState =
//                    it.authZState.takeIf { itZ -> itZ is AuthorizationState.FetchingAuthSession }
//                assertFalse(
//                    authZFetchTokensState?.fetchAuthSessionState is FetchAuthSessionState.FetchingUserPoolTokens
//                )

                val authZState =
                    it.authZState.takeIf { itZ -> itZ is AuthorizationState.SessionEstablished }
                authZState?.run {
                    token?.let(stateMachine::cancel)
                    testLatch.countDown()
                }
            },
            {
                subscribeLatch.countDown()
            }
        )

        assertTrue { subscribeLatch.await(5, TimeUnit.SECONDS) }

        stateMachine.send(
            AuthEvent(AuthEvent.EventType.ConfigureAuth(configuration))
        )

        assertTrue { configureLatch.await(5, TimeUnit.SECONDS) }
        assertTrue { testLatch.await(5, TimeUnit.SECONDS) }
    }

    @Test
    @Ignore("Todo")
    fun testRefreshUserPoolTokens() {
        setupConfigureSignedIn()
        val configureLatch = CountDownLatch(1)
        val subscribeLatch = CountDownLatch(1)
        val testLatch = CountDownLatch(1)
        var token: StateChangeListenerToken? = null
        token = stateMachine.listen(
            { it ->
                val authState =
                    it.takeIf { it is AuthState.Configured && it.authNState is AuthenticationState.SignedIn }
                authState?.run {
                    configureLatch.countDown()
                    stateMachine.send(AuthorizationEvent(AuthorizationEvent.EventType.FetchAuthSession))
                }

                val authZState =
                    it.authZState.takeIf { itZ -> itZ is AuthorizationState.SessionEstablished }
                authZState?.run {
                    token?.let(stateMachine::cancel)
                    testLatch.countDown()
                }
            },
            {
                subscribeLatch.countDown()
            }
        )

        assertTrue { subscribeLatch.await(5, TimeUnit.SECONDS) }

        stateMachine.send(
            AuthEvent(AuthEvent.EventType.ConfigureAuth(configuration))
        )

        assertTrue { configureLatch.await(5, TimeUnit.SECONDS) }
        assertTrue { testLatch.await(5, TimeUnit.SECONDS) }
    }

    @Test
    fun testDeleteUser() {
        setupConfigureSignedIn()
        val configureLatch = CountDownLatch(1)
        val subscribeLatch = CountDownLatch(1)
        val testLatch = CountDownLatch(1)
        var token: StateChangeListenerToken? = null
        token = stateMachine.listen(
            { it ->
                val authState =
                    it.takeIf { it is AuthState.Configured && it.authNState is AuthenticationState.SignedIn }
                authState?.run {
                    configureLatch.countDown()
                    stateMachine.send(
                        DeleteUserEvent(
                            DeleteUserEvent.EventType.DeleteUser("TOKEN-123")
                        )
                    )
                }
                val signoutState = it.takeIf { it.authNState is AuthenticationState.SignedOut }
                signoutState?.run {
                    stateMachine.send(
                        DeleteUserEvent(
                            DeleteUserEvent.EventType.SignOutDeletedUser()
                        )
                    )
                }
                val deleteUserState = it.authZState?.deleteUserState
                val userDeletedSuccess = deleteUserState?.takeIf {
                    it is DeleteUserState.UserDeleted
                }

                userDeletedSuccess?.run {
                    token?.let(stateMachine::cancel)
                    testLatch.countDown()
                }
            },
            {
                subscribeLatch.countDown()
            }
        )

        assertTrue { subscribeLatch.await(5, TimeUnit.SECONDS) }

        stateMachine.send(
            AuthEvent(AuthEvent.EventType.ConfigureAuth(configuration))
        )
        assertTrue { configureLatch.await(5, TimeUnit.SECONDS) }
        assertTrue { testLatch.await(5, TimeUnit.SECONDS) }
    }
}<|MERGE_RESOLUTION|>--- conflicted
+++ resolved
@@ -36,7 +36,6 @@
 import com.amplifyframework.statemachine.codegen.states.CredentialStoreState
 import com.amplifyframework.statemachine.codegen.states.CustomSignInState
 import com.amplifyframework.statemachine.codegen.states.DeleteUserState
-import com.amplifyframework.statemachine.codegen.states.DeviceSRPSignInState
 import com.amplifyframework.statemachine.codegen.states.FetchAuthSessionState
 import com.amplifyframework.statemachine.codegen.states.HostedUISignInState
 import com.amplifyframework.statemachine.codegen.states.SRPSignInState
@@ -91,11 +90,7 @@
                         SRPSignInState.Resolver(mockSRPActions),
                         CustomSignInState.Resolver(mockSignInCustomActions),
                         SignInChallengeState.Resolver(mockSignInChallengeActions),
-<<<<<<< HEAD
-                        DeviceSRPSignInState.Resolver(mockDeviceSRPSignInActions),
-=======
                         HostedUISignInState.Resolver(mockHostedUIActions),
->>>>>>> 825f02f5
                         mockSignInActions
                     ),
                     SignOutState.Resolver(mockSignOutActions),
@@ -362,65 +357,6 @@
     }
 
     @Test
-    fun testSignInWithDeviceSRP() {
-        setupConfigureSignedOut()
-
-        Mockito.`when`(mockAuthenticationActions.initiateSignInAction(MockitoHelper.anyObject()))
-            .thenReturn(
-                Action { dispatcher, _ ->
-                    dispatcher.send(
-                        SignInEvent(
-                            SignInEvent.EventType.InitiateSignInWithSRP("username", "password")
-                        )
-                    )
-                }
-            )
-
-        val testLatch = CountDownLatch(1)
-        val configureLatch = CountDownLatch(1)
-        val subscribeLatch = CountDownLatch(1)
-        var token: StateChangeListenerToken? = null
-        token = stateMachine.listen(
-            {
-                val authState =
-                    it.takeIf { it is AuthState.Configured && it.authNState is AuthenticationState.SignedOut }
-                authState?.run {
-                    configureLatch.countDown()
-                    stateMachine.send(
-                        AuthenticationEvent(
-                            AuthenticationEvent.EventType.SignInRequested(
-                                "username",
-                                "password",
-                                AuthFlowType.USER_SRP_AUTH.toString(),
-                                mapOf()
-                            )
-                        )
-                    )
-                }
-                val authNState = it.authNState.takeIf { itN ->
-                    itN is AuthenticationState.SignedIn && it.authZState is AuthorizationState.SessionEstablished
-                }
-                authNState?.apply {
-                    token?.let(stateMachine::cancel)
-                    testLatch.countDown()
-                }
-            },
-            {
-                subscribeLatch.countDown()
-            }
-        )
-
-        assertTrue { subscribeLatch.await(5, TimeUnit.SECONDS) }
-
-        stateMachine.send(
-            AuthEvent(AuthEvent.EventType.ConfigureAuth(configuration))
-        )
-
-        assertTrue { testLatch.await(5, TimeUnit.SECONDS) }
-        assertTrue { configureLatch.await(5, TimeUnit.SECONDS) }
-    }
-
-    @Test
     fun testSignInWithCustom() {
         setupConfigureSignedOut()
         setupSignInActionWithCustomAuth()
