--- conflicted
+++ resolved
@@ -83,16 +83,10 @@
         stateMachine = AuthStateMachine(
             AuthState.Resolver(
                 AuthenticationState.Resolver(
-<<<<<<< HEAD
-                    SignUpState.Resolver(mockSignUpActions),
-                    SignInState.Resolver(
-                        SRPSignInState.Resolver(mockSRPActions),
-                        HostedUISignInState.Resolver(mockHostedUIActions),
-=======
                     SignInState.Resolver(
                         SRPSignInState.Resolver(mockSRPActions),
                         SignInChallengeState.Resolver(mockSignInChallengeActions),
->>>>>>> f386cd68
+                        HostedUISignInState.Resolver(mockHostedUIActions),
                         mockSignInActions
                     ),
                     SignOutState.Resolver(mockSignOutActions),
