--- conflicted
+++ resolved
@@ -106,11 +106,7 @@
                 ),
                 mockAuthActions
             ),
-<<<<<<< HEAD
-            AuthEnvironment(configuration, cognitoAuthService, mockk())
-=======
-            AuthEnvironment(configuration, cognitoAuthService, null, null)
->>>>>>> 3ed75c43
+            AuthEnvironment(configuration, cognitoAuthService, null, mockk())
         )
 
         storeStateMachine = CredentialStoreStateMachine(
