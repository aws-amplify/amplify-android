/*
 * Copyright 2022 Amazon.com, Inc. or its affiliates. All Rights Reserved.
 *
 * Licensed under the Apache License, Version 2.0 (the "License").
 * You may not use this file except in compliance with the License.
 * A copy of the License is located at
 *
 *  http://aws.amazon.com/apache2.0
 *
 * or in the "license" file accompanying this file. This file is distributed
 * on an "AS IS" BASIS, WITHOUT WARRANTIES OR CONDITIONS OF ANY KIND, either
 * express or implied. See the License for the specific language governing
 * permissions and limitations under the License.
 */

package com.amplifyframework.auth.cognito

import com.amplifyframework.auth.cognito.options.AuthFlowType
import com.amplifyframework.statemachine.Action
import com.amplifyframework.statemachine.StateChangeListenerToken
<<<<<<< HEAD
import com.amplifyframework.statemachine.codegen.data.SignInData
import com.amplifyframework.statemachine.codegen.data.SignOutData
=======
import com.amplifyframework.statemachine.codegen.data.CognitoUserPoolTokens
>>>>>>> a4c19210
import com.amplifyframework.statemachine.codegen.data.SignedOutData
import com.amplifyframework.statemachine.codegen.events.AuthEvent
import com.amplifyframework.statemachine.codegen.events.AuthenticationEvent
import com.amplifyframework.statemachine.codegen.events.AuthorizationEvent
import com.amplifyframework.statemachine.codegen.events.CredentialStoreEvent
import com.amplifyframework.statemachine.codegen.events.DeleteUserEvent
import com.amplifyframework.statemachine.codegen.events.FetchAuthSessionEvent
import com.amplifyframework.statemachine.codegen.events.SignInChallengeEvent
import com.amplifyframework.statemachine.codegen.events.SignInEvent
import com.amplifyframework.statemachine.codegen.events.SignOutEvent
import com.amplifyframework.statemachine.codegen.states.AuthState
import com.amplifyframework.statemachine.codegen.states.AuthenticationState
import com.amplifyframework.statemachine.codegen.states.AuthorizationState
import com.amplifyframework.statemachine.codegen.states.CredentialStoreState
import com.amplifyframework.statemachine.codegen.states.CustomSignInState
import com.amplifyframework.statemachine.codegen.states.DeleteUserState
import com.amplifyframework.statemachine.codegen.states.FetchAuthSessionState
import com.amplifyframework.statemachine.codegen.states.HostedUISignInState
import com.amplifyframework.statemachine.codegen.states.SRPSignInState
import com.amplifyframework.statemachine.codegen.states.SignInChallengeState
import com.amplifyframework.statemachine.codegen.states.SignInState
import com.amplifyframework.statemachine.codegen.states.SignOutState
import java.util.concurrent.CountDownLatch
import java.util.concurrent.TimeUnit
import kotlin.test.assertEquals
import kotlin.test.assertTrue
import kotlinx.coroutines.Dispatchers
import kotlinx.coroutines.newSingleThreadContext
import kotlinx.coroutines.test.resetMain
import kotlinx.coroutines.test.setMain
import org.junit.After
import org.junit.Before
import org.junit.Ignore
import org.junit.Test
import org.junit.runner.RunWith
import org.mockito.Mockito
import org.mockito.junit.MockitoJUnitRunner

@RunWith(MockitoJUnitRunner::class)
class StateTransitionTests : StateTransitionTestBase() {

    private val mainThreadSurrogate = newSingleThreadContext("Main thread")

    internal lateinit var stateMachine: AuthStateMachine
    private lateinit var storeStateMachine: CredentialStoreStateMachine

    @Before
    fun setUp() {
        setupCredentialStoreActions()
        setupAuthActions()
        setupAuthNActions()
        setupAuthZActions()
        setupSignInActions()
        setupSRPActions()
        setupSignOutActions()
        setupFetchAuthActions()
        setupDeleteAction()
        setupStateMachine()
        addStateChangeListeners()
        Dispatchers.setMain(mainThreadSurrogate)
    }

    private fun setupStateMachine() {
        stateMachine = AuthStateMachine(
            AuthState.Resolver(
                AuthenticationState.Resolver(
                    SignInState.Resolver(
                        SRPSignInState.Resolver(mockSRPActions),
                        CustomSignInState.Resolver(mockSignInCustomActions),
                        SignInChallengeState.Resolver(mockSignInChallengeActions),
                        HostedUISignInState.Resolver(mockHostedUIActions),
                        mockSignInActions
                    ),
                    SignOutState.Resolver(mockSignOutActions),
                    mockAuthenticationActions
                ),
                AuthorizationState.Resolver(
                    FetchAuthSessionState.Resolver(
                        mockFetchAuthSessionActions
                    ),
                    DeleteUserState.Resolver(mockDeleteUserActions),
                    mockAuthorizationActions
                ),
                mockAuthActions
            ),
            AuthEnvironment(configuration, cognitoAuthService, null)
        )

        storeStateMachine = CredentialStoreStateMachine(
            CredentialStoreState.Resolver(credentialStoreActions),
            CredentialStoreEnvironment(credentialStore, legacyCredentialStore)
        )
    }

    private fun addStateChangeListeners() {
        stateMachine.listen(
            { authState ->
                when (authState) {
                    is AuthState.WaitingForCachedCredentials -> storeStateMachine.send(
                        CredentialStoreEvent(CredentialStoreEvent.EventType.LoadCredentialStore())
                    )
                    is AuthState.Configured -> {
                        val authZState = authState.authZState
                        if (authZState is AuthorizationState.WaitingToStore) {
                            storeStateMachine.send(
                                CredentialStoreEvent(
                                    CredentialStoreEvent.EventType.StoreCredentials(authZState.amplifyCredential)
                                )
                            )
                        }
                    }
                    else -> {
                        // No-op
                    }
                }
            },
            null
        )

        storeStateMachine.listen(
            { storeState ->
                when (storeState) {
                    is CredentialStoreState.Success -> stateMachine.send(
                        AuthEvent(AuthEvent.EventType.ReceivedCachedCredentials(storeState.storedCredentials))
                    )
                    is CredentialStoreState.Error -> stateMachine.send(
                        AuthEvent(AuthEvent.EventType.CachedCredentialsFailed)
                    )
                    else -> {
                        // No-op
                    }
                }
            },
            null
        )
    }

    private fun setupConfigureSignedIn() {
        Mockito.`when`(
            mockAuthenticationActions.configureAuthenticationAction(MockitoHelper.anyObject())
        )
            .thenReturn(
                Action { dispatcher, _ ->
                    dispatcher.send(
                        AuthenticationEvent(
                            AuthenticationEvent.EventType.InitializedSignedIn(signedInData)
                        )
                    )
                    dispatcher.send(
                        AuthEvent(
                            AuthEvent.EventType.ConfiguredAuthentication(configuration, credentials)
                        )
                    )
                }
            )
    }

    private fun setupConfigureSignedOut() {
        Mockito.`when`(
            mockAuthenticationActions.configureAuthenticationAction(MockitoHelper.anyObject())
        )
            .thenReturn(
                Action { dispatcher, _ ->
                    dispatcher.send(
                        AuthenticationEvent(AuthenticationEvent.EventType.InitializedSignedOut(SignedOutData()))
                    )
                    dispatcher.send(
                        AuthEvent(AuthEvent.EventType.ConfiguredAuthentication(configuration, credentials))
                    )
                }
            )
    }

    private fun setupRevokeTokenSignOut() {
<<<<<<< HEAD
=======
        Mockito.`when`(
            mockAuthenticationActions.initiateSignOutAction(
                MockitoHelper.anyObject(),
                MockitoHelper.anyObject()
            )
        ).thenReturn(
            Action { dispatcher, _ ->
                dispatcher.send(
                    SignOutEvent(
                        SignOutEvent.EventType.RevokeToken(signedInData)
                    )
                )
            }
        )
    }

    private fun setupLocalSignOut() {
>>>>>>> a4c19210
        Mockito.`when`(
            mockAuthenticationActions.initiateSignOutAction(
                MockitoHelper.anyObject(),
                MockitoHelper.anyObject()
            )
        ).thenReturn(
            Action { dispatcher, _ ->
                dispatcher.send(
                    SignOutEvent(
<<<<<<< HEAD
                        SignOutEvent.EventType.RevokeToken(signedInData)
=======
                        SignOutEvent.EventType.SignOutLocally(signedInData)
>>>>>>> a4c19210
                    )
                )
            }
        )
    }

    @After
    fun tearDown() {
        // reset main dispatcher to the original Main dispatcher
        Dispatchers.resetMain()
        mainThreadSurrogate.close()
    }

    @Test
    fun getDefaultState() {
        val testLatch = CountDownLatch(1)
        stateMachine.getCurrentState {
            assertEquals(AuthState.NotConfigured(""), it)
            testLatch.countDown()
        }
        assertTrue { testLatch.await(5, TimeUnit.SECONDS) }
    }

    @Test
    fun testConfigureSignedOut() {
        setupConfigureSignedOut()
        val listenLatch = CountDownLatch(1)
        val subscribeLatch = CountDownLatch(1)
        var token: StateChangeListenerToken? = null
        token = stateMachine.listen(
            {
                if (it is AuthState.Configured && it.authNState is AuthenticationState.SignedOut) {
                    token?.let(stateMachine::cancel)
                    listenLatch.countDown()
                }
            },
            {
                subscribeLatch.countDown()
            }
        )
        assertTrue { subscribeLatch.await(5, TimeUnit.SECONDS) }

        val configure = AuthEvent(AuthEvent.EventType.ConfigureAuth(configuration))
        stateMachine.send(configure)

        assertTrue { listenLatch.await(5, TimeUnit.SECONDS) }
    }

    @Test
    fun testConfigureSignedIn() {
        setupConfigureSignedIn()

        val listenLatch = CountDownLatch(1)
        val subscribeLatch = CountDownLatch(1)
        var token: StateChangeListenerToken? = null
        token = stateMachine.listen(
            {
                if (it is AuthState.Configured && it.authNState is AuthenticationState.SignedIn) {
                    token?.let(stateMachine::cancel)
                    listenLatch.countDown()
                }
            },
            {
                subscribeLatch.countDown()
            }
        )
        assertTrue { subscribeLatch.await(5, TimeUnit.SECONDS) }

        val configure =
            AuthEvent(AuthEvent.EventType.ConfigureAuth(configuration))
        stateMachine.send(configure)

        assertTrue { listenLatch.await(5, TimeUnit.SECONDS) }
    }

    @Test
    fun testSignInSRP() {
        setupConfigureSignedOut()

        Mockito.`when`(mockAuthenticationActions.initiateSignInAction(MockitoHelper.anyObject()))
            .thenReturn(
                Action { dispatcher, _ ->
                    dispatcher.send(
                        SignInEvent(
                            SignInEvent.EventType.InitiateSignInWithSRP("username", "password")
                        )
                    )
                }
            )

        val testLatch = CountDownLatch(1)
        val configureLatch = CountDownLatch(1)
        val subscribeLatch = CountDownLatch(1)
        var token: StateChangeListenerToken? = null
        token = stateMachine.listen(
            {
                val authState =
                    it.takeIf { it is AuthState.Configured && it.authNState is AuthenticationState.SignedOut }
                authState?.run {
                    configureLatch.countDown()
                    stateMachine.send(
                        AuthenticationEvent(
                            AuthenticationEvent.EventType.SignInRequested(
<<<<<<< HEAD
                                SignInData.SRPSignInData(
                                    "username",
                                    "password",
                                    AuthSignInOptions.defaults()
                                )
=======
                                "username",
                                "password",
                                AuthFlowType.USER_SRP_AUTH.toString(),
                                mapOf()
                            )
                        )
                    )
                }
                val authNState = it.authNState.takeIf { itN ->
                    itN is AuthenticationState.SignedIn && it.authZState is AuthorizationState.SessionEstablished
                }
                authNState?.apply {
                    token?.let(stateMachine::cancel)
                    testLatch.countDown()
                }
            },
            {
                subscribeLatch.countDown()
            }
        )

        assertTrue { subscribeLatch.await(5, TimeUnit.SECONDS) }

        stateMachine.send(
            AuthEvent(AuthEvent.EventType.ConfigureAuth(configuration))
        )

        assertTrue { testLatch.await(5, TimeUnit.SECONDS) }
        assertTrue { configureLatch.await(5, TimeUnit.SECONDS) }
    }

    @Test
    fun testSignInWithCustom() {
        setupConfigureSignedOut()
        setupSignInActionWithCustomAuth()
        setupCustomAuthActions()

        Mockito.`when`(mockAuthenticationActions.initiateSignInAction(MockitoHelper.anyObject()))
            .thenReturn(
                Action { dispatcher, _ ->
                    dispatcher.send(
                        SignInEvent(
                            SignInEvent.EventType.InitiateSignInWithCustom(
                                "username",
                                "password",
                                mapOf()
                            )
                        )
                    )
                }
            )

        Mockito.`when`(signedInData.cognitoUserPoolTokens)
            .thenReturn(
                CognitoUserPoolTokens("", "", "", 0)
            )

        val testLatch = CountDownLatch(1)
        val configureLatch = CountDownLatch(1)
        val subscribeLatch = CountDownLatch(1)
        var token: StateChangeListenerToken? = null
        token = stateMachine.listen(
            {
                val authState =
                    it.takeIf { it is AuthState.Configured && it.authNState is AuthenticationState.SignedOut }
                authState?.run {
                    configureLatch.countDown()
                    stateMachine.send(
                        AuthenticationEvent(
                            AuthenticationEvent.EventType.SignInRequested(
                                "username",
                                "password",
                                AuthFlowType.CUSTOM_AUTH.toString(),
                                mapOf()
>>>>>>> a4c19210
                            )
                        )
                    )
                }

                val challengeState = it.authNState?.signInState?.challengeState.takeIf { signInChallengeState ->
                    signInChallengeState is SignInChallengeState.WaitingForAnswer
                }
                challengeState?.apply {
                    stateMachine.send(
                        SignInChallengeEvent(
                            SignInChallengeEvent.EventType.VerifyChallengeAnswer("test", mapOf())
                        )
                    )
                }

                val authNState =
                    it.authNState.takeIf { itN ->
                        itN is AuthenticationState.SignedIn && it.authZState is AuthorizationState.SessionEstablished
                    }
                authNState?.apply {
                    token?.let(stateMachine::cancel)
                    testLatch.countDown()
                }
            },
            {
                subscribeLatch.countDown()
            }
        )

        assertTrue { subscribeLatch.await(5, TimeUnit.SECONDS) }

        stateMachine.send(
            AuthEvent(AuthEvent.EventType.ConfigureAuth(configuration))
        )

        assertTrue { testLatch.await(5, TimeUnit.SECONDS) }
        assertTrue { configureLatch.await(5, TimeUnit.SECONDS) }
    }

    @Test
    fun testRevokeTokenSignOut() {
        setupConfigureSignedIn()
        setupRevokeTokenSignOut()

        val testLatch = CountDownLatch(1)
        val configureLatch = CountDownLatch(1)
        val subscribeLatch = CountDownLatch(1)
        var token: StateChangeListenerToken? = null
        token = stateMachine.listen(
            {
                val authState =
                    it.takeIf { it is AuthState.Configured && it.authNState is AuthenticationState.SignedIn }
                authState?.run {
                    configureLatch.countDown()
                    stateMachine.send(
                        AuthenticationEvent(
                            AuthenticationEvent.EventType.SignOutRequested(SignOutData())
                        )
                    )
                }

                val authNState =
                    it.authNState.takeIf { itN -> itN is AuthenticationState.SignedOut }
                authNState?.apply {
                    token?.let(stateMachine::cancel)
                    testLatch.countDown()
                }
            },
            {
                subscribeLatch.countDown()
            }
        )

        assertTrue { subscribeLatch.await(5, TimeUnit.SECONDS) }

        stateMachine.send(
            AuthEvent(AuthEvent.EventType.ConfigureAuth(configuration))
        )

        assertTrue { testLatch.await(5, TimeUnit.SECONDS) }
        assertTrue { configureLatch.await(5, TimeUnit.SECONDS) }
    }

    @Test
    fun testRevokeTokenSignOut() {
        setupConfigureSignedIn()
        setupRevokeTokenSignOut()

        val testLatch = CountDownLatch(1)
        val configureLatch = CountDownLatch(1)
        val subscribeLatch = CountDownLatch(1)
        var token: StateChangeListenerToken? = null
        token = stateMachine.listen(
            {
                val authState =
                    it.takeIf { it is AuthState.Configured && it.authNState is AuthenticationState.SignedIn }
                authState?.run {
                    configureLatch.countDown()
                    stateMachine.send(
                        AuthenticationEvent(
                            AuthenticationEvent.EventType.SignOutRequested()
                        )
                    )
                }

                val authNState =
                    it.authNState.takeIf { itN -> itN is AuthenticationState.SignedOut }
                authNState?.apply {
                    token?.let(stateMachine::cancel)
                    testLatch.countDown()
                }
            },
            {
                subscribeLatch.countDown()
            }
        )

        assertTrue { subscribeLatch.await(5, TimeUnit.SECONDS) }

        stateMachine.send(
            AuthEvent(AuthEvent.EventType.ConfigureAuth(configuration))
        )

        assertTrue { testLatch.await(5, TimeUnit.SECONDS) }
        assertTrue { configureLatch.await(5, TimeUnit.SECONDS) }
    }

    @Test
    fun testGlobalSignOut() {
        setupConfigureSignedIn()

        val testLatch = CountDownLatch(1)
        val configureLatch = CountDownLatch(1)
        val subscribeLatch = CountDownLatch(1)
        var token: StateChangeListenerToken? = null
        token = stateMachine.listen(
            {
                val authState =
                    it.takeIf { it is AuthState.Configured && it.authNState is AuthenticationState.SignedIn }
                authState?.run {
                    configureLatch.countDown()
                    stateMachine.send(
                        AuthenticationEvent(
                            AuthenticationEvent.EventType.SignOutRequested(SignOutData())
                        )
                    )
                }

                val authNState =
                    it.authNState.takeIf { itN -> itN is AuthenticationState.SignedOut }
                authNState?.apply {
                    token?.let(stateMachine::cancel)
                    testLatch.countDown()
                }
            },
            {
                subscribeLatch.countDown()
            }
        )

        assertTrue { subscribeLatch.await(5, TimeUnit.SECONDS) }

        stateMachine.send(
            AuthEvent(AuthEvent.EventType.ConfigureAuth(configuration))
        )

        assertTrue { testLatch.await(5, TimeUnit.SECONDS) }
        assertTrue { configureLatch.await(5, TimeUnit.SECONDS) }
    }

    @Test
    fun testSignUp() {
    }

    @Test
    fun testConfirmSignUp() {
    }

    @Test
    @Ignore("Todo")
    fun testFetchAuthSessionSignedIn() {
        setupConfigureSignedIn()
        val configureLatch = CountDownLatch(1)
        val testLatch = CountDownLatch(1)
        val subscribeLatch = CountDownLatch(1)
        configureLatch.countDown()
        var token: StateChangeListenerToken? = null
        token = stateMachine.listen(
            { it ->
                val authState =
                    it.takeIf {
                        it is AuthState.Configured && it.authNState is AuthenticationState.SignedIn &&
                            it.authZState is AuthorizationState.Configured
                    }
                authState?.run {
                    configureLatch.countDown()
                    stateMachine.send(AuthorizationEvent(AuthorizationEvent.EventType.FetchAuthSession))
                }

                val authZState =
                    it.authZState.takeIf { itZ -> itZ is AuthorizationState.SessionEstablished }
                authZState?.run {
                    token?.let(stateMachine::cancel)
                    testLatch.countDown()
                }
            },
            {
                subscribeLatch.countDown()
            }
        )

        assertTrue { subscribeLatch.await(5, TimeUnit.SECONDS) }

        stateMachine.send(
            AuthEvent(AuthEvent.EventType.ConfigureAuth(configuration))
        )

        assertTrue { configureLatch.await(5, TimeUnit.SECONDS) }
        assertTrue { testLatch.await(5, TimeUnit.SECONDS) }
    }

    private fun setupAuthZNoTokens() {
        Mockito.`when`(
            mockAuthorizationActions.initializeFetchAuthSession(MockitoHelper.anyObject())
        )
            .thenReturn(
                Action { dispatcher, _ ->
                    dispatcher.send(
                        FetchAuthSessionEvent(FetchAuthSessionEvent.EventType.FetchIdentity(credentials))
                    )
                }
            )
    }

    @Test
    fun testFetchAuthSessionSignedOut() {
        setupConfigureSignedOut()
        setupAuthZNoTokens()
        val configureLatch = CountDownLatch(1)
        val testLatch = CountDownLatch(1)
        val subscribeLatch = CountDownLatch(1)
        configureLatch.countDown()
        var token: StateChangeListenerToken? = null
        token = stateMachine.listen(
            { it ->
                val authState =
                    it.takeIf {
                        it is AuthState.Configured && it.authNState is AuthenticationState.SignedOut &&
                            it.authZState is AuthorizationState.Configured
                    }
                authState?.run {
                    configureLatch.countDown()
                    stateMachine.send(AuthorizationEvent(AuthorizationEvent.EventType.FetchAuthSession))
                }

//                val authZFetchTokensState =
//                    it.authZState.takeIf { itZ -> itZ is AuthorizationState.FetchingAuthSession }
//                assertFalse(
//                    authZFetchTokensState?.fetchAuthSessionState is FetchAuthSessionState.FetchingUserPoolTokens
//                )

                val authZState =
                    it.authZState.takeIf { itZ -> itZ is AuthorizationState.SessionEstablished }
                authZState?.run {
                    token?.let(stateMachine::cancel)
                    testLatch.countDown()
                }
            },
            {
                subscribeLatch.countDown()
            }
        )

        assertTrue { subscribeLatch.await(5, TimeUnit.SECONDS) }

        stateMachine.send(
            AuthEvent(AuthEvent.EventType.ConfigureAuth(configuration))
        )

        assertTrue { configureLatch.await(5, TimeUnit.SECONDS) }
        assertTrue { testLatch.await(5, TimeUnit.SECONDS) }
    }

    @Test
    @Ignore("Todo")
    fun testRefreshUserPoolTokens() {
        setupConfigureSignedIn()
        val configureLatch = CountDownLatch(1)
        val subscribeLatch = CountDownLatch(1)
        val testLatch = CountDownLatch(1)
        var token: StateChangeListenerToken? = null
        token = stateMachine.listen(
            { it ->
                val authState =
                    it.takeIf { it is AuthState.Configured && it.authNState is AuthenticationState.SignedIn }
                authState?.run {
                    configureLatch.countDown()
                    stateMachine.send(AuthorizationEvent(AuthorizationEvent.EventType.FetchAuthSession))
                }

                val authZState =
                    it.authZState.takeIf { itZ -> itZ is AuthorizationState.SessionEstablished }
                authZState?.run {
                    token?.let(stateMachine::cancel)
                    testLatch.countDown()
                }
            },
            {
                subscribeLatch.countDown()
            }
        )

        assertTrue { subscribeLatch.await(5, TimeUnit.SECONDS) }

        stateMachine.send(
            AuthEvent(AuthEvent.EventType.ConfigureAuth(configuration))
        )

        assertTrue { configureLatch.await(5, TimeUnit.SECONDS) }
        assertTrue { testLatch.await(5, TimeUnit.SECONDS) }
    }

    @Test
    fun testDeleteUser() {
        setupConfigureSignedIn()
        val configureLatch = CountDownLatch(1)
        val subscribeLatch = CountDownLatch(1)
        val testLatch = CountDownLatch(1)
        var token: StateChangeListenerToken? = null
        token = stateMachine.listen(
            { it ->
                val authState =
                    it.takeIf { it is AuthState.Configured && it.authNState is AuthenticationState.SignedIn }
                authState?.run {
                    configureLatch.countDown()
                    stateMachine.send(
                        DeleteUserEvent(
                            DeleteUserEvent.EventType.DeleteUser("TOKEN-123")
                        )
                    )
                }
                val signoutState = it.takeIf { it.authNState is AuthenticationState.SignedOut }
                signoutState?.run {
                    stateMachine.send(
                        DeleteUserEvent(
                            DeleteUserEvent.EventType.SignOutDeletedUser()
                        )
                    )
                }
                val deleteUserState = it.authZState?.deleteUserState
                val userDeletedSuccess = deleteUserState?.takeIf {
                    it is DeleteUserState.UserDeleted
                }

                userDeletedSuccess?.run {
                    token?.let(stateMachine::cancel)
                    testLatch.countDown()
                }
            },
            {
                subscribeLatch.countDown()
            }
        )

        assertTrue { subscribeLatch.await(5, TimeUnit.SECONDS) }

        stateMachine.send(
            AuthEvent(AuthEvent.EventType.ConfigureAuth(configuration))
        )
        assertTrue { configureLatch.await(5, TimeUnit.SECONDS) }
        assertTrue { testLatch.await(5, TimeUnit.SECONDS) }
    }
}<|MERGE_RESOLUTION|>--- conflicted
+++ resolved
@@ -15,15 +15,11 @@
 
 package com.amplifyframework.auth.cognito
 
-import com.amplifyframework.auth.cognito.options.AuthFlowType
 import com.amplifyframework.statemachine.Action
 import com.amplifyframework.statemachine.StateChangeListenerToken
-<<<<<<< HEAD
+import com.amplifyframework.statemachine.codegen.data.CognitoUserPoolTokens
 import com.amplifyframework.statemachine.codegen.data.SignInData
 import com.amplifyframework.statemachine.codegen.data.SignOutData
-=======
-import com.amplifyframework.statemachine.codegen.data.CognitoUserPoolTokens
->>>>>>> a4c19210
 import com.amplifyframework.statemachine.codegen.data.SignedOutData
 import com.amplifyframework.statemachine.codegen.events.AuthEvent
 import com.amplifyframework.statemachine.codegen.events.AuthenticationEvent
@@ -198,8 +194,6 @@
     }
 
     private fun setupRevokeTokenSignOut() {
-<<<<<<< HEAD
-=======
         Mockito.`when`(
             mockAuthenticationActions.initiateSignOutAction(
                 MockitoHelper.anyObject(),
@@ -217,7 +211,6 @@
     }
 
     private fun setupLocalSignOut() {
->>>>>>> a4c19210
         Mockito.`when`(
             mockAuthenticationActions.initiateSignOutAction(
                 MockitoHelper.anyObject(),
@@ -227,11 +220,7 @@
             Action { dispatcher, _ ->
                 dispatcher.send(
                     SignOutEvent(
-<<<<<<< HEAD
-                        SignOutEvent.EventType.RevokeToken(signedInData)
-=======
                         SignOutEvent.EventType.SignOutLocally(signedInData)
->>>>>>> a4c19210
                     )
                 )
             }
@@ -335,17 +324,11 @@
                     stateMachine.send(
                         AuthenticationEvent(
                             AuthenticationEvent.EventType.SignInRequested(
-<<<<<<< HEAD
                                 SignInData.SRPSignInData(
                                     "username",
                                     "password",
-                                    AuthSignInOptions.defaults()
+                                    emptyMap()
                                 )
-=======
-                                "username",
-                                "password",
-                                AuthFlowType.USER_SRP_AUTH.toString(),
-                                mapOf()
                             )
                         )
                     )
@@ -412,11 +395,11 @@
                     stateMachine.send(
                         AuthenticationEvent(
                             AuthenticationEvent.EventType.SignInRequested(
-                                "username",
-                                "password",
-                                AuthFlowType.CUSTOM_AUTH.toString(),
-                                mapOf()
->>>>>>> a4c19210
+                                SignInData.CustomAuthSignInData(
+                                    "username",
+                                    "password",
+                                    emptyMap()
+                                )
                             )
                         )
                     )
@@ -458,6 +441,50 @@
     }
 
     @Test
+    fun testLocalSignOut() {
+        setupConfigureSignedIn()
+        setupLocalSignOut()
+
+        val testLatch = CountDownLatch(1)
+        val configureLatch = CountDownLatch(1)
+        val subscribeLatch = CountDownLatch(1)
+        var token: StateChangeListenerToken? = null
+        token = stateMachine.listen(
+            {
+                val authState =
+                    it.takeIf { it is AuthState.Configured && it.authNState is AuthenticationState.SignedIn }
+                authState?.run {
+                    configureLatch.countDown()
+                    stateMachine.send(
+                        AuthenticationEvent(
+                            AuthenticationEvent.EventType.SignOutRequested(SignOutData())
+                        )
+                    )
+                }
+
+                val authNState =
+                    it.authNState.takeIf { itN -> itN is AuthenticationState.SignedOut }
+                authNState?.apply {
+                    token?.let(stateMachine::cancel)
+                    testLatch.countDown()
+                }
+            },
+            {
+                subscribeLatch.countDown()
+            }
+        )
+
+        assertTrue { subscribeLatch.await(5, TimeUnit.SECONDS) }
+
+        stateMachine.send(
+            AuthEvent(AuthEvent.EventType.ConfigureAuth(configuration))
+        )
+
+        assertTrue { testLatch.await(5, TimeUnit.SECONDS) }
+        assertTrue { configureLatch.await(5, TimeUnit.SECONDS) }
+    }
+
+    @Test
     fun testRevokeTokenSignOut() {
         setupConfigureSignedIn()
         setupRevokeTokenSignOut()
@@ -475,50 +502,6 @@
                     stateMachine.send(
                         AuthenticationEvent(
                             AuthenticationEvent.EventType.SignOutRequested(SignOutData())
-                        )
-                    )
-                }
-
-                val authNState =
-                    it.authNState.takeIf { itN -> itN is AuthenticationState.SignedOut }
-                authNState?.apply {
-                    token?.let(stateMachine::cancel)
-                    testLatch.countDown()
-                }
-            },
-            {
-                subscribeLatch.countDown()
-            }
-        )
-
-        assertTrue { subscribeLatch.await(5, TimeUnit.SECONDS) }
-
-        stateMachine.send(
-            AuthEvent(AuthEvent.EventType.ConfigureAuth(configuration))
-        )
-
-        assertTrue { testLatch.await(5, TimeUnit.SECONDS) }
-        assertTrue { configureLatch.await(5, TimeUnit.SECONDS) }
-    }
-
-    @Test
-    fun testRevokeTokenSignOut() {
-        setupConfigureSignedIn()
-        setupRevokeTokenSignOut()
-
-        val testLatch = CountDownLatch(1)
-        val configureLatch = CountDownLatch(1)
-        val subscribeLatch = CountDownLatch(1)
-        var token: StateChangeListenerToken? = null
-        token = stateMachine.listen(
-            {
-                val authState =
-                    it.takeIf { it is AuthState.Configured && it.authNState is AuthenticationState.SignedIn }
-                authState?.run {
-                    configureLatch.countDown()
-                    stateMachine.send(
-                        AuthenticationEvent(
-                            AuthenticationEvent.EventType.SignOutRequested()
                         )
                     )
                 }
