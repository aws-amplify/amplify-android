--- conflicted
+++ resolved
@@ -91,10 +91,7 @@
                     SignUpState.Resolver(mockSignUpActions),
                     SignInState.Resolver(
                         SRPSignInState.Resolver(mockSRPActions),
-<<<<<<< HEAD
                         CustomSignInState.Resolver(mockSignInCustomeActions),
-=======
->>>>>>> 735a54d1
                         SignInChallengeState.Resolver(mockSignInChallengeActions),
                         mockSignInActions
                     ),
@@ -280,13 +277,18 @@
     }
 
     @Test
-<<<<<<< HEAD
-    fun testSignInWithSRP() {
+    fun testSignInSRP() {
         setupConfigureSignedOut()
 
-        Mockito.`when`(signedInData.cognitoUserPoolTokens)
+        Mockito.`when`(mockAuthenticationActions.initiateSignInAction(MockitoHelper.anyObject()))
             .thenReturn(
-                CognitoUserPoolTokens("","","",0)
+                Action { dispatcher, _ ->
+                    dispatcher.send(
+                        SignInEvent(
+                            SignInEvent.EventType.InitiateSignInWithSRP("username", "password")
+                        )
+                    )
+                }
             )
 
         val testLatch = CountDownLatch(1)
@@ -312,9 +314,7 @@
                         )
                     )
                 }
-
-                val authNState =
-                    it.authNState.takeIf {
+                val authNState = it.authNState.takeIf {
                             itN -> itN is AuthenticationState.SignedIn
                     }
                 authNState?.apply {
@@ -344,20 +344,6 @@
         Mockito.`when`(signedInData.cognitoUserPoolTokens)
             .thenReturn(
                 CognitoUserPoolTokens("","","",0)
-=======
-    fun testSignInSRP() {
-        setupConfigureSignedOut()
-
-        Mockito.`when`(mockAuthenticationActions.initiateSRPSignInAction(MockitoHelper.anyObject()))
-            .thenReturn(
-                Action { dispatcher, _ ->
-                    dispatcher.send(
-                        SignInEvent(
-                            SignInEvent.EventType.InitiateSignInWithSRP("username", "password")
-                        )
-                    )
-                }
->>>>>>> 735a54d1
             )
 
         val testLatch = CountDownLatch(1)
@@ -384,24 +370,22 @@
                     )
                 }
 
-<<<<<<< HEAD
                 val authNState =
-                    it.authNState.takeIf {
-                            itN -> itN is AuthenticationState.SignedIn
+                    it.authNState.takeIf { itN ->
+                        itN is AuthenticationState.SignedIn
                     }
                 authNState?.apply {
-=======
-                val authNState = it.authNState
-                val authZState = it.authZState
-                if (authNState is AuthenticationState.SignedIn && authZState is AuthorizationState.SessionEstablished) {
->>>>>>> 735a54d1
-                    token?.let(stateMachine::cancel)
-                    testLatch.countDown()
-                }
-            },
-            {
-                subscribeLatch.countDown()
-            }
+                    val authNState = it.authNState
+                    val authZState = it.authZState
+                    if (authNState is AuthenticationState.SignedIn && authZState is AuthorizationState.SessionEstablished) {
+                        token?.let(stateMachine::cancel)
+                        testLatch.countDown()
+                    }
+                }
+                },
+                {
+                    subscribeLatch.countDown()
+                }
         )
 
         assertTrue { subscribeLatch.await(5, TimeUnit.SECONDS) }
