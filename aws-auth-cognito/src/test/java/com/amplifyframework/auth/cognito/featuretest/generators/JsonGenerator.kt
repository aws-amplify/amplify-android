--- conflicted
+++ resolved
@@ -22,11 +22,8 @@
         ResetPasswordTestCaseGenerator,
         SignUpTestCaseGenerator,
         SignInTestCaseGenerator,
-<<<<<<< HEAD
         SignOutTestCaseGenerator,
-=======
         DeleteUserTestCaseGenerator
->>>>>>> 6f095ba6
     )
 
     fun generate() {
