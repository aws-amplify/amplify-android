package com.amplifyframework.auth.cognito.featuretest.generators

import com.amplifyframework.auth.cognito.featuretest.FeatureTestCase
import com.amplifyframework.auth.cognito.featuretest.generators.authstategenerators.AuthStateJsonGenerator
import com.amplifyframework.auth.cognito.featuretest.generators.testcasegenerators.DeleteUserTestCaseGenerator
import com.amplifyframework.auth.cognito.featuretest.generators.testcasegenerators.ResetPasswordTestCaseGenerator
import com.amplifyframework.auth.cognito.featuretest.generators.testcasegenerators.SignInTestCaseGenerator
import com.amplifyframework.auth.cognito.featuretest.generators.testcasegenerators.SignOutTestCaseGenerator
import com.amplifyframework.auth.cognito.featuretest.generators.testcasegenerators.SignUpTestCaseGenerator
import com.amplifyframework.statemachine.codegen.states.AuthState

interface SerializableProvider {
    val serializables: List<Any>
}

/**
 * Top level generator for generating Json and writing to the destination directory
 */
object JsonGenerator {
    private val providers: List<SerializableProvider> = listOf(
        AuthStateJsonGenerator,
        ResetPasswordTestCaseGenerator,
        SignUpTestCaseGenerator,
        SignInTestCaseGenerator,
<<<<<<< HEAD
        SignOutTestCaseGenerator,
=======
        DeleteUserTestCaseGenerator
>>>>>>> 2b09e7a8
    )

    fun generate() {
        providers.forEach { provider ->
            provider.serializables.forEach {
                when (it) {
                    is AuthState -> it.exportJson()
                    is FeatureTestCase -> it.exportJson()
                    else -> {
                        println("Generation of ${it.javaClass.kotlin} is not supported!")
                    }
                }
            }
        }
    }
}

fun main() {
    JsonGenerator.generate()
}<|MERGE_RESOLUTION|>--- conflicted
+++ resolved
@@ -22,11 +22,8 @@
         ResetPasswordTestCaseGenerator,
         SignUpTestCaseGenerator,
         SignInTestCaseGenerator,
-<<<<<<< HEAD
         SignOutTestCaseGenerator,
-=======
         DeleteUserTestCaseGenerator
->>>>>>> 2b09e7a8
     )
 
     fun generate() {
