package featureTest.utilities

import com.amplifyframework.auth.AuthUserAttribute
import com.amplifyframework.auth.AuthUserAttributeKey
import com.amplifyframework.auth.cognito.featuretest.AuthAPI
import com.amplifyframework.auth.cognito.featuretest.AuthAPI.deleteUser
import com.amplifyframework.auth.cognito.featuretest.AuthAPI.resetPassword
import com.amplifyframework.auth.cognito.featuretest.AuthAPI.signIn
import com.amplifyframework.auth.cognito.featuretest.AuthAPI.signOut
import com.amplifyframework.auth.cognito.featuretest.AuthAPI.signUp
import com.amplifyframework.auth.options.AuthResetPasswordOptions
import com.amplifyframework.auth.options.AuthSignInOptions
import com.amplifyframework.auth.options.AuthSignOutOptions
import com.amplifyframework.auth.options.AuthSignUpOptions
import kotlinx.serialization.json.JsonObject
import kotlinx.serialization.json.JsonPrimitive
import kotlinx.serialization.json.booleanOrNull

/**
 * Factory to create specialized options object for the top level APIs
 */
object AuthOptionsFactory {
    fun create(apiName: AuthAPI, optionsData: JsonObject): Any? = when (apiName) {
        resetPassword -> AuthResetPasswordOptions.defaults()
        signUp -> getSignUpOptions(optionsData)
        signIn -> AuthSignInOptions.defaults()
<<<<<<< HEAD
        signOut -> getSignOutOptions(optionsData)
=======
        deleteUser -> null
>>>>>>> 2b09e7a8
        else -> throw Error("Options for $apiName is not defined!")
    }

    private fun getSignUpOptions(optionsData: JsonObject): AuthSignUpOptions =
        AuthSignUpOptions.builder().userAttributes(
            (optionsData["userAttributes"] as Map<String, String>).map {
                AuthUserAttribute(AuthUserAttributeKey.custom(it.key), (it.value as JsonPrimitive).content)
            }
        ).build()

    private fun getSignOutOptions(optionsData: JsonObject): AuthSignOutOptions {
        val globalSignOutData = (optionsData["globalSignOut"] as JsonPrimitive).booleanOrNull ?: false
        return AuthSignOutOptions.builder()
            .globalSignOut(globalSignOutData)
            .build()
    }
}<|MERGE_RESOLUTION|>--- conflicted
+++ resolved
@@ -24,11 +24,8 @@
         resetPassword -> AuthResetPasswordOptions.defaults()
         signUp -> getSignUpOptions(optionsData)
         signIn -> AuthSignInOptions.defaults()
-<<<<<<< HEAD
         signOut -> getSignOutOptions(optionsData)
-=======
         deleteUser -> null
->>>>>>> 2b09e7a8
         else -> throw Error("Options for $apiName is not defined!")
     }
 
