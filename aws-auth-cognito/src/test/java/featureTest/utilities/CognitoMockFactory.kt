--- conflicted
+++ resolved
@@ -16,7 +16,6 @@
 package featureTest.utilities
 
 import aws.sdk.kotlin.services.cognitoidentity.CognitoIdentityClient
-import aws.sdk.kotlin.services.cognitoidentity.model.CognitoIdentityProvider
 import aws.sdk.kotlin.services.cognitoidentity.model.Credentials
 import aws.sdk.kotlin.services.cognitoidentity.model.GetCredentialsForIdentityResponse
 import aws.sdk.kotlin.services.cognitoidentity.model.GetIdResponse
@@ -24,30 +23,17 @@
 import aws.sdk.kotlin.services.cognitoidentityprovider.model.AuthenticationResultType
 import aws.sdk.kotlin.services.cognitoidentityprovider.model.ChallengeNameType
 import aws.sdk.kotlin.services.cognitoidentityprovider.model.CodeDeliveryDetailsType
-import aws.sdk.kotlin.services.cognitoidentityprovider.model.ConfirmDeviceRequest
 import aws.sdk.kotlin.services.cognitoidentityprovider.model.ConfirmDeviceResponse
-import aws.sdk.kotlin.services.cognitoidentityprovider.model.DeleteUserRequest
 import aws.sdk.kotlin.services.cognitoidentityprovider.model.DeleteUserResponse
 import aws.sdk.kotlin.services.cognitoidentityprovider.model.DeliveryMediumType
 import aws.sdk.kotlin.services.cognitoidentityprovider.model.ForgotPasswordResponse
-<<<<<<< HEAD
-=======
-import aws.sdk.kotlin.services.cognitoidentityprovider.model.GlobalSignOutRequest
 import aws.sdk.kotlin.services.cognitoidentityprovider.model.GlobalSignOutResponse
-import aws.sdk.kotlin.services.cognitoidentityprovider.model.InitiateAuthRequest
->>>>>>> c620e461
 import aws.sdk.kotlin.services.cognitoidentityprovider.model.InitiateAuthResponse
 import aws.sdk.kotlin.services.cognitoidentityprovider.model.RespondToAuthChallengeResponse
-<<<<<<< HEAD
-=======
-import aws.sdk.kotlin.services.cognitoidentityprovider.model.RevokeTokenRequest
 import aws.sdk.kotlin.services.cognitoidentityprovider.model.RevokeTokenResponse
-import aws.sdk.kotlin.services.cognitoidentityprovider.model.SignUpRequest
->>>>>>> c620e461
 import aws.sdk.kotlin.services.cognitoidentityprovider.model.SignUpResponse
 import aws.smithy.kotlin.runtime.time.Instant
 import com.amplifyframework.auth.cognito.featuretest.CognitoType
-import com.amplifyframework.auth.cognito.featuretest.ExpectationShapes
 import com.amplifyframework.auth.cognito.featuretest.ExpectationShapes.Cognito
 import com.amplifyframework.auth.cognito.featuretest.MockResponse
 import com.amplifyframework.auth.cognito.featuretest.ResponseType
@@ -57,11 +43,11 @@
 import io.mockk.coEvery
 import io.mockk.coVerify
 import io.mockk.mockkObject
-import kotlin.reflect.full.callSuspend
-import kotlin.reflect.full.declaredFunctions
 import kotlinx.serialization.json.Json
 import kotlinx.serialization.json.JsonObject
 import kotlinx.serialization.json.JsonPrimitive
+import kotlin.reflect.full.callSuspend
+import kotlin.reflect.full.declaredFunctions
 
 /**
  * Factory to mock aws sdk's cognito API calls and responses.
@@ -131,17 +117,10 @@
                 }
             }
             "confirmDevice" -> {
-                val requestCaptor = slot<ConfirmDeviceRequest>()
-                coEvery { mockCognitoIPClient.confirmDevice(capture(requestCaptor)) } coAnswers {
-                    if (mockResponse.responseType == ResponseType.Failure) {
-                        throw Json.decodeFromString(
-                            CognitoIdentityProviderExceptionSerializer,
-                            responseObject.toString()
-                        )
-                    }
+                coEvery { mockCognitoIPClient.confirmDevice(any()) } coAnswers {
+                    setupError(mockResponse, responseObject)
                     ConfirmDeviceResponse.invoke {}
                 }
-                captures[mockResponse.apiName] = requestCaptor
             }
             "getId" -> {
                 coEvery { mockCognitoIdClient.getId(any()) } coAnswers {
@@ -162,44 +141,23 @@
             "deleteUser" -> {
                 mockkObject(AuthHelper)
                 coEvery { AuthHelper.getSecretHash(any(), any(), any()) } returns "a hash"
-                val requestCaptor = slot<DeleteUserRequest>()
-
-                coEvery { mockCognitoIPClient.deleteUser(capture(requestCaptor)) } coAnswers {
-                    if (mockResponse.responseType == ResponseType.Failure) {
-                        throw Json.decodeFromString(
-                            CognitoIdentityProviderExceptionSerializer,
-                            responseObject.toString()
-                        )
-                    }
+
+                coEvery { mockCognitoIPClient.deleteUser(any()) } coAnswers {
+                    setupError(mockResponse, responseObject)
                     DeleteUserResponse.invoke {}
                 }
-                captures[mockResponse.apiName] = requestCaptor
             }
             "revokeToken" -> {
-                val requestCaptor = slot<RevokeTokenRequest>()
-                coEvery { mockCognitoIPClient.revokeToken(capture(requestCaptor)) } coAnswers {
-                    if (mockResponse.responseType == ResponseType.Failure) {
-                        throw Json.decodeFromString(
-                            CognitoIdentityExceptionSerializer,
-                            responseObject.toString()
-                        )
-                    }
+                coEvery { mockCognitoIPClient.revokeToken(any()) } coAnswers {
+                    setupError(mockResponse, responseObject)
                     RevokeTokenResponse.invoke {}
                 }
-                captures[mockResponse.apiName] = requestCaptor
             }
             "globalSignOut" -> {
-                val requestCaptor = slot<GlobalSignOutRequest>()
-                coEvery { mockCognitoIPClient.globalSignOut(capture(requestCaptor)) } coAnswers {
-                    if (mockResponse.responseType == ResponseType.Failure) {
-                        throw Json.decodeFromString(
-                            CognitoIdentityExceptionSerializer,
-                            responseObject.toString()
-                        )
-                    }
+                coEvery { mockCognitoIPClient.globalSignOut(any()) } coAnswers {
+                    setupError(mockResponse, responseObject)
                     GlobalSignOutResponse.invoke {}
                 }
-                captures[mockResponse.apiName] = requestCaptor
             }
             else -> throw Error("mock for ${mockResponse.apiName} not defined!")
         }
