--- conflicted
+++ resolved
@@ -34,13 +34,9 @@
     implementation(libs.kotlin.stdlib)
     implementation(libs.kotlin.coroutines)
 
-<<<<<<< HEAD
     implementation(libs.aws.credentials)
-=======
-    implementation(dependency.aws.credentials)
     // slf4j dependency is added to fix https://github.com/awslabs/aws-sdk-kotlin/issues/993#issuecomment-1678885524
-    implementation(dependency.slf4j)
->>>>>>> 8623e8be
+    implementation(libs.slf4j)
 }
 
 afterEvaluate {
