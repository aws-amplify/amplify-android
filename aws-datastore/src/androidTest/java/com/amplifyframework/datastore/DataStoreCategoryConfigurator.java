--- conflicted
+++ resolved
@@ -101,16 +101,7 @@
             AmplifyConfiguration.fromConfigFile(context, resourceId)
                 .forCategoryType(CategoryType.DATASTORE);
 
-<<<<<<< HEAD
         AWSDataStorePlugin awsDataStorePlugin = new AWSDataStorePlugin(modelProvider, api);
-=======
-        AWSDataStorePlugin awsDataStorePlugin = AWSDataStorePlugin.builder()
-            .modelProvider(modelProvider)
-            .modelSchemaRegistry(ModelSchemaRegistry.instance())
-            .graphQlBehavior(api)
-            .configuration(DataStoreConfiguration.defaults())
-            .build();
->>>>>>> 32010002
         DataStoreCategory dataStoreCategory = new DataStoreCategory();
         dataStoreCategory.addPlugin(awsDataStorePlugin);
         dataStoreCategory.configure(dataStoreConfiguration, context);
