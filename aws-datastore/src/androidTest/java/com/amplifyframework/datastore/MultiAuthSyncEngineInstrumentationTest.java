/*
 * Copyright 2022 Amazon.com, Inc. or its affiliates. All Rights Reserved.
 *
 * Licensed under the Apache License, Version 2.0 (the "License").
 * You may not use this file except in compliance with the License.
 * A copy of the License is located at
 *
 *  http://aws.amazon.com/apache2.0
 *
 * or in the "license" file accompanying this file. This file is distributed
 * on an "AS IS" BASIS, WITHOUT WARRANTIES OR CONDITIONS OF ANY KIND, either
 * express or implied. See the License for the specific language governing
 * permissions and limitations under the License.
 */

package com.amplifyframework.datastore;

import android.content.Context;
import android.util.Log;
import androidx.annotation.RawRes;

import com.amplifyframework.AmplifyException;
import com.amplifyframework.api.ApiCategory;
import com.amplifyframework.api.aws.AWSApiPlugin;
import com.amplifyframework.api.aws.ApiAuthProviders;
import com.amplifyframework.api.aws.AuthModeStrategyType;
import com.amplifyframework.api.aws.AuthorizationType;
import com.amplifyframework.api.aws.auth.CognitoJWTParser;
import com.amplifyframework.api.aws.sigv4.DefaultCognitoUserPoolsAuthProvider;
import com.amplifyframework.auth.cognito.AWSCognitoAuthPlugin;
import com.amplifyframework.auth.options.AuthSignOutOptions;
import com.amplifyframework.auth.result.AuthSignInResult;
import com.amplifyframework.core.Amplify;
import com.amplifyframework.core.AmplifyConfiguration;
import com.amplifyframework.core.category.CategoryConfiguration;
import com.amplifyframework.core.category.CategoryType;
import com.amplifyframework.core.model.Model;
import com.amplifyframework.core.model.ModelSchema;
import com.amplifyframework.core.model.SchemaRegistry;
import com.amplifyframework.core.model.SerializedModel;
import com.amplifyframework.core.model.query.Where;
import com.amplifyframework.datastore.storage.sqlite.SQLiteStorageAdapter;
import com.amplifyframework.datastore.storage.sqlite.TestStorageAdapter;
import com.amplifyframework.hub.HubChannel;
import com.amplifyframework.logging.Logger;
import com.amplifyframework.testmodels.multiauth.GroupPrivatePublicUPIAMAPIPost;
import com.amplifyframework.testmodels.multiauth.GroupPrivateUPIAMPost;
import com.amplifyframework.testmodels.multiauth.GroupPublicUPAPIPost;
import com.amplifyframework.testmodels.multiauth.GroupPublicUPIAMPost;
import com.amplifyframework.testmodels.multiauth.GroupUPPost;
import com.amplifyframework.testmodels.multiauth.MultiAuthTestModelProvider;
import com.amplifyframework.testmodels.multiauth.OwnerOIDCPost;
import com.amplifyframework.testmodels.multiauth.OwnerPrivatePublicUPIAMAPIPost;
import com.amplifyframework.testmodels.multiauth.OwnerPrivateUPIAMPost;
import com.amplifyframework.testmodels.multiauth.OwnerPublicOIDAPIPost;
import com.amplifyframework.testmodels.multiauth.OwnerPublicUPAPIPost;
import com.amplifyframework.testmodels.multiauth.OwnerUPPost;
import com.amplifyframework.testmodels.multiauth.PrivatePrivatePublicUPIAMAPIPost;
import com.amplifyframework.testmodels.multiauth.PrivatePrivatePublicUPIAMIAMPost;
import com.amplifyframework.testmodels.multiauth.PrivatePrivateUPIAMPost;
import com.amplifyframework.testmodels.multiauth.PrivatePublicComboAPIPost;
import com.amplifyframework.testmodels.multiauth.PrivatePublicComboUPPost;
import com.amplifyframework.testmodels.multiauth.PrivatePublicPublicUPAPIIAMPost;
import com.amplifyframework.testmodels.multiauth.PrivatePublicUPAPIPost;
import com.amplifyframework.testmodels.multiauth.PrivatePublicUPIAMPost;
import com.amplifyframework.testmodels.multiauth.PrivateUPPost;
import com.amplifyframework.testmodels.multiauth.PublicAPIPost;
import com.amplifyframework.testmodels.multiauth.PublicIAMPost;
import com.amplifyframework.testmodels.multiauth.PublicPublicIAMAPIPost;
import com.amplifyframework.testutils.HubAccumulator;
import com.amplifyframework.testutils.Resources;
import com.amplifyframework.testutils.random.RandomString;
import com.amplifyframework.testutils.sync.SynchronousApi;
import com.amplifyframework.testutils.sync.SynchronousAuth;
import com.amplifyframework.testutils.sync.SynchronousDataStore;

import com.google.auth.oauth2.IdToken;
import com.google.auth.oauth2.ServiceAccountCredentials;
import org.json.JSONArray;
import org.json.JSONException;
import org.json.JSONObject;
import org.junit.AfterClass;
import org.junit.BeforeClass;
import org.junit.Test;

import java.io.IOException;
import java.util.Collections;
import java.util.HashMap;
import java.util.Map;
import java.util.UUID;
import java.util.concurrent.TimeUnit;
import java.util.concurrent.atomic.AtomicReference;

import okhttp3.Headers;
import okhttp3.Interceptor;
import okhttp3.Request;
import okhttp3.RequestBody;
import okhttp3.Response;
import okhttp3.ResponseBody;
import okio.Buffer;

import static androidx.test.core.app.ApplicationProvider.getApplicationContext;
import static com.amplifyframework.core.Resources.readJsonResourceFromId;
import static com.amplifyframework.datastore.DataStoreHubEventFilters.networkStatusFailure;
import static com.amplifyframework.datastore.DataStoreHubEventFilters.publicationOf;
import static org.junit.Assert.assertFalse;
import static org.junit.Assert.fail;

/**
 * Tests a set of possible combinations of models, auth modes and login status to
 * verify behavior when in multi-auth mode.
 */
public final class MultiAuthSyncEngineInstrumentationTest {
    private static final Logger LOG = Amplify.Logging.forNamespace("MultiAuthSyncEngineInstrumentationTest");
    private static final int TIMEOUT_SECONDS = 20;
    private static final String AUDIENCE = "integtest";
    private static final String GOOGLE_ISS_CLAIM = "https://accounts.google.com";
    private static SynchronousAuth auth;

    private SynchronousApi api;
    private SynchronousDataStore dataStore;
    private String cognitoUser;
    private String cognitoPassword;
    private final AtomicReference<String> token = new AtomicReference<>();
    private ServiceAccountCredentials googleServiceAccount;
    private HttpRequestInterceptor requestInterceptor;

    /**
<<<<<<< HEAD
     * Sets up fields which are required to be configured only once while running whole test suite.
     * This is suited for things which cannot be called twice during applications lifecycle such as
     * Amplify configuration.
     *
     * @throws AmplifyException     if setup fails
     * @throws InterruptedException if setup fails
     */
    @BeforeClass
    public static void setup() throws AmplifyException, InterruptedException {
        auth = SynchronousAuth.delegatingToCognito(getApplicationContext(),
                new AWSCognitoAuthPlugin());
    }

    /**
     * Class name: Author.
     * Signed in with user pools: false.
     * Signed in with OIDC: false.
     * Expected result: AuthorizationType.API_KEY.
     * @throws AmplifyException Not expected.
     * @throws IOException Not expected.
     */
    @Test
    public void testAuthorAnonymous() throws IOException, AmplifyException {
        verifyScenario(Author.class,
                      false,
                      false,
                      AuthorizationType.API_KEY
        );
    }

    /**
=======
>>>>>>> 63083d10
     * Class name: OwnerUPPost.
     * Signed in with user pools: true.
     * Signed in with OIDC: false.
     * Expected result: AuthorizationType.AMAZON_COGNITO_USER_POOLS.
     * @throws AmplifyException Not expected.
     * @throws IOException Not expected.
     */
    @Test
    public void testOwnerUPPostAuthenticated() throws IOException, AmplifyException {
        verifyScenario(OwnerUPPost.class,
                      true,
                      false,
                      AuthorizationType.AMAZON_COGNITO_USER_POOLS
        );
    }

    /**
     * Class name: OwnerOIDCPost.
     * Signed in with user pools: false.
     * Signed in with OIDC: true.
     * Expected result: AuthorizationType.OPENID_CONNECT.
     * @throws AmplifyException Not expected.
     * @throws IOException Not expected.
     */
    @Test
    public void testOwnerOIDCPostAuthenticated() throws IOException, AmplifyException {
        verifyScenario(OwnerOIDCPost.class,
                      false,
                      true,
                      AuthorizationType.OPENID_CONNECT
        );
    }

    /**
     * Class name: GroupUPPost.
     * Signed in with user pools: true.
     * Signed in with OIDC: false.
     * Expected result: AuthorizationType.AMAZON_COGNITO_USER_POOLS.
     * @throws AmplifyException Not expected.
     * @throws IOException Not expected.
     */
    @Test
    public void testGroupUPPostAuthenticated() throws IOException, AmplifyException {
        verifyScenario(GroupUPPost.class,
                      true,
                      false,
                      AuthorizationType.AMAZON_COGNITO_USER_POOLS
        );
    }

    /**
     * Class name: PrivateUPPost.
     * Signed in with user pools: true.
     * Signed in with OIDC: false.
     * Expected result: AuthorizationType.AMAZON_COGNITO_USER_POOLS.
     * @throws AmplifyException Not expected.
     * @throws IOException Not expected.
     */
    @Test
    public void testPrivateUPPostAuthenticated() throws IOException, AmplifyException {
        verifyScenario(PrivateUPPost.class,
                      true,
                      false,
                      AuthorizationType.AMAZON_COGNITO_USER_POOLS
        );
    }

    /**
     * Class name: PublicIAMPost.
     * Signed in with user pools: false.
     * Signed in with OIDC: false.
     * Expected result: AuthorizationType.AWS_IAM.
     * @throws AmplifyException Not expected.
     * @throws IOException Not expected.
     */
    @Test
    public void testPublicIAMPostAnonymous() throws IOException, AmplifyException {
        verifyScenario(PublicIAMPost.class,
                      false,
                      false,
                      AuthorizationType.AWS_IAM
        );
    }

    /**
     * Class name: PublicAPIPost.
     * Signed in with user pools: false.
     * Signed in with OIDC: false.
     * Expected result: AuthorizationType.API_KEY.
     * @throws AmplifyException Not expected.
     * @throws IOException Not expected.
     */
    @Test
    public void testPublicAPIPostAnonymous() throws IOException, AmplifyException {
        verifyScenario(PublicAPIPost.class,
                      false,
                      false,
                      AuthorizationType.API_KEY
        );
    }

    /**
     * Class name: OwnerPrivateUPIAMPost.
     * Signed in with user pools: true.
     * Signed in with OIDC: false.
     * Expected result: AuthorizationType.AMAZON_COGNITO_USER_POOLS.
     * @throws AmplifyException Not expected.
     * @throws IOException Not expected.
     */
    @Test
    public void testOwnerPrivateUPIAMPostAuthenticated() throws IOException, AmplifyException {
        verifyScenario(OwnerPrivateUPIAMPost.class,
                      true,
                      false,
                      AuthorizationType.AMAZON_COGNITO_USER_POOLS
        );
    }

    /**
     * Class name: OwnerPublicUPAPIPost.
     * Signed in with user pools: false.
     * Signed in with OIDC: false.
     * Expected result: AuthorizationType.API_KEY.
     * @throws AmplifyException Not expected.
     * @throws IOException Not expected.
     */
    @Test
    public void testOwnerPublicUPAPIPostAnonymous() throws IOException, AmplifyException {
        verifyScenario(OwnerPublicUPAPIPost.class,
                      false,
                      false,
                      AuthorizationType.API_KEY
        );
    }

    /**
     * Class name: OwnerPublicUPAPIPost.
     * Signed in with user pools: true.
     * Signed in with OIDC: false.
     * Expected result: AuthorizationType.AMAZON_COGNITO_USER_POOLS.
     * @throws AmplifyException Not expected.
     * @throws IOException Not expected.
     */
    @Test
    public void testOwnerPublicUPAPIPostAuthenticated() throws IOException, AmplifyException {
        verifyScenario(OwnerPublicUPAPIPost.class,
                      true,
                      false,
                      AuthorizationType.AMAZON_COGNITO_USER_POOLS
        );
    }

    /**
     * Class name: OwnerPublicOIDAPIPost.
     * Signed in with user pools: false.
     * Signed in with OIDC: true.
     * Expected result: AuthorizationType.OPENID_CONNECT.
     * @throws AmplifyException Not expected.
     * @throws IOException Not expected.
     */
    @Test
    public void testOwnerPublicOIDAPIPostAuthenticated() throws IOException, AmplifyException {
        verifyScenario(OwnerPublicOIDAPIPost.class,
                      false,
                      true,
                      AuthorizationType.OPENID_CONNECT
        );
    }

    /**
     * Class name: GroupPrivateUPIAMPost.
     * Signed in with user pools: true.
     * Signed in with OIDC: false.
     * Expected result: AuthorizationType.AMAZON_COGNITO_USER_POOLS.
     * @throws AmplifyException Not expected.
     * @throws IOException Not expected.
     */
    @Test
    public void testGroupPrivateUPIAMPostAuthenticated() throws IOException, AmplifyException {
        verifyScenario(GroupPrivateUPIAMPost.class,
                      true,
                      false,
                      AuthorizationType.AMAZON_COGNITO_USER_POOLS
        );
    }

    /**
     * Class name: GroupPrivateUPIAMPost.
     * Signed in with user pools: false.
     * Signed in with OIDC: false.
     * Expected result: No matching auth types.
     * @throws AmplifyException Not expected.
     * @throws IOException Not expected.
     */
    @Test
    public void testGroupPrivateUPIAMPostAnonymous() throws IOException, AmplifyException {
        verifyScenario(GroupPrivateUPIAMPost.class,
                      false,
                      false,
                      null
        );
    }

    /**
     * Class name: GroupPublicUPAPIPost.
     * Signed in with user pools: true.
     * Signed in with OIDC: false.
     * Expected result: AuthorizationType.AMAZON_COGNITO_USER_POOLS.
     * @throws AmplifyException Not expected.
     * @throws IOException Not expected.
     */
    @Test
    public void testGroupPublicUPAPIPostAuthenticated() throws IOException, AmplifyException {
        verifyScenario(GroupPublicUPAPIPost.class,
                      true,
                      false,
                      AuthorizationType.AMAZON_COGNITO_USER_POOLS
        );
    }

    /**
     * Class name: GroupPublicUPAPIPost.
     * Signed in with user pools: false.
     * Signed in with OIDC: false.
     * Expected result: AuthorizationType.API_KEY.
     * @throws AmplifyException Not expected.
     * @throws IOException Not expected.
     */
    @Test
    public void testGroupPublicUPAPIPostAnonymous() throws IOException, AmplifyException {
        verifyScenario(GroupPublicUPAPIPost.class,
                      false,
                      false,
                      AuthorizationType.API_KEY
        );
    }

    /**
     * Class name: GroupPublicUPIAMPost.
     * Signed in with user pools: true.
     * Signed in with OIDC: false.
     * Expected result: AuthorizationType.AMAZON_COGNITO_USER_POOLS.
     * @throws AmplifyException Not expected.
     * @throws IOException Not expected.
     */
    @Test
    public void testGroupPublicUPIAMPostAuthenticated() throws IOException, AmplifyException {
        verifyScenario(GroupPublicUPIAMPost.class,
                      true,
                      false,
                      AuthorizationType.AMAZON_COGNITO_USER_POOLS
        );
    }

    /**
     * Class name: GroupPublicUPIAMPost.
     * Signed in with user pools: false.
     * Signed in with OIDC: false.
     * Expected result: AuthorizationType.AWS_IAM.
     * @throws AmplifyException Not expected.
     * @throws IOException Not expected.
     */
    @Test
    public void testGroupPublicUPIAMPostAnonymous() throws IOException, AmplifyException {
        verifyScenario(GroupPublicUPIAMPost.class,
                      false,
                      false,
                      AuthorizationType.AWS_IAM
        );
    }

    /**
     * Class name: PrivatePrivateUPIAMPost.
     * Signed in with user pools: true.
     * Signed in with OIDC: false.
     * Expected result: AuthorizationType.AMAZON_COGNITO_USER_POOLS.
     * @throws AmplifyException Not expected.
     * @throws IOException Not expected.
     */
    @Test
    public void testPrivatePrivateUPIAMPostAuthenticated() throws IOException, AmplifyException {
        verifyScenario(PrivatePrivateUPIAMPost.class,
                      true,
                      false,
                      AuthorizationType.AMAZON_COGNITO_USER_POOLS
        );
    }

    /**
     * Class name: PrivatePrivateUPIAMPost.
     * Signed in with user pools: false.
     * Signed in with OIDC: false.
     * Expected result: No matching auth types.
     * @throws AmplifyException Not expected.
     * @throws IOException Not expected.
     */
    @Test
    public void testPrivatePrivateUPIAMPostAnonymous() throws IOException, AmplifyException {
        verifyScenario(PrivatePrivateUPIAMPost.class,
                      false,
                      false,
                      null
        );
    }

    /**
     * Class name: PrivatePublicUPAPIPost.
     * Signed in with user pools: true.
     * Signed in with OIDC: false.
     * Expected result: AuthorizationType.AMAZON_COGNITO_USER_POOLS.
     * @throws AmplifyException Not expected.
     * @throws IOException Not expected.
     */
    @Test
    public void testPrivatePublicUPAPIPostAuthenticated() throws IOException, AmplifyException {
        verifyScenario(PrivatePublicUPAPIPost.class,
                      true,
                      false,
                      AuthorizationType.AMAZON_COGNITO_USER_POOLS
        );
    }

    /**
     * Class name: PrivatePublicUPAPIPost.
     * Signed in with user pools: false.
     * Signed in with OIDC: false.
     * Expected result: AuthorizationType.API_KEY.
     * @throws AmplifyException Not expected.
     * @throws IOException Not expected.
     */
    @Test
    public void testPrivatePublicUPAPIPostAnonymous() throws IOException, AmplifyException {
        verifyScenario(PrivatePublicUPAPIPost.class,
                      false,
                      false,
                      AuthorizationType.API_KEY
        );
    }

    /**
     * Class name: PrivatePublicUPIAMPost.
     * Signed in with user pools: true.
     * Signed in with OIDC: false.
     * Expected result: AuthorizationType.AMAZON_COGNITO_USER_POOLS.
     * @throws AmplifyException Not expected.
     * @throws IOException Not expected.
     */
    @Test
    public void testPrivatePublicUPIAMPostAuthenticated() throws IOException, AmplifyException {
        verifyScenario(PrivatePublicUPIAMPost.class,
                      true,
                      false,
                      AuthorizationType.AMAZON_COGNITO_USER_POOLS
        );
    }

    /**
     * Class name: PrivatePublicUPIAMPost.
     * Signed in with user pools: false.
     * Signed in with OIDC: false.
     * Expected result: AuthorizationType.AWS_IAM.
     * @throws AmplifyException Not expected.
     * @throws IOException Not expected.
     */
    @Test
    public void testPrivatePublicUPIAMPostAnonymous() throws IOException, AmplifyException {
        verifyScenario(PrivatePublicUPIAMPost.class,
                      false,
                      false,
                      AuthorizationType.AWS_IAM
        );
    }

    /**
     * Class name: PublicPublicIAMAPIPost.
     * Signed in with user pools: false.
     * Signed in with OIDC: false.
     * Expected result: AuthorizationType.AWS_IAM.
     * @throws AmplifyException Not expected.
     * @throws IOException Not expected.
     */
    @Test
    public void testPublicPublicIAMAPIPostAnonymous() throws IOException, AmplifyException {
        verifyScenario(PublicPublicIAMAPIPost.class,
                      false,
                      false,
                      AuthorizationType.AWS_IAM
        );
    }

    /**
     * Class name: OwnerPrivatePublicUPIAMAPIPost.
     * Signed in with user pools: true.
     * Signed in with OIDC: false.
     * Expected result: AuthorizationType.AMAZON_COGNITO_USER_POOLS.
     * @throws AmplifyException Not expected.
     * @throws IOException Not expected.
     */
    @Test
    public void testOwnerPrivatePublicUPIAMAPIPostAuthenticated() throws IOException, AmplifyException {
        verifyScenario(OwnerPrivatePublicUPIAMAPIPost.class,
                      true,
                      false,
                      AuthorizationType.AMAZON_COGNITO_USER_POOLS
        );
    }

    /**
     * Class name: OwnerPrivatePublicUPIAMAPIPost.
     * Signed in with user pools: false.
     * Signed in with OIDC: false.
     * Expected result: AuthorizationType.API_KEY.
     * @throws AmplifyException Not expected.
     * @throws IOException Not expected.
     */
    @Test
    public void testOwnerPrivatePublicUPIAMAPIPostAnonymous() throws IOException, AmplifyException {
        verifyScenario(OwnerPrivatePublicUPIAMAPIPost.class,
                      false,
                      false,
                      AuthorizationType.API_KEY
        );
    }

    /**
     * Class name: GroupPrivatePublicUPIAMAPIPost.
     * Signed in with user pools: true.
     * Signed in with OIDC: false.
     * Expected result: AuthorizationType.AMAZON_COGNITO_USER_POOLS.
     * @throws AmplifyException Not expected.
     * @throws IOException Not expected.
     */
    @Test
    public void testGroupPrivatePublicUPIAMAPIPostAuthenticated() throws IOException, AmplifyException {
        verifyScenario(GroupPrivatePublicUPIAMAPIPost.class,
                      true,
                      false,
                      AuthorizationType.AMAZON_COGNITO_USER_POOLS
        );
    }

    /**
     * Class name: GroupPrivatePublicUPIAMAPIPost.
     * Signed in with user pools: false.
     * Signed in with OIDC: false.
     * Expected result: AuthorizationType.API_KEY.
     * @throws AmplifyException Not expected.
     * @throws IOException Not expected.
     */
    @Test
    public void testGroupPrivatePublicUPIAMAPIPostAnonymous() throws IOException, AmplifyException {
        verifyScenario(GroupPrivatePublicUPIAMAPIPost.class,
                      false,
                      false,
                      AuthorizationType.API_KEY
        );
    }

    /**
     * Class name: PrivatePrivatePublicUPIAMIAMPost.
     * Signed in with user pools: true.
     * Signed in with OIDC: false.
     * Expected result: AuthorizationType.AMAZON_COGNITO_USER_POOLS.
     * @throws AmplifyException Not expected.
     * @throws IOException Not expected.
     */
    @Test
    public void testPrivatePrivatePublicUPIAMIAMPostAuthenticated() throws IOException, AmplifyException {
        verifyScenario(PrivatePrivatePublicUPIAMIAMPost.class,
                      true,
                      false,
                      AuthorizationType.AMAZON_COGNITO_USER_POOLS
        );
    }

    /**
     * Class name: PrivatePrivatePublicUPIAMIAMPost.
     * Signed in with user pools: false.
     * Signed in with OIDC: false.
     * Expected result: AuthorizationType.AWS_IAM.
     * @throws AmplifyException Not expected.
     * @throws IOException Not expected.
     */
    @Test
    public void testPrivatePrivatePublicUPIAMIAMPostAnonymous() throws IOException, AmplifyException {
        verifyScenario(PrivatePrivatePublicUPIAMIAMPost.class,
                      false,
                      false,
                      AuthorizationType.AWS_IAM
        );
    }

    /**
     * Class name: PrivatePrivatePublicUPIAMAPIPost.
     * Signed in with user pools: true.
     * Signed in with OIDC: false.
     * Expected result: AuthorizationType.AMAZON_COGNITO_USER_POOLS.
     * @throws AmplifyException Not expected.
     * @throws IOException Not expected.
     */
    @Test
    public void testPrivatePrivatePublicUPIAMAPIPostAuthenticated() throws IOException, AmplifyException {
        verifyScenario(PrivatePrivatePublicUPIAMAPIPost.class,
                      true,
                      false,
                      AuthorizationType.AMAZON_COGNITO_USER_POOLS
        );
    }

    /**
     * Class name: PrivatePrivatePublicUPIAMAPIPost.
     * Signed in with user pools: false.
     * Signed in with OIDC: false.
     * Expected result: AuthorizationType.API_KEY.
     * @throws AmplifyException Not expected.
     * @throws IOException Not expected.
     */
    @Test
    public void testPrivatePrivatePublicUPIAMAPIPostAnonymous() throws IOException, AmplifyException {
        verifyScenario(PrivatePrivatePublicUPIAMAPIPost.class,
                      false,
                      false,
                      AuthorizationType.API_KEY
        );
    }

    /**
     * Class name: PrivatePublicPublicUPAPIIAMPost.
     * Signed in with user pools: true.
     * Signed in with OIDC: false.
     * Expected result: AuthorizationType.AMAZON_COGNITO_USER_POOLS.
     * @throws AmplifyException Not expected.
     * @throws IOException Not expected.
     */
    @Test
    public void testPrivatePublicPublicUPAPIIAMPostAuthenticated() throws IOException, AmplifyException {
        verifyScenario(PrivatePublicPublicUPAPIIAMPost.class,
                      true,
                      false,
                      AuthorizationType.AMAZON_COGNITO_USER_POOLS
        );
    }

    /**
     * Class name: PrivatePublicComboAPIPost.
     * Signed in with user pools: false.
     * Signed in with OIDC: false.
     * Expected result: AuthorizationType.API_KEY.
     * @throws AmplifyException Not expected.
     * @throws IOException Not expected.
     */
    @Test
    public void testPrivatePublicComboAPIPostAnonymous() throws IOException, AmplifyException {
        verifyScenario(PrivatePublicComboAPIPost.class,
                      false,
                      false,
                      AuthorizationType.API_KEY
        );
    }

    /**
     * Class name: PrivatePublicComboUPPost.
     * Signed in with user pools: true.
     * Signed in with OIDC: false.
     * Expected result: AuthorizationType.AMAZON_COGNITO_USER_POOLS.
     * @throws AmplifyException Not expected.
     * @throws IOException Not expected.
     */
    @Test
    public void testPrivatePublicComboUPPostAuthenticated() throws IOException, AmplifyException {
        verifyScenario(PrivatePublicComboUPPost.class,
                      true,
                      false,
                      AuthorizationType.AMAZON_COGNITO_USER_POOLS
        );
    }

    /**
     * Method used to configure each scenario.
     * @param modelType The model type.
     * @param signInToCognito Does the test scenario require the user to be logged in with user pools.
     * @param signInWithOidc Does the test scenario require the user to be logged in with an OIDC provider.
     * @param expectedAuthType The auth type that should succeed for the test.
     * @throws AmplifyException No expected.
     * @throws IOException Not expected.
     */
    private void configure(Class<? extends Model> modelType,
                             boolean signInToCognito,
                             boolean signInWithOidc,
                             AuthorizationType expectedAuthType)
        throws AmplifyException, IOException {
        String tag = modelType.getSimpleName();

        MultiAuthTestModelProvider modelProvider =
            MultiAuthTestModelProvider.getInstance(Collections.singletonList(modelType));
        SchemaRegistry schemaRegistry = SchemaRegistry.instance();

        ModelSchema modelSchema = ModelSchema.fromModelClass(modelType);
        schemaRegistry.register(modelType.getSimpleName(), modelSchema);

        StrictMode.enable();
        Context context = getApplicationContext();
        @RawRes int configResourceId = Resources.getRawResourceId(context, "amplifyconfiguration");
        AmplifyConfiguration amplifyConfiguration = AmplifyConfiguration.fromConfigFile(context, configResourceId);

        readCredsFromConfig(context);

        if (signInToCognito) {
            Log.v(tag, "Test requires signIn.");
            AuthSignInResult authSignInResult = auth.signIn(cognitoUser, cognitoPassword);
            if (!authSignInResult.isSignInComplete()) {
                fail("Unable to complete initial sign-in");
            }
        }

        if (signInWithOidc) {
            oidcLogin();
            if (token.get() == null) {
                fail("Unable to autenticate with OIDC provider");
            }
        }

        // Setup an API
        DefaultCognitoUserPoolsAuthProvider cognitoProvider =
            new DefaultCognitoUserPoolsAuthProvider();
        CategoryConfiguration apiCategoryConfiguration = amplifyConfiguration.forCategoryType(CategoryType.API);
        ApiAuthProviders apiAuthProviders = ApiAuthProviders.builder()
            .cognitoUserPoolsAuthProvider(cognitoProvider)
            .oidcAuthProvider(token::get)
            .build();

        ApiCategory apiCategory = new ApiCategory();
        requestInterceptor = new HttpRequestInterceptor(expectedAuthType);
        apiCategory.addPlugin(AWSApiPlugin.builder()
                                          .configureClient("DataStoreIntegTestsApi", okHttpClientBuilder ->
                                              okHttpClientBuilder.addInterceptor(requestInterceptor)
                                          )
                                          .apiAuthProviders(apiAuthProviders)
                                          .build());
        apiCategory.configure(apiCategoryConfiguration, context);
        api = SynchronousApi.delegatingTo(apiCategory);

        // Setup DataStore
        DataStoreConfiguration dsConfig = DataStoreConfiguration.builder()
                                                .errorHandler(exception -> Log.e(tag,
                                                    "DataStore error handler received an error.",
                                                    exception))
                                                .syncExpression(modelSchema.getName(),
                                                    () -> {
                                                        try {
                                                            return Where.identifier(modelSchema.getModelClass(),
                                                                    "FAKE_ID").getQueryPredicate();
                                                        } catch (AmplifyException exception) {
                                                            fail();
                                                        }
                                                        return null;
                                                    })
                                                .build();
        CategoryConfiguration dataStoreCategoryConfiguration =
            AmplifyConfiguration.fromConfigFile(context, configResourceId)
                                .forCategoryType(CategoryType.DATASTORE);

        String databaseName = "IntegTest" + modelType.getSimpleName() + ".db";
        SQLiteStorageAdapter sqLiteStorageAdapter = TestStorageAdapter
            .create(schemaRegistry, modelProvider, databaseName);
        AWSDataStorePlugin awsDataStorePlugin = AWSDataStorePlugin.builder()
                                                                  .storageAdapter(sqLiteStorageAdapter)
                                                                  .modelProvider(modelProvider)
                                                                  .apiCategory(apiCategory)
                                                                  .authModeStrategy(AuthModeStrategyType.MULTIAUTH)
                                                                  .schemaRegistry(schemaRegistry)
                                                                  .dataStoreConfiguration(dsConfig)
                                                                  .build();
        DataStoreCategory dataStoreCategory = new DataStoreCategory();
        dataStoreCategory.addPlugin(awsDataStorePlugin);
        dataStoreCategory.configure(dataStoreCategoryConfiguration, context);
        dataStoreCategory.initialize(context);
        dataStore = SynchronousDataStore.delegatingTo(dataStoreCategory);
    }

    // The following link was helpful in finding the right setup
    // https://github.com/googleapis/google-auth-library-java#google-auth-library-oauth2-http
    private void oidcLogin() {
        try {
            IdToken idToken = googleServiceAccount.idTokenWithAudience(AUDIENCE, Collections.emptyList());
            token.set(idToken.getTokenValue());
        } catch (IOException exception) {
            LOG.warn("An error occurred while trying to authenticate against OIDC provider", exception);
        }
    }

    /**
     * Test tear-down activities.
     */
    @AfterClass
    public static void cleanupAfterAllTests() {
        Log.i("TearDown", "Cleaning up databases");
        for (String db : getApplicationContext().databaseList()) {
            Log.i("TearDown", "Removing " + db);
            getApplicationContext().deleteDatabase(db);
            Log.i("TearDown", db + " removed");
        }
        auth = null;
        Log.i("TearDown", "Cleanup completed.");
    }

    private void verifyScenario(Class<? extends Model> modelType,
                                  boolean signInToCognito,
                                  boolean signInWithOidc,
                                  AuthorizationType expectedAuthType) throws AmplifyException, IOException {
        configure(modelType, signInToCognito, signInWithOidc, expectedAuthType);
        String modelId = UUID.randomUUID().toString();
        Model testRecord = createRecord(modelType, modelId);
        HubAccumulator expectedEventAccumulator = null;
        if (expectedAuthType != null) {
            expectedEventAccumulator =
                HubAccumulator
                    .create(HubChannel.DATASTORE, publicationOf(modelType.getSimpleName(),
                            testRecord.getPrimaryKeyString()), 1)
                    .start();
        } else {
            expectedEventAccumulator = HubAccumulator
                    .create(HubChannel.DATASTORE, networkStatusFailure(), 1)
                    .start();
        }
        dataStore.start();
        dataStore.save(testRecord);
        expectedEventAccumulator.await(TIMEOUT_SECONDS, TimeUnit.SECONDS);
        assertFalse(requestInterceptor.hasUnexpectedRequests());
        // Sign the user out if sign-in was required.
        if (signInToCognito) {
            auth.signOut(AuthSignOutOptions.builder().build());
        }
    }

    /**
     * Create a instance of the model using the private constructor via reflection.
     * @return A instance of the model being tested.
     */
    private Model createRecord(Class<? extends Model> modelType, String modelId) {
        try {
            String recordDetail = "IntegTest-" + modelType.getSimpleName() + " " + RandomString.string();
            Map<String, Object> modelMap = new HashMap<>();
            modelMap.put("id", modelId);
            modelMap.put("name", recordDetail);
            return SerializedModel.builder()
                    .modelSchema(ModelSchema.fromModelClass(modelType))
                    .serializedData(modelMap)
                    .build();
        } catch (AmplifyException exception) {
            Log.e(modelType.getSimpleName(), "Unable to create an instance of model " + modelType.getSimpleName(),
                  exception);
            throw new RuntimeException("Unable to create an instance of model " + modelType.getSimpleName(), exception);
        }

    }

    /**
     * Reads credential information from a file. In CI, this file will be pulled from an S3 bucket.
     * The resource file being used is in the .gitignore file to prevent accidental commit.
     * @param context The application context.
     */
    private void readCredsFromConfig(Context context) throws IOException {
        //TODO: use secrets manager instead.
        @RawRes int cognitoCredsResourceId = Resources.getRawResourceId(context, "credentials");
        @RawRes int googleCredsResourceId = Resources.getRawResourceId(context, "google_client_creds");
        try {
            JSONObject credentialsJson = readJsonResourceFromId(context, cognitoCredsResourceId);
            cognitoUser = credentialsJson.getJSONObject("datastore")
                                         .getJSONObject("userPool")
                                         .getString("user");

            cognitoPassword = credentialsJson.getJSONObject("datastore")
                                             .getJSONObject("userPool")
                                             .getString("password");

            googleServiceAccount = ServiceAccountCredentials.fromStream(context.getResources()
                                                                               .openRawResource(googleCredsResourceId));

        } catch (com.amplifyframework.core.Resources.ResourceLoadingException | JSONException exception) {
            Log.e("ReadingCredentials", "Failed to read cognito credentials");
            throw new RuntimeException("Failed to read cognito credentials", exception);
        }
    }

    private static AuthorizationType getRequestAuthType(Headers headers) {
        String authHeaderValue = headers.get("Authorization");
        String apiKeyHeaderValue = headers.get("x-api-key");
        if (authHeaderValue != null && apiKeyHeaderValue != null) {
            throw new IllegalStateException("Request contains Authorization and API key headers.");
        }
        if (apiKeyHeaderValue != null) {
            return AuthorizationType.API_KEY;
        }
        if (authHeaderValue == null) {
            return AuthorizationType.NONE;
        }
        if (authHeaderValue.startsWith("AWS4-HMAC-SHA256")) {
            return AuthorizationType.AWS_IAM;
        }
        String iss = CognitoJWTParser.Companion.getClaim(authHeaderValue, "iss");
        if (iss == null) {
            throw new IllegalStateException("Could not find any valid auth headers");
        }
        if (GOOGLE_ISS_CLAIM.equals(iss)) {
            return AuthorizationType.OPENID_CONNECT;
        }
        if (iss.contains("cognito")) {
            return AuthorizationType.AMAZON_COGNITO_USER_POOLS;
        }
        throw new IllegalStateException("Unable to determine the authorization type of the request.");
    }

    private static final class HttpRequestInterceptor implements Interceptor {
        private final Map<Request, Response> unexpectedRequests;
        private final AuthorizationType expectedAuthType;

        HttpRequestInterceptor(AuthorizationType expectedAuthType) {
            this.unexpectedRequests = new HashMap<>();
            this.expectedAuthType = expectedAuthType;
        }

        @Override
        public Response intercept(Chain chain) throws IOException {
            Response originalResponse = chain.proceed(chain.request());
            Request httpRequest = originalResponse.request().newBuilder().build();
            final Buffer buffer = new Buffer();
            RequestBody requestBody = httpRequest.body();
            if (requestBody != null) {
                requestBody.writeTo(buffer);
            } else {
                buffer.write("".getBytes());
            }

            Request copyOfRequest = httpRequest.newBuilder().build();
            Response copyOfResponse = originalResponse.newBuilder().build();
            ResponseBody responseBody = copyOfResponse.newBuilder().build().body();
            String responseBodyString = responseBody != null ? responseBody.string() : "";
            AuthorizationType requestAuthType = getRequestAuthType(copyOfRequest.headers());
            if (isUnexpectedRequest(responseBodyString, copyOfResponse.code(), requestAuthType)) {
                unexpectedRequests.put(copyOfRequest, copyOfResponse);
            }

            return originalResponse.newBuilder()
                                   .body(ResponseBody.create(responseBodyString, originalResponse.body().contentType()))
                                   .build();
        }

        public boolean hasUnexpectedRequests() {
            return unexpectedRequests.size() > 0;
        }

        private boolean isUnexpectedRequest(String responseBodyString,
                                            int responseCode,
                                            AuthorizationType requestAuthType) {
            try {
                JSONObject responseJson = new JSONObject(responseBodyString);
                JSONArray errors = responseJson.has("errors") ? responseJson.getJSONArray("errors") : new JSONArray();
                if (responseCode > 399 || errors.length() > 0) {
                    // Request failed. Make sure it's not for the expected auth type.
                    if (expectedAuthType != null && expectedAuthType.equals(requestAuthType)) {
                        return true;
                    }
                } else {
                    // Request was successful. Make sure it's the expected auth type.
                    if (expectedAuthType != null && !expectedAuthType.equals(requestAuthType)) {
                        return true;
                    }
                }
            } catch (JSONException | IllegalStateException exception) {
                LOG.warn("Unable to validate authorization type for request.", exception);
                return true;
            }
            return false;
        }
    }
}<|MERGE_RESOLUTION|>--- conflicted
+++ resolved
@@ -126,7 +126,6 @@
     private HttpRequestInterceptor requestInterceptor;
 
     /**
-<<<<<<< HEAD
      * Sets up fields which are required to be configured only once while running whole test suite.
      * This is suited for things which cannot be called twice during applications lifecycle such as
      * Amplify configuration.
@@ -158,8 +157,6 @@
     }
 
     /**
-=======
->>>>>>> 63083d10
      * Class name: OwnerUPPost.
      * Signed in with user pools: true.
      * Signed in with OIDC: false.
@@ -808,15 +805,7 @@
                                                     "DataStore error handler received an error.",
                                                     exception))
                                                 .syncExpression(modelSchema.getName(),
-                                                    () -> {
-                                                        try {
-                                                            return Where.identifier(modelSchema.getModelClass(),
-                                                                    "FAKE_ID").getQueryPredicate();
-                                                        } catch (AmplifyException exception) {
-                                                            fail();
-                                                        }
-                                                        return null;
-                                                    })
+                                                    () -> Where.id("FAKE_ID").getQueryPredicate())
                                                 .build();
         CategoryConfiguration dataStoreCategoryConfiguration =
             AmplifyConfiguration.fromConfigFile(context, configResourceId)
@@ -877,8 +866,7 @@
         if (expectedAuthType != null) {
             expectedEventAccumulator =
                 HubAccumulator
-                    .create(HubChannel.DATASTORE, publicationOf(modelType.getSimpleName(),
-                            testRecord.getPrimaryKeyString()), 1)
+                    .create(HubChannel.DATASTORE, publicationOf(modelType.getSimpleName(), testRecord.getId()), 1)
                     .start();
         } else {
             expectedEventAccumulator = HubAccumulator
@@ -906,9 +894,9 @@
             modelMap.put("id", modelId);
             modelMap.put("name", recordDetail);
             return SerializedModel.builder()
-                    .modelSchema(ModelSchema.fromModelClass(modelType))
-                    .serializedData(modelMap)
-                    .build();
+                                   .serializedData(modelMap)
+                                   .modelSchema(ModelSchema.fromModelClass(modelType))
+                                   .build();
         } catch (AmplifyException exception) {
             Log.e(modelType.getSimpleName(), "Unable to create an instance of model " + modelType.getSimpleName(),
                   exception);
