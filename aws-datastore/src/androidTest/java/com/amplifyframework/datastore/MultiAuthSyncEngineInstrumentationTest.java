--- conflicted
+++ resolved
@@ -127,7 +127,6 @@
     private HttpRequestInterceptor requestInterceptor;
 
     /**
-<<<<<<< HEAD
      * Sets up fields which are required to be configured only once while running whole test suite.
      * This is suited for things which cannot be called twice during applications lifecycle such as
      * Amplify configuration.
@@ -160,8 +159,6 @@
     }
 
     /**
-=======
->>>>>>> b7a5f41d
      * Class name: OwnerUPPost.
      * Signed in with user pools: true.
      * Signed in with OIDC: false.
@@ -879,13 +876,8 @@
         if (expectedAuthType != null) {
             expectedEventAccumulator =
                 HubAccumulator
-<<<<<<< HEAD
-                    .create(HubChannel.DATASTORE,
-                            publicationOf(modelType.getSimpleName(), testRecord.getPrimaryKeyString()), 1)
-=======
                     .create(HubChannel.DATASTORE, publicationOf(modelType.getSimpleName(),
                             testRecord.getPrimaryKeyString()), 1)
->>>>>>> b7a5f41d
                     .start();
         } else {
             expectedEventAccumulator = HubAccumulator
