--- conflicted
+++ resolved
@@ -743,15 +743,9 @@
 
         MultiAuthTestModelProvider modelProvider =
             MultiAuthTestModelProvider.getInstance(Collections.singletonList(modelType));
-<<<<<<< HEAD
-        ModelSchemaRegistry modelSchemaRegistry = ModelSchemaRegistry.instance();
-        ModelSchema modelSchema = ModelSchema.fromModelClass(modelType);
-        modelSchemaRegistry.register(modelType.getSimpleName(), modelSchema);
-=======
         SchemaRegistry schemaRegistry = SchemaRegistry.instance();
 
         schemaRegistry.register(modelType.getSimpleName(), ModelSchema.fromModelClass(modelType));
->>>>>>> 0aec3d00
 
         StrictMode.enable();
         Context context = getApplicationContext();
