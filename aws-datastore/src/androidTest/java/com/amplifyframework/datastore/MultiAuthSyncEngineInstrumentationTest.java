/*
 * Copyright 2021 Amazon.com, Inc. or its affiliates. All Rights Reserved.
 *
 * Licensed under the Apache License, Version 2.0 (the "License").
 * You may not use this file except in compliance with the License.
 * A copy of the License is located at
 *
 *  http://aws.amazon.com/apache2.0
 *
 * or in the "license" file accompanying this file. This file is distributed
 * on an "AS IS" BASIS, WITHOUT WARRANTIES OR CONDITIONS OF ANY KIND, either
 * express or implied. See the License for the specific language governing
 * permissions and limitations under the License.
 */

package com.amplifyframework.datastore;

import android.content.Context;
import android.util.Log;
import androidx.annotation.RawRes;

import com.amplifyframework.AmplifyException;
import com.amplifyframework.api.ApiCategory;
import com.amplifyframework.api.aws.AWSApiPlugin;
import com.amplifyframework.api.aws.ApiAuthProviders;
import com.amplifyframework.api.aws.AuthModeStrategyType;
import com.amplifyframework.api.aws.AuthorizationType;
import com.amplifyframework.api.aws.sigv4.DefaultCognitoUserPoolsAuthProvider;
import com.amplifyframework.auth.AuthCategory;
import com.amplifyframework.auth.cognito.AWSCognitoAuthPlugin;
import com.amplifyframework.auth.options.AuthSignOutOptions;
import com.amplifyframework.auth.result.AuthSignInResult;
import com.amplifyframework.core.Amplify;
import com.amplifyframework.core.AmplifyConfiguration;
import com.amplifyframework.core.category.CategoryConfiguration;
import com.amplifyframework.core.category.CategoryType;
import com.amplifyframework.core.model.Model;
import com.amplifyframework.core.model.ModelSchema;
import com.amplifyframework.core.model.SchemaRegistry;
import com.amplifyframework.core.model.SerializedModel;
import com.amplifyframework.core.model.query.Where;
<<<<<<< HEAD
import com.amplifyframework.core.model.query.predicate.QueryPredicate;
=======
>>>>>>> f66c0baa
import com.amplifyframework.datastore.storage.sqlite.SQLiteStorageAdapter;
import com.amplifyframework.datastore.storage.sqlite.TestStorageAdapter;
import com.amplifyframework.hub.HubChannel;
import com.amplifyframework.logging.AndroidLoggingPlugin;
import com.amplifyframework.logging.LogLevel;
import com.amplifyframework.logging.Logger;
import com.amplifyframework.testmodels.commentsblog.Author;
import com.amplifyframework.testmodels.multiauth.GroupPrivatePublicUPIAMAPIPost;
import com.amplifyframework.testmodels.multiauth.GroupPrivateUPIAMPost;
import com.amplifyframework.testmodels.multiauth.GroupPublicUPAPIPost;
import com.amplifyframework.testmodels.multiauth.GroupPublicUPIAMPost;
import com.amplifyframework.testmodels.multiauth.GroupUPPost;
import com.amplifyframework.testmodels.multiauth.MultiAuthTestModelProvider;
import com.amplifyframework.testmodels.multiauth.OwnerOIDCPost;
import com.amplifyframework.testmodels.multiauth.OwnerPrivatePublicUPIAMAPIPost;
import com.amplifyframework.testmodels.multiauth.OwnerPrivateUPIAMPost;
import com.amplifyframework.testmodels.multiauth.OwnerPublicOIDAPIPost;
import com.amplifyframework.testmodels.multiauth.OwnerPublicUPAPIPost;
import com.amplifyframework.testmodels.multiauth.OwnerUPPost;
import com.amplifyframework.testmodels.multiauth.PrivatePrivatePublicUPIAMAPIPost;
import com.amplifyframework.testmodels.multiauth.PrivatePrivatePublicUPIAMIAMPost;
import com.amplifyframework.testmodels.multiauth.PrivatePrivateUPIAMPost;
import com.amplifyframework.testmodels.multiauth.PrivatePublicComboAPIPost;
import com.amplifyframework.testmodels.multiauth.PrivatePublicComboUPPost;
import com.amplifyframework.testmodels.multiauth.PrivatePublicPublicUPAPIIAMPost;
import com.amplifyframework.testmodels.multiauth.PrivatePublicUPAPIPost;
import com.amplifyframework.testmodels.multiauth.PrivatePublicUPIAMPost;
import com.amplifyframework.testmodels.multiauth.PrivateUPPost;
import com.amplifyframework.testmodels.multiauth.PublicAPIPost;
import com.amplifyframework.testmodels.multiauth.PublicIAMPost;
import com.amplifyframework.testmodels.multiauth.PublicPublicIAMAPIPost;
import com.amplifyframework.testutils.HubAccumulator;
import com.amplifyframework.testutils.Resources;
import com.amplifyframework.testutils.random.RandomString;
import com.amplifyframework.testutils.sync.SynchronousApi;
import com.amplifyframework.testutils.sync.SynchronousAuth;
import com.amplifyframework.testutils.sync.SynchronousDataStore;

import com.amazonaws.mobileconnectors.cognitoidentityprovider.util.CognitoJWTParser;
import com.google.auth.oauth2.IdToken;
import com.google.auth.oauth2.ServiceAccountCredentials;
import org.json.JSONArray;
import org.json.JSONException;
import org.json.JSONObject;
import org.junit.AfterClass;
import org.junit.Test;

import java.io.IOException;
import java.util.Collections;
import java.util.HashMap;
import java.util.Map;
import java.util.UUID;
import java.util.concurrent.TimeUnit;
import java.util.concurrent.atomic.AtomicReference;

import okhttp3.Headers;
import okhttp3.Interceptor;
import okhttp3.Request;
import okhttp3.RequestBody;
import okhttp3.Response;
import okhttp3.ResponseBody;
import okio.Buffer;

import static androidx.test.core.app.ApplicationProvider.getApplicationContext;
import static com.amplifyframework.core.Resources.readJsonResourceFromId;
import static com.amplifyframework.datastore.DataStoreHubEventFilters.networkStatusFailure;
import static com.amplifyframework.datastore.DataStoreHubEventFilters.publicationOf;
import static org.junit.Assert.assertFalse;
import static org.junit.Assert.fail;

/**
 * Tests a set of possible combinations of models, auth modes and login status to
 * verify behavior when in multi-auth mode.
 */
public final class MultiAuthSyncEngineInstrumentationTest {
    private static final Logger LOG = Amplify.Logging.forNamespace("MultiAuthSyncEngineInstrumentationTest");
    private static final int TIMEOUT_SECONDS = 20;
    private static final String AUDIENCE = "integtest";
    private static final String GOOGLE_ISS_CLAIM = "https://accounts.google.com";

    private SynchronousApi api;
    private SynchronousDataStore dataStore;
    private SynchronousAuth auth;
    private String cognitoUser;
    private String cognitoPassword;
    private final AtomicReference<String> token = new AtomicReference<>();
    private ServiceAccountCredentials googleServiceAccount;
    private HttpRequestInterceptor requestInterceptor;

    /**
     * Class name: Author.
     * Signed in with user pools: false.
     * Signed in with OIDC: false.
     * Expected result: AuthorizationType.API_KEY.
     * @throws AmplifyException Not expected.
     * @throws IOException Not expected.
     */
    @Test
    public void testAuthorAnonymous() throws IOException, AmplifyException {
        verifyScenario(Author.class,
                      false,
                      false,
                      AuthorizationType.API_KEY
        );
    }

    /**
     * Class name: OwnerUPPost.
     * Signed in with user pools: true.
     * Signed in with OIDC: false.
     * Expected result: AuthorizationType.AMAZON_COGNITO_USER_POOLS.
     * @throws AmplifyException Not expected.
     * @throws IOException Not expected.
     */
    @Test
    public void testOwnerUPPostAuthenticated() throws IOException, AmplifyException {
        verifyScenario(OwnerUPPost.class,
                      true,
                      false,
                      AuthorizationType.AMAZON_COGNITO_USER_POOLS
        );
    }

    /**
     * Class name: OwnerOIDCPost.
     * Signed in with user pools: false.
     * Signed in with OIDC: true.
     * Expected result: AuthorizationType.OPENID_CONNECT.
     * @throws AmplifyException Not expected.
     * @throws IOException Not expected.
     */
    @Test
    public void testOwnerOIDCPostAuthenticated() throws IOException, AmplifyException {
        verifyScenario(OwnerOIDCPost.class,
                      false,
                      true,
                      AuthorizationType.OPENID_CONNECT
        );
    }

    /**
     * Class name: GroupUPPost.
     * Signed in with user pools: true.
     * Signed in with OIDC: false.
     * Expected result: AuthorizationType.AMAZON_COGNITO_USER_POOLS.
     * @throws AmplifyException Not expected.
     * @throws IOException Not expected.
     */
    @Test
    public void testGroupUPPostAuthenticated() throws IOException, AmplifyException {
        verifyScenario(GroupUPPost.class,
                      true,
                      false,
                      AuthorizationType.AMAZON_COGNITO_USER_POOLS
        );
    }

    /**
     * Class name: PrivateUPPost.
     * Signed in with user pools: true.
     * Signed in with OIDC: false.
     * Expected result: AuthorizationType.AMAZON_COGNITO_USER_POOLS.
     * @throws AmplifyException Not expected.
     * @throws IOException Not expected.
     */
    @Test
    public void testPrivateUPPostAuthenticated() throws IOException, AmplifyException {
        verifyScenario(PrivateUPPost.class,
                      true,
                      false,
                      AuthorizationType.AMAZON_COGNITO_USER_POOLS
        );
    }

    /**
     * Class name: PublicIAMPost.
     * Signed in with user pools: false.
     * Signed in with OIDC: false.
     * Expected result: AuthorizationType.AWS_IAM.
     * @throws AmplifyException Not expected.
     * @throws IOException Not expected.
     */
    @Test
    public void testPublicIAMPostAnonymous() throws IOException, AmplifyException {
        verifyScenario(PublicIAMPost.class,
                      false,
                      false,
                      AuthorizationType.AWS_IAM
        );
    }

    /**
     * Class name: PublicAPIPost.
     * Signed in with user pools: false.
     * Signed in with OIDC: false.
     * Expected result: AuthorizationType.API_KEY.
     * @throws AmplifyException Not expected.
     * @throws IOException Not expected.
     */
    @Test
    public void testPublicAPIPostAnonymous() throws IOException, AmplifyException {
        verifyScenario(PublicAPIPost.class,
                      false,
                      false,
                      AuthorizationType.API_KEY
        );
    }

    /**
     * Class name: OwnerPrivateUPIAMPost.
     * Signed in with user pools: true.
     * Signed in with OIDC: false.
     * Expected result: AuthorizationType.AMAZON_COGNITO_USER_POOLS.
     * @throws AmplifyException Not expected.
     * @throws IOException Not expected.
     */
    @Test
    public void testOwnerPrivateUPIAMPostAuthenticated() throws IOException, AmplifyException {
        verifyScenario(OwnerPrivateUPIAMPost.class,
                      true,
                      false,
                      AuthorizationType.AMAZON_COGNITO_USER_POOLS
        );
    }

    /**
     * Class name: OwnerPublicUPAPIPost.
     * Signed in with user pools: false.
     * Signed in with OIDC: false.
     * Expected result: AuthorizationType.API_KEY.
     * @throws AmplifyException Not expected.
     * @throws IOException Not expected.
     */
    @Test
    public void testOwnerPublicUPAPIPostAnonymous() throws IOException, AmplifyException {
        verifyScenario(OwnerPublicUPAPIPost.class,
                      false,
                      false,
                      AuthorizationType.API_KEY
        );
    }

    /**
     * Class name: OwnerPublicUPAPIPost.
     * Signed in with user pools: true.
     * Signed in with OIDC: false.
     * Expected result: AuthorizationType.AMAZON_COGNITO_USER_POOLS.
     * @throws AmplifyException Not expected.
     * @throws IOException Not expected.
     */
    @Test
    public void testOwnerPublicUPAPIPostAuthenticated() throws IOException, AmplifyException {
        verifyScenario(OwnerPublicUPAPIPost.class,
                      true,
                      false,
                      AuthorizationType.AMAZON_COGNITO_USER_POOLS
        );
    }

    /**
     * Class name: OwnerPublicOIDAPIPost.
     * Signed in with user pools: false.
     * Signed in with OIDC: true.
     * Expected result: AuthorizationType.OPENID_CONNECT.
     * @throws AmplifyException Not expected.
     * @throws IOException Not expected.
     */
    @Test
    public void testOwnerPublicOIDAPIPostAuthenticated() throws IOException, AmplifyException {
        verifyScenario(OwnerPublicOIDAPIPost.class,
                      false,
                      true,
                      AuthorizationType.OPENID_CONNECT
        );
    }

    /**
     * Class name: GroupPrivateUPIAMPost.
     * Signed in with user pools: true.
     * Signed in with OIDC: false.
     * Expected result: AuthorizationType.AMAZON_COGNITO_USER_POOLS.
     * @throws AmplifyException Not expected.
     * @throws IOException Not expected.
     */
    @Test
    public void testGroupPrivateUPIAMPostAuthenticated() throws IOException, AmplifyException {
        verifyScenario(GroupPrivateUPIAMPost.class,
                      true,
                      false,
                      AuthorizationType.AMAZON_COGNITO_USER_POOLS
        );
    }

    /**
     * Class name: GroupPrivateUPIAMPost.
     * Signed in with user pools: false.
     * Signed in with OIDC: false.
     * Expected result: No matching auth types.
     * @throws AmplifyException Not expected.
     * @throws IOException Not expected.
     */
    @Test
    public void testGroupPrivateUPIAMPostAnonymous() throws IOException, AmplifyException {
        verifyScenario(GroupPrivateUPIAMPost.class,
                      false,
                      false,
                      null
        );
    }

    /**
     * Class name: GroupPublicUPAPIPost.
     * Signed in with user pools: true.
     * Signed in with OIDC: false.
     * Expected result: AuthorizationType.AMAZON_COGNITO_USER_POOLS.
     * @throws AmplifyException Not expected.
     * @throws IOException Not expected.
     */
    @Test
    public void testGroupPublicUPAPIPostAuthenticated() throws IOException, AmplifyException {
        verifyScenario(GroupPublicUPAPIPost.class,
                      true,
                      false,
                      AuthorizationType.AMAZON_COGNITO_USER_POOLS
        );
    }

    /**
     * Class name: GroupPublicUPAPIPost.
     * Signed in with user pools: false.
     * Signed in with OIDC: false.
     * Expected result: AuthorizationType.API_KEY.
     * @throws AmplifyException Not expected.
     * @throws IOException Not expected.
     */
    @Test
    public void testGroupPublicUPAPIPostAnonymous() throws IOException, AmplifyException {
        verifyScenario(GroupPublicUPAPIPost.class,
                      false,
                      false,
                      AuthorizationType.API_KEY
        );
    }

    /**
     * Class name: GroupPublicUPIAMPost.
     * Signed in with user pools: true.
     * Signed in with OIDC: false.
     * Expected result: AuthorizationType.AMAZON_COGNITO_USER_POOLS.
     * @throws AmplifyException Not expected.
     * @throws IOException Not expected.
     */
    @Test
    public void testGroupPublicUPIAMPostAuthenticated() throws IOException, AmplifyException {
        verifyScenario(GroupPublicUPIAMPost.class,
                      true,
                      false,
                      AuthorizationType.AMAZON_COGNITO_USER_POOLS
        );
    }

    /**
     * Class name: GroupPublicUPIAMPost.
     * Signed in with user pools: false.
     * Signed in with OIDC: false.
     * Expected result: AuthorizationType.AWS_IAM.
     * @throws AmplifyException Not expected.
     * @throws IOException Not expected.
     */
    @Test
    public void testGroupPublicUPIAMPostAnonymous() throws IOException, AmplifyException {
        verifyScenario(GroupPublicUPIAMPost.class,
                      false,
                      false,
                      AuthorizationType.AWS_IAM
        );
    }

    /**
     * Class name: PrivatePrivateUPIAMPost.
     * Signed in with user pools: true.
     * Signed in with OIDC: false.
     * Expected result: AuthorizationType.AMAZON_COGNITO_USER_POOLS.
     * @throws AmplifyException Not expected.
     * @throws IOException Not expected.
     */
    @Test
    public void testPrivatePrivateUPIAMPostAuthenticated() throws IOException, AmplifyException {
        verifyScenario(PrivatePrivateUPIAMPost.class,
                      true,
                      false,
                      AuthorizationType.AMAZON_COGNITO_USER_POOLS
        );
    }

    /**
     * Class name: PrivatePrivateUPIAMPost.
     * Signed in with user pools: false.
     * Signed in with OIDC: false.
     * Expected result: No matching auth types.
     * @throws AmplifyException Not expected.
     * @throws IOException Not expected.
     */
    @Test
    public void testPrivatePrivateUPIAMPostAnonymous() throws IOException, AmplifyException {
        verifyScenario(PrivatePrivateUPIAMPost.class,
                      false,
                      false,
                      null
        );
    }

    /**
     * Class name: PrivatePublicUPAPIPost.
     * Signed in with user pools: true.
     * Signed in with OIDC: false.
     * Expected result: AuthorizationType.AMAZON_COGNITO_USER_POOLS.
     * @throws AmplifyException Not expected.
     * @throws IOException Not expected.
     */
    @Test
    public void testPrivatePublicUPAPIPostAuthenticated() throws IOException, AmplifyException {
        verifyScenario(PrivatePublicUPAPIPost.class,
                      true,
                      false,
                      AuthorizationType.AMAZON_COGNITO_USER_POOLS
        );
    }

    /**
     * Class name: PrivatePublicUPAPIPost.
     * Signed in with user pools: false.
     * Signed in with OIDC: false.
     * Expected result: AuthorizationType.API_KEY.
     * @throws AmplifyException Not expected.
     * @throws IOException Not expected.
     */
    @Test
    public void testPrivatePublicUPAPIPostAnonymous() throws IOException, AmplifyException {
        verifyScenario(PrivatePublicUPAPIPost.class,
                      false,
                      false,
                      AuthorizationType.API_KEY
        );
    }

    /**
     * Class name: PrivatePublicUPIAMPost.
     * Signed in with user pools: true.
     * Signed in with OIDC: false.
     * Expected result: AuthorizationType.AMAZON_COGNITO_USER_POOLS.
     * @throws AmplifyException Not expected.
     * @throws IOException Not expected.
     */
    @Test
    public void testPrivatePublicUPIAMPostAuthenticated() throws IOException, AmplifyException {
        verifyScenario(PrivatePublicUPIAMPost.class,
                      true,
                      false,
                      AuthorizationType.AMAZON_COGNITO_USER_POOLS
        );
    }

    /**
     * Class name: PrivatePublicUPIAMPost.
     * Signed in with user pools: false.
     * Signed in with OIDC: false.
     * Expected result: AuthorizationType.AWS_IAM.
     * @throws AmplifyException Not expected.
     * @throws IOException Not expected.
     */
    @Test
    public void testPrivatePublicUPIAMPostAnonymous() throws IOException, AmplifyException {
        verifyScenario(PrivatePublicUPIAMPost.class,
                      false,
                      false,
                      AuthorizationType.AWS_IAM
        );
    }

    /**
     * Class name: PublicPublicIAMAPIPost.
     * Signed in with user pools: false.
     * Signed in with OIDC: false.
     * Expected result: AuthorizationType.AWS_IAM.
     * @throws AmplifyException Not expected.
     * @throws IOException Not expected.
     */
    @Test
    public void testPublicPublicIAMAPIPostAnonymous() throws IOException, AmplifyException {
        verifyScenario(PublicPublicIAMAPIPost.class,
                      false,
                      false,
                      AuthorizationType.AWS_IAM
        );
    }

    /**
     * Class name: OwnerPrivatePublicUPIAMAPIPost.
     * Signed in with user pools: true.
     * Signed in with OIDC: false.
     * Expected result: AuthorizationType.AMAZON_COGNITO_USER_POOLS.
     * @throws AmplifyException Not expected.
     * @throws IOException Not expected.
     */
    @Test
    public void testOwnerPrivatePublicUPIAMAPIPostAuthenticated() throws IOException, AmplifyException {
        verifyScenario(OwnerPrivatePublicUPIAMAPIPost.class,
                      true,
                      false,
                      AuthorizationType.AMAZON_COGNITO_USER_POOLS
        );
    }

    /**
     * Class name: OwnerPrivatePublicUPIAMAPIPost.
     * Signed in with user pools: false.
     * Signed in with OIDC: false.
     * Expected result: AuthorizationType.API_KEY.
     * @throws AmplifyException Not expected.
     * @throws IOException Not expected.
     */
    @Test
    public void testOwnerPrivatePublicUPIAMAPIPostAnonymous() throws IOException, AmplifyException {
        verifyScenario(OwnerPrivatePublicUPIAMAPIPost.class,
                      false,
                      false,
                      AuthorizationType.API_KEY
        );
    }

    /**
     * Class name: GroupPrivatePublicUPIAMAPIPost.
     * Signed in with user pools: true.
     * Signed in with OIDC: false.
     * Expected result: AuthorizationType.AMAZON_COGNITO_USER_POOLS.
     * @throws AmplifyException Not expected.
     * @throws IOException Not expected.
     */
    @Test
    public void testGroupPrivatePublicUPIAMAPIPostAuthenticated() throws IOException, AmplifyException {
        verifyScenario(GroupPrivatePublicUPIAMAPIPost.class,
                      true,
                      false,
                      AuthorizationType.AMAZON_COGNITO_USER_POOLS
        );
    }

    /**
     * Class name: GroupPrivatePublicUPIAMAPIPost.
     * Signed in with user pools: false.
     * Signed in with OIDC: false.
     * Expected result: AuthorizationType.API_KEY.
     * @throws AmplifyException Not expected.
     * @throws IOException Not expected.
     */
    @Test
    public void testGroupPrivatePublicUPIAMAPIPostAnonymous() throws IOException, AmplifyException {
        verifyScenario(GroupPrivatePublicUPIAMAPIPost.class,
                      false,
                      false,
                      AuthorizationType.API_KEY
        );
    }

    /**
     * Class name: PrivatePrivatePublicUPIAMIAMPost.
     * Signed in with user pools: true.
     * Signed in with OIDC: false.
     * Expected result: AuthorizationType.AMAZON_COGNITO_USER_POOLS.
     * @throws AmplifyException Not expected.
     * @throws IOException Not expected.
     */
    @Test
    public void testPrivatePrivatePublicUPIAMIAMPostAuthenticated() throws IOException, AmplifyException {
        verifyScenario(PrivatePrivatePublicUPIAMIAMPost.class,
                      true,
                      false,
                      AuthorizationType.AMAZON_COGNITO_USER_POOLS
        );
    }

    /**
     * Class name: PrivatePrivatePublicUPIAMIAMPost.
     * Signed in with user pools: false.
     * Signed in with OIDC: false.
     * Expected result: AuthorizationType.AWS_IAM.
     * @throws AmplifyException Not expected.
     * @throws IOException Not expected.
     */
    @Test
    public void testPrivatePrivatePublicUPIAMIAMPostAnonymous() throws IOException, AmplifyException {
        verifyScenario(PrivatePrivatePublicUPIAMIAMPost.class,
                      false,
                      false,
                      AuthorizationType.AWS_IAM
        );
    }

    /**
     * Class name: PrivatePrivatePublicUPIAMAPIPost.
     * Signed in with user pools: true.
     * Signed in with OIDC: false.
     * Expected result: AuthorizationType.AMAZON_COGNITO_USER_POOLS.
     * @throws AmplifyException Not expected.
     * @throws IOException Not expected.
     */
    @Test
    public void testPrivatePrivatePublicUPIAMAPIPostAuthenticated() throws IOException, AmplifyException {
        verifyScenario(PrivatePrivatePublicUPIAMAPIPost.class,
                      true,
                      false,
                      AuthorizationType.AMAZON_COGNITO_USER_POOLS
        );
    }

    /**
     * Class name: PrivatePrivatePublicUPIAMAPIPost.
     * Signed in with user pools: false.
     * Signed in with OIDC: false.
     * Expected result: AuthorizationType.API_KEY.
     * @throws AmplifyException Not expected.
     * @throws IOException Not expected.
     */
    @Test
    public void testPrivatePrivatePublicUPIAMAPIPostAnonymous() throws IOException, AmplifyException {
        verifyScenario(PrivatePrivatePublicUPIAMAPIPost.class,
                      false,
                      false,
                      AuthorizationType.API_KEY
        );
    }

    /**
     * Class name: PrivatePublicPublicUPAPIIAMPost.
     * Signed in with user pools: true.
     * Signed in with OIDC: false.
     * Expected result: AuthorizationType.AMAZON_COGNITO_USER_POOLS.
     * @throws AmplifyException Not expected.
     * @throws IOException Not expected.
     */
    @Test
    public void testPrivatePublicPublicUPAPIIAMPostAuthenticated() throws IOException, AmplifyException {
        verifyScenario(PrivatePublicPublicUPAPIIAMPost.class,
                      true,
                      false,
                      AuthorizationType.AMAZON_COGNITO_USER_POOLS
        );
    }

    /**
     * Class name: PrivatePublicComboAPIPost.
     * Signed in with user pools: false.
     * Signed in with OIDC: false.
     * Expected result: AuthorizationType.API_KEY.
     * @throws AmplifyException Not expected.
     * @throws IOException Not expected.
     */
    @Test
    public void testPrivatePublicComboAPIPostAnonymous() throws IOException, AmplifyException {
        verifyScenario(PrivatePublicComboAPIPost.class,
                      false,
                      false,
                      AuthorizationType.API_KEY
        );
    }

    /**
     * Class name: PrivatePublicComboUPPost.
     * Signed in with user pools: true.
     * Signed in with OIDC: false.
     * Expected result: AuthorizationType.AMAZON_COGNITO_USER_POOLS.
     * @throws AmplifyException Not expected.
     * @throws IOException Not expected.
     */
    @Test
    public void testPrivatePublicComboUPPostAuthenticated() throws IOException, AmplifyException {
        verifyScenario(PrivatePublicComboUPPost.class,
                      true,
                      false,
                      AuthorizationType.AMAZON_COGNITO_USER_POOLS
        );
    }

    /**
     * Method used to configure each scenario.
     * @param modelType The model type.
     * @param signInToCognito Does the test scenario require the user to be logged in with user pools.
     * @param signInWithOidc Does the test scenario require the user to be logged in with an OIDC provider.
     * @param expectedAuthType The auth type that should succeed for the test.
     * @throws AmplifyException No expected.
     * @throws IOException Not expected.
     */
    private void configure(Class<? extends Model> modelType,
                             boolean signInToCognito,
                             boolean signInWithOidc,
                             AuthorizationType expectedAuthType)
        throws AmplifyException, IOException {
        Amplify.addPlugin(new AndroidLoggingPlugin(LogLevel.VERBOSE));
        String tag = modelType.getSimpleName();

        MultiAuthTestModelProvider modelProvider =
            MultiAuthTestModelProvider.getInstance(Collections.singletonList(modelType));
        SchemaRegistry schemaRegistry = SchemaRegistry.instance();
<<<<<<< HEAD
=======

>>>>>>> f66c0baa
        ModelSchema modelSchema = ModelSchema.fromModelClass(modelType);
        schemaRegistry.register(modelType.getSimpleName(), modelSchema);

        StrictMode.enable();
        Context context = getApplicationContext();
        @RawRes int configResourceId = Resources.getRawResourceId(context, "amplifyconfiguration");
        AmplifyConfiguration amplifyConfiguration = AmplifyConfiguration.fromConfigFile(context, configResourceId);

        readCredsFromConfig(context);

        // Setup an auth plugin
        CategoryConfiguration authCategoryConfiguration = amplifyConfiguration.forCategoryType(CategoryType.AUTH);
        // Turn off persistence so the mobile client's state for one test does not interfere with the others.
        try {
            authCategoryConfiguration.getPluginConfig("awsCognitoAuthPlugin")
                                     .getJSONObject("Auth")
                                     .getJSONObject("Default")
                                     .put("Persistence", false);
        } catch (JSONException exception) {
            exception.printStackTrace();
            fail();
            return;
        }
        AuthCategory authCategory = new AuthCategory();
        AWSCognitoAuthPlugin authPlugin = new AWSCognitoAuthPlugin();
        authCategory.addPlugin(authPlugin);
        authCategory.configure(authCategoryConfiguration, context);
        auth = SynchronousAuth.delegatingTo(authCategory);
        if (signInToCognito) {
            Log.v(tag, "Test requires signIn.");
            AuthSignInResult authSignInResult = auth.signIn(cognitoUser, cognitoPassword);
            if (!authSignInResult.isSignInComplete()) {
                fail("Unable to complete initial sign-in");
            }
        }

        if (signInWithOidc) {
            oidcLogin();
            if (token.get() == null) {
                fail("Unable to autenticate with OIDC provider");
            }
        }

        // Setup an API
        DefaultCognitoUserPoolsAuthProvider cognitoProvider =
            new DefaultCognitoUserPoolsAuthProvider(authPlugin.getEscapeHatch());
        CategoryConfiguration apiCategoryConfiguration = amplifyConfiguration.forCategoryType(CategoryType.API);
        ApiAuthProviders apiAuthProviders = ApiAuthProviders.builder()
                                                            .cognitoUserPoolsAuthProvider(cognitoProvider)
                                                            .awsCredentialsProvider(authPlugin.getEscapeHatch())
                                                            .oidcAuthProvider(token::get)
                                                            .build();
        ApiCategory apiCategory = new ApiCategory();
        requestInterceptor = new HttpRequestInterceptor(expectedAuthType);
        apiCategory.addPlugin(AWSApiPlugin.builder()
                                          .configureClient("DataStoreIntegTestsApi", okHttpClientBuilder ->
                                              okHttpClientBuilder.addInterceptor(requestInterceptor)
                                          )
                                          .apiAuthProviders(apiAuthProviders)
                                          .build());
        apiCategory.configure(apiCategoryConfiguration, context);
        api = SynchronousApi.delegatingTo(apiCategory);

        // Setup DataStore
        DataStoreConfiguration dsConfig = DataStoreConfiguration.builder()
<<<<<<< HEAD
                                                                .errorHandler(exception -> {
                                                                    Log.e(tag,
                                                                          "DataStore error handler received an error.",
                                                                          exception);
                                                                })
                .syncExpression(modelSchema.getName(), new DataStoreSyncExpression() {
                    @Override
                    public QueryPredicate resolvePredicate() {
                        return Where.id("FAKE_ID").getQueryPredicate();
                    }
                })
                                                                .build();
=======
                                                .errorHandler(exception -> Log.e(tag,
                                                    "DataStore error handler received an error.",
                                                    exception))
                                                .syncExpression(modelSchema.getName(),
                                                    () -> Where.id("FAKE_ID").getQueryPredicate())
                                                .build();
>>>>>>> f66c0baa
        CategoryConfiguration dataStoreCategoryConfiguration =
            AmplifyConfiguration.fromConfigFile(context, configResourceId)
                                .forCategoryType(CategoryType.DATASTORE);

        String databaseName = "IntegTest" + modelType.getSimpleName() + ".db";
        SQLiteStorageAdapter sqLiteStorageAdapter = TestStorageAdapter
            .create(schemaRegistry, modelProvider, databaseName);
        AWSDataStorePlugin awsDataStorePlugin = AWSDataStorePlugin.builder()
                                                                  .storageAdapter(sqLiteStorageAdapter)
                                                                  .modelProvider(modelProvider)
                                                                  .apiCategory(apiCategory)
                                                                  .authModeStrategy(AuthModeStrategyType.MULTIAUTH)
                                                                  .schemaRegistry(schemaRegistry)
                                                                  .dataStoreConfiguration(dsConfig)
                                                                  .build();
        DataStoreCategory dataStoreCategory = new DataStoreCategory();
        dataStoreCategory.addPlugin(awsDataStorePlugin);
        dataStoreCategory.configure(dataStoreCategoryConfiguration, context);
        dataStoreCategory.initialize(context);
        dataStore = SynchronousDataStore.delegatingTo(dataStoreCategory);
    }

    // The following link was helpful in finding the right setup
    // https://github.com/googleapis/google-auth-library-java#google-auth-library-oauth2-http
    private void oidcLogin() {
        try {
            IdToken idToken = googleServiceAccount.idTokenWithAudience(AUDIENCE, Collections.emptyList());
            token.set(idToken.getTokenValue());
        } catch (IOException exception) {
            LOG.warn("An error occurred while trying to authenticate against OIDC provider", exception);
        }
    }

    /**
     * Test tear-down activities.
     */
    @AfterClass
    public static void cleanupAfterAllTests() {
        Log.i("TearDown", "Cleaning up databases");
        for (String db : getApplicationContext().databaseList()) {
            Log.i("TearDown", "Removing " + db);
            getApplicationContext().deleteDatabase(db);
            Log.i("TearDown", db + " removed");
        }
        Log.i("TearDown", "Cleanup completed.");
    }

    private void verifyScenario(Class<? extends Model> modelType,
                                  boolean signInToCognito,
                                  boolean signInWithOidc,
                                  AuthorizationType expectedAuthType) throws AmplifyException, IOException {
        configure(modelType, signInToCognito, signInWithOidc, expectedAuthType);
        String modelId = UUID.randomUUID().toString();
        Model testRecord = createRecord(modelType, modelId);
        HubAccumulator expectedEventAccumulator = null;
        if (expectedAuthType != null) {
            expectedEventAccumulator =
                HubAccumulator
                    .create(HubChannel.DATASTORE, publicationOf(modelType.getSimpleName(), testRecord.getId()), 1)
                    .start();
        } else {
            expectedEventAccumulator = HubAccumulator
                    .create(HubChannel.DATASTORE, networkStatusFailure(), 1)
                    .start();
        }
        dataStore.start();
        dataStore.save(testRecord);
        expectedEventAccumulator.await(TIMEOUT_SECONDS, TimeUnit.SECONDS);
        assertFalse(requestInterceptor.hasUnexpectedRequests());
        // Sign the user out if sign-in was required.
        if (signInToCognito) {
            auth.signOut(AuthSignOutOptions.builder().build());
        }
    }

    /**
     * Create a instance of the model using the private constructor via reflection.
     * @return A instance of the model being tested.
     */
    private Model createRecord(Class<? extends Model> modelType, String modelId) {
        try {
            String recordDetail = "IntegTest-" + modelType.getSimpleName() + " " + RandomString.string();
            Map<String, Object> modelMap = new HashMap<>();
            modelMap.put("id", modelId);
            modelMap.put("name", recordDetail);
            return SerializedModel.builder()
                                   .serializedData(modelMap)
                                   .modelSchema(ModelSchema.fromModelClass(modelType))
                                   .build();
        } catch (AmplifyException exception) {
            Log.e(modelType.getSimpleName(), "Unable to create an instance of model " + modelType.getSimpleName(),
                  exception);
            throw new RuntimeException("Unable to create an instance of model " + modelType.getSimpleName(), exception);
        }

    }

    /**
     * Reads credential information from a file. In CI, this file will be pulled from an S3 bucket.
     * The resource file being used is in the .gitignore file to prevent accidental commit.
     * @param context The application context.
     */
    private void readCredsFromConfig(Context context) throws IOException {
        //TODO: use secrets manager instead.
        @RawRes int cognitoCredsResourceId = Resources.getRawResourceId(context, "credentials");
        @RawRes int googleCredsResourceId = Resources.getRawResourceId(context, "google_client_creds");
        try {
            JSONObject credentialsJson = readJsonResourceFromId(context, cognitoCredsResourceId);
            cognitoUser = credentialsJson.getJSONObject("datastore")
                                         .getJSONObject("userPool")
                                         .getString("user");

            cognitoPassword = credentialsJson.getJSONObject("datastore")
                                             .getJSONObject("userPool")
                                             .getString("password");

            googleServiceAccount = ServiceAccountCredentials.fromStream(context.getResources()
                                                                               .openRawResource(googleCredsResourceId));

        } catch (com.amplifyframework.core.Resources.ResourceLoadingException | JSONException exception) {
            Log.e("ReadingCredentials", "Failed to read cognito credentials");
            throw new RuntimeException("Failed to read cognito credentials", exception);
        }
    }

    private static AuthorizationType getRequestAuthType(Headers headers) {
        String authHeaderValue = headers.get("Authorization");
        String apiKeyHeaderValue = headers.get("x-api-key");
        if (authHeaderValue != null && apiKeyHeaderValue != null) {
            throw new IllegalStateException("Request contains Authorization and API key headers.");
        }
        if (apiKeyHeaderValue != null) {
            return AuthorizationType.API_KEY;
        }
        if (authHeaderValue == null) {
            return AuthorizationType.NONE;
        }
        if (authHeaderValue.startsWith("AWS4-HMAC-SHA256")) {
            return AuthorizationType.AWS_IAM;
        }
        String iss = CognitoJWTParser.getClaim(authHeaderValue, "iss");
        if (iss == null) {
            throw new IllegalStateException("Could not find any valid auth headers");
        }
        if (GOOGLE_ISS_CLAIM.equals(iss)) {
            return AuthorizationType.OPENID_CONNECT;
        }
        if (iss.contains("cognito")) {
            return AuthorizationType.AMAZON_COGNITO_USER_POOLS;
        }
        throw new IllegalStateException("Unable to determine the authorization type of the request.");
    }

    private static final class HttpRequestInterceptor implements Interceptor {
        private final Map<Request, Response> unexpectedRequests;
        private final AuthorizationType expectedAuthType;

        HttpRequestInterceptor(AuthorizationType expectedAuthType) {
            this.unexpectedRequests = new HashMap<>();
            this.expectedAuthType = expectedAuthType;
        }

        @Override
        public Response intercept(Chain chain) throws IOException {
            Response originalResponse = chain.proceed(chain.request());
            Request httpRequest = originalResponse.request().newBuilder().build();
            final Buffer buffer = new Buffer();
            RequestBody requestBody = httpRequest.body();
            if (requestBody != null) {
                requestBody.writeTo(buffer);
            } else {
                buffer.write("".getBytes());
            }

            Request copyOfRequest = httpRequest.newBuilder().build();
            Response copyOfResponse = originalResponse.newBuilder().build();
            ResponseBody responseBody = copyOfResponse.newBuilder().build().body();
            String responseBodyString = responseBody != null ? responseBody.string() : "";
            AuthorizationType requestAuthType = getRequestAuthType(copyOfRequest.headers());
            if (isUnexpectedRequest(responseBodyString, copyOfResponse.code(), requestAuthType)) {
                unexpectedRequests.put(copyOfRequest, copyOfResponse);
            }

            return originalResponse.newBuilder()
                                   .body(ResponseBody.create(responseBodyString, originalResponse.body().contentType()))
                                   .build();
        }

        public boolean hasUnexpectedRequests() {
            return unexpectedRequests.size() > 0;
        }

        private boolean isUnexpectedRequest(String responseBodyString,
                                            int responseCode,
                                            AuthorizationType requestAuthType) {
            try {
                JSONObject responseJson = new JSONObject(responseBodyString);
                JSONArray errors = responseJson.has("errors") ? responseJson.getJSONArray("errors") : new JSONArray();
                if (responseCode > 399 || errors.length() > 0) {
                    // Request failed. Make sure it's not for the expected auth type.
                    if (expectedAuthType != null && expectedAuthType.equals(requestAuthType)) {
                        return true;
                    }
                } else {
                    // Request was successful. Make sure it's the expected auth type.
                    if (expectedAuthType != null && !expectedAuthType.equals(requestAuthType)) {
                        return true;
                    }
                }
            } catch (JSONException | IllegalStateException exception) {
                LOG.warn("Unable to validate authorization type for request.", exception);
                return true;
            }
            return false;
        }
    }
}<|MERGE_RESOLUTION|>--- conflicted
+++ resolved
@@ -39,10 +39,6 @@
 import com.amplifyframework.core.model.SchemaRegistry;
 import com.amplifyframework.core.model.SerializedModel;
 import com.amplifyframework.core.model.query.Where;
-<<<<<<< HEAD
-import com.amplifyframework.core.model.query.predicate.QueryPredicate;
-=======
->>>>>>> f66c0baa
 import com.amplifyframework.datastore.storage.sqlite.SQLiteStorageAdapter;
 import com.amplifyframework.datastore.storage.sqlite.TestStorageAdapter;
 import com.amplifyframework.hub.HubChannel;
@@ -747,10 +743,7 @@
         MultiAuthTestModelProvider modelProvider =
             MultiAuthTestModelProvider.getInstance(Collections.singletonList(modelType));
         SchemaRegistry schemaRegistry = SchemaRegistry.instance();
-<<<<<<< HEAD
-=======
-
->>>>>>> f66c0baa
+
         ModelSchema modelSchema = ModelSchema.fromModelClass(modelType);
         schemaRegistry.register(modelType.getSimpleName(), modelSchema);
 
@@ -816,27 +809,12 @@
 
         // Setup DataStore
         DataStoreConfiguration dsConfig = DataStoreConfiguration.builder()
-<<<<<<< HEAD
-                                                                .errorHandler(exception -> {
-                                                                    Log.e(tag,
-                                                                          "DataStore error handler received an error.",
-                                                                          exception);
-                                                                })
-                .syncExpression(modelSchema.getName(), new DataStoreSyncExpression() {
-                    @Override
-                    public QueryPredicate resolvePredicate() {
-                        return Where.id("FAKE_ID").getQueryPredicate();
-                    }
-                })
-                                                                .build();
-=======
                                                 .errorHandler(exception -> Log.e(tag,
                                                     "DataStore error handler received an error.",
                                                     exception))
                                                 .syncExpression(modelSchema.getName(),
                                                     () -> Where.id("FAKE_ID").getQueryPredicate())
                                                 .build();
->>>>>>> f66c0baa
         CategoryConfiguration dataStoreCategoryConfiguration =
             AmplifyConfiguration.fromConfigFile(context, configResourceId)
                                 .forCategoryType(CategoryType.DATASTORE);
