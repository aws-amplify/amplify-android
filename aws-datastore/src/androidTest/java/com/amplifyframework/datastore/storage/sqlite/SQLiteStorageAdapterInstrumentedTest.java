--- conflicted
+++ resolved
@@ -551,39 +551,24 @@
         consumerOfError.awaitValue();
     }
 
-<<<<<<< HEAD
     private <T extends Model> Set<T> queryModel(@NonNull Class<T> modelClass) {
-        return queryModel(modelClass, null);
-    }
-
-    private <T extends Model> Set<T> queryModel(
-            @NonNull Class<T> modelClass, @Nullable QueryPredicate predicate) {
-        LatchedConsumer<Iterator<T>> queryResultConsumer =
-            LatchedConsumer.instance(SQLITE_OPERATION_TIMEOUT_MS);
-        ResultListener<Iterator<T>, DataStoreException> resultListener =
-            ResultListener.instance(queryResultConsumer, EmptyConsumer.of(DataStoreException.class));
-        sqliteStorageAdapter.query(modelClass, predicate, resultListener);
-        Iterator<T> resultIterator = queryResultConsumer.awaitValue();
-
-        Set<T> resultSet = new HashSet<>();
-        while (resultIterator.hasNext()) {
-            resultSet.add(resultIterator.next());
-        }
-        return resultSet;
-=======
-    private <T extends Model> Iterator<T> queryModel(@NonNull Class<T> modelClass) {
         //noinspection ConstantConditions
         return queryModel(modelClass, null);
     }
 
-    private <T extends Model> Iterator<T> queryModel(
+    private <T extends Model> Set<T> queryModel(
             @NonNull Class<T> modelClass, @NonNull QueryPredicate predicate) {
         LatchedConsumer<Iterator<T>> queryResultConsumer =
             LatchedConsumer.instance(SQLITE_OPERATION_TIMEOUT_MS);
         Consumer<DataStoreException> errorConsumer = EmptyConsumer.of(DataStoreException.class);
         sqliteStorageAdapter.query(modelClass, predicate, queryResultConsumer, errorConsumer);
-        return queryResultConsumer.awaitValue();
->>>>>>> eb829515
+        Iterator<T> resultIterator = queryResultConsumer.awaitValue();
+
+        final Set<T> resultSet = new HashSet<>();
+        while (resultIterator.hasNext()) {
+            resultSet.add(resultIterator.next());
+        }
+        return resultSet;
     }
 
     @SuppressWarnings("UnusedReturnValue")
