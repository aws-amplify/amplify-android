--- conflicted
+++ resolved
@@ -258,11 +258,7 @@
      * @throws DataStoreException   On unexpected failure manipulating items in/out of DataStore
      * @throws InterruptedException On unexpected failure manipulating items in/out of DataStore
      */
-<<<<<<< HEAD
-    @Ignore("Failing in build")
-=======
-    //@Ignore("Failing in build")
->>>>>>> f5a1dc26
+
     @Test
     public void querySavedDataWithNumericalPredicates() throws DataStoreException, InterruptedException {
         CountDownLatch latch = new CountDownLatch(1);
