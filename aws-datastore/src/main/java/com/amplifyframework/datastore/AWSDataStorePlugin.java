--- conflicted
+++ resolved
@@ -56,14 +56,7 @@
  * An AWS implementation of the {@link DataStorePlugin}.
  */
 public final class AWSDataStorePlugin extends DataStorePlugin<Void> {
-<<<<<<< HEAD
     private static final Logger LOG = Amplify.Logging.forNamespace("amplify:aws-datastore");
-=======
-    /**
-     * Configuration key name of the plugin in the Amplify config file.
-     */
-    public static final String PLUGIN_CONFIG_KEY = "awsDataStorePlugin";
->>>>>>> 32010002
     // Reference to an implementation of the Local Storage Adapter that
     // manages the persistence of data on-device.
     private final LocalStorageAdapter sqliteStorageAdapter;
@@ -78,19 +71,15 @@
     // Keeps track of whether of not the category is initialized yet
     private final CountDownLatch categoryInitializationsPending;
 
-<<<<<<< HEAD
     // Configuration for the plugin.
     private final DataStoreConfiguration userProvidedConfiguration;
     private final AsyncSubject<DataStoreConfiguration> dataStoreConfigurationProvider;
 
     @SuppressLint("CheckResult")
-=======
->>>>>>> 32010002
     private AWSDataStorePlugin(
             @NonNull ModelProvider modelProvider,
             @NonNull ModelSchemaRegistry modelSchemaRegistry,
             @NonNull GraphQlBehavior api,
-<<<<<<< HEAD
             @Nullable DataStoreConfiguration userProvidedConfiguration) {
         this.sqliteStorageAdapter = SQLiteStorageAdapter.forModels(modelSchemaRegistry, modelProvider);
         this.storageItemChangeConverter = new GsonStorageItemChangeConverter();
@@ -108,20 +97,17 @@
         }, exception -> {
                 LOG.error("An exception occurred while waiting for the DataStore plugin to initialize.", exception);
             }
-=======
-            @NonNull DataStoreConfiguration userProvidedConfiguration) {
-        this.sqliteStorageAdapter = SQLiteStorageAdapter.forModels(modelSchemaRegistry, modelProvider);
-        this.storageItemChangeConverter = new GsonStorageItemChangeConverter();
-        this.categoryInitializationsPending = new CountDownLatch(1);
-        this.orchestrator = new Orchestrator(
-            modelProvider,
-            modelSchemaRegistry,
-            sqliteStorageAdapter,
-            AppSyncClient.via(api),
-            userProvidedConfiguration
->>>>>>> 32010002
         );
         this.userProvidedConfiguration = userProvidedConfiguration;
+    }
+
+    /**
+     * Begin building a new {@link AWSDataStorePlugin} instance, by means of a new
+     * {@link Builder} instance.
+     * @return The first step in a sequence of builder actions.
+     */
+    public static BuilderSteps.ModelProviderStep builder() {
+        return new Builder();
     }
 
     /**
@@ -145,7 +131,6 @@
     }
 
     /**
-<<<<<<< HEAD
      * Constructs an {@link AWSDataStorePlugin} which can warehouse the model types provided by
      * the supplied {@link ModelProvider}. If the API plugin is present and configured,
      * then remote synchronization will be performed through {@link Amplify#API}.
@@ -171,63 +156,15 @@
             Objects.requireNonNull(api),
             null
         );
-=======
-     * Begin building a new {@link AWSDataStorePlugin} instance, by means of a new
-     * {@link Builder} instance.
-     * @return The first step in a sequence of builder actions.
-     */
-    public static BuilderSteps.ModelProviderStep builder() {
-        return new Builder();
-    }
-
-    /**
-     * Creates an {@link AWSDataStorePlugin} which can warehouse the model types provided by
-     * the supplied {@link ModelProvider}. If remote synchronization is enabled, it will be
-     * performed through {@link Amplify#API}.
-     * @param modelProvider Provider of models to be usable by plugin
-     * @param dataStoreConfiguration Instance of the DataStore configuration object
-     * @return An {@link AWSDataStorePlugin} which warehouses the provided models
+    }
+
+    /**
+     * {@inheritDoc}
      */
     @NonNull
-    @SuppressWarnings("WeakerAccess")
-    public static AWSDataStorePlugin forModels(
-        @NonNull ModelProvider modelProvider,
-        @NonNull DataStoreConfiguration dataStoreConfiguration) {
-        Objects.requireNonNull(modelProvider);
-        Objects.requireNonNull(dataStoreConfiguration);
-        return AWSDataStorePlugin.builder()
-            .modelProvider(modelProvider)
-            .modelSchemaRegistry(ModelSchemaRegistry.instance())
-            .graphQlBehavior(Amplify.API)
-            .configuration(dataStoreConfiguration)
-            .build();
-    }
-
-    /**
-     * Creates an {@link AWSDataStorePlugin} which can warehouse the model types provided by
-     * the supplied {@link ModelProvider}. If remote synchronization is enabled, it will be
-     * performed through {@link Amplify#API}.
-     * @param modelProvider Provider of models to be usable by plugin
-     * @return An {@link AWSDataStorePlugin} which warehouses the provided models
-     */
-    @NonNull
-    @SuppressWarnings("WeakerAccess")
-    public static AWSDataStorePlugin forModels(@NonNull ModelProvider modelProvider) {
-        return forModels(modelProvider, DataStoreConfiguration.defaults());
->>>>>>> 32010002
-    }
-
-    /**
-     * {@inheritDoc}
-     */
-    @NonNull
     @Override
     public String getPluginKey() {
-<<<<<<< HEAD
         return DataStoreConfiguration.PLUGIN_CONFIG_KEY;
-=======
-        return PLUGIN_CONFIG_KEY;
->>>>>>> 32010002
     }
 
     /**
@@ -238,7 +175,6 @@
     public void configure(
             @NonNull JSONObject pluginConfiguration,
             @NonNull Context context
-<<<<<<< HEAD
     ) throws DataStoreException {
         try {
             DataStoreConfiguration dataStoreConfiguration;
@@ -262,12 +198,6 @@
                     "be sure you are only calling Amplify.configure once"
             );
         }
-=======
-    ) {
-        // AWSDataStorePlugin does not consider any values from amplifyconfiguration.json.
-        // To effect the behavior of the plugin, provide an {@link DataStoreConfiguration}
-        // object to the plugin, from Java, when you instantiate the plugin.
->>>>>>> 32010002
 
         HubChannel hubChannel = HubChannel.forCategoryType(getCategoryType());
         Amplify.Hub.subscribe(hubChannel,
