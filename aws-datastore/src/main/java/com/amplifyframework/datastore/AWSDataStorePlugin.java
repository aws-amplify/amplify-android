/*
 * Copyright 2019 Amazon.com, Inc. or its affiliates. All Rights Reserved.
 *
 * Licensed under the Apache License, Version 2.0 (the "License").
 * You may not use this file except in compliance with the License.
 * A copy of the License is located at
 *
 *  http://aws.amazon.com/apache2.0
 *
 * or in the "license" file accompanying this file. This file is distributed
 * on an "AS IS" BASIS, WITHOUT WARRANTIES OR CONDITIONS OF ANY KIND, either
 * express or implied. See the License for the specific language governing
 * permissions and limitations under the License.
 */

package com.amplifyframework.datastore;

import android.annotation.SuppressLint;
import android.content.Context;
import androidx.annotation.NonNull;
import androidx.annotation.Nullable;
import androidx.annotation.WorkerThread;

import com.amplifyframework.AmplifyException;
import com.amplifyframework.core.Action;
import com.amplifyframework.core.Consumer;
import com.amplifyframework.core.async.Cancelable;
import com.amplifyframework.core.category.CategoryType;
import com.amplifyframework.core.model.Model;
import com.amplifyframework.core.model.ModelProvider;
import com.amplifyframework.core.model.ModelSchema;
import com.amplifyframework.core.model.query.predicate.QueryPredicate;
import com.amplifyframework.datastore.network.AppSyncApi;
import com.amplifyframework.datastore.network.SyncEngine;
import com.amplifyframework.datastore.storage.GsonStorageItemChangeConverter;
import com.amplifyframework.datastore.storage.LocalStorageAdapter;
import com.amplifyframework.datastore.storage.StorageItemChange;
import com.amplifyframework.datastore.storage.sqlite.SQLiteStorageAdapter;

import org.json.JSONObject;

import java.util.Iterator;
import java.util.List;

import io.reactivex.Single;
import io.reactivex.SingleEmitter;
import io.reactivex.android.schedulers.AndroidSchedulers;
import io.reactivex.schedulers.Schedulers;

/**
 * An AWS implementation of the {@link DataStorePlugin}.
 */
public final class AWSDataStorePlugin implements DataStorePlugin<Void> {
    // Reference to an implementation of the Local Storage Adapter that
    // manages the persistence of data on-device.
    private final LocalStorageAdapter sqliteStorageAdapter;

    // A utility to convert between StorageItemChange.Record and StorageItemChange
    private final GsonStorageItemChangeConverter storageItemChangeConverter;

    // A component which synchronizes data state between the
    // local storage adapter, and a remote API
    private final SyncEngine syncEngine;

    // Configuration for the plugin.
    private AWSDataStorePluginConfiguration pluginConfiguration;

    private AWSDataStorePlugin(@NonNull final ModelProvider modelProvider) {
        this.sqliteStorageAdapter = SQLiteStorageAdapter.forModels(modelProvider);
        this.storageItemChangeConverter = new GsonStorageItemChangeConverter();
        this.syncEngine = createSyncEngine(modelProvider, sqliteStorageAdapter);
    }

    private SyncEngine createSyncEngine(ModelProvider modelProvider, LocalStorageAdapter storageAdapter) {
        return new SyncEngine(modelProvider, storageAdapter, AppSyncApi.instance());
    }

    /**
     * Return the instance for the model provider.
     * @param modelProvider Provider of models to be usable by plugin
     * @return the plugin instance for the model provider.
     */
    @NonNull
    @SuppressWarnings("WeakerAccess")
    public static synchronized AWSDataStorePlugin forModels(@NonNull final ModelProvider modelProvider) {
        return new AWSDataStorePlugin(modelProvider);
    }

    /**
     * {@inheritDoc}
     */
    @NonNull
    @Override
    public String getPluginKey() {
        return "awsDataStorePlugin";
    }

    /**
     * {@inheritDoc}
     */
    @SuppressLint("CheckResult")
    @Override
    public void configure(
            @Nullable JSONObject pluginConfigurationJson,
            @NonNull Context context) throws DataStoreException {
        try {
            this.pluginConfiguration =
                AWSDataStorePluginConfiguration.fromJson(pluginConfigurationJson);
        } catch (DataStoreException badConfigException) {
            throw new DataStoreException(
                "There was an issue configuring the plugin from the amplifyconfiguration.json",
                    badConfigException,
                    "Check the attached exception for more details and " +
                    "be sure you are only calling Amplify.configure once"
            );
        }

        //noinspection ResultOfMethodCallIgnored
        initializeStorageAdapter(context)
            .doOnSuccess(modelSchemas -> startModelSynchronization(pluginConfiguration.getSyncMode()))
            .subscribeOn(Schedulers.io())
            .observeOn(AndroidSchedulers.mainThread())
            .blockingGet();
    }

    private void startModelSynchronization(AWSDataStorePluginConfiguration.SyncMode syncMode) {
        if (AWSDataStorePluginConfiguration.SyncMode.SYNC_WITH_API.equals(syncMode)) {
            syncEngine.start();
        }
    }

    /**
     * Initializes the storage adapter, and gets the result as a {@link Single}.
     * @param context An Android Context
     * @return A single which will initialize the storage adapter when subscribed.
     *         Single completes successfully by emitting the list of model schema
     *         that will be managed by the storage adapter. Single completed with
     *         error by emitting an error via {@link SingleEmitter#onError(Throwable)}.
     */
    @WorkerThread
    private Single<List<ModelSchema>> initializeStorageAdapter(Context context) {
        return Single.defer(() -> Single.create(emitter ->
            sqliteStorageAdapter.initialize(context, emitter::onSuccess, emitter::onError)
        ));
    }

    /**
     * Terminate use of the plugin.
     */
    synchronized void terminate() throws DataStoreException {
        syncEngine.stop();
        sqliteStorageAdapter.terminate();
    }

    /**
     * {@inheritDoc}
     */
    @Nullable
    @Override
    public Void getEscapeHatch() {
        return null;
    }

    /**
     * {@inheritDoc}
     */
    @NonNull
    @Override
    public CategoryType getCategoryType() {
        return CategoryType.DATASTORE;
    }

    /**
     * {@inheritDoc}
     */
    @Override
    public <T extends Model> void save(
            @NonNull T item,
            @NonNull Consumer<DataStoreItemChange<T>> onItemSaved,
            @NonNull Consumer<DataStoreException> onFailureToSave) {
        save(item, null, onItemSaved, onFailureToSave);
    }

    /**
     * {@inheritDoc}
     */
    @Override
    public <T extends Model> void save(
            @NonNull T item,
            @Nullable QueryPredicate predicate,
            @NonNull Consumer<DataStoreItemChange<T>> onItemSaved,
            @NonNull Consumer<DataStoreException> onFailureToSave) {
        sqliteStorageAdapter.save(
            item,
            StorageItemChange.Initiator.DATA_STORE_API,
            predicate,
            recordOfSave -> {
                try {
                    onItemSaved.accept(toDataStoreItemChange(recordOfSave));
                } catch (DataStoreException dataStoreException) {
                    onFailureToSave.accept(dataStoreException);
                }
            },
            onFailureToSave
        );
    }

    /**
     * {@inheritDoc}
     */
    @Override
    public <T extends Model> void delete(
            @NonNull T item,
            @NonNull Consumer<DataStoreItemChange<T>> onItemDeleted,
            @NonNull Consumer<DataStoreException> onFailureToDelete) {
<<<<<<< HEAD
        sqliteStorageAdapter.delete(item, StorageItemChange.Initiator.DATA_STORE_API,
                ResultConversionListener.instance(onItemDeleted, onFailureToDelete, this::toDataStoreItemChange));
    }

    /**
     * {@inheritDoc}
     */
    @Override
    public <T extends Model> void delete(
            @NonNull T item,
            @NonNull QueryPredicate predicate,
            @NonNull Consumer<DataStoreItemChange<T>> onItemDeleted,
            @NonNull Consumer<DataStoreException> onFailureToDelete) {
        sqliteStorageAdapter.delete(item, StorageItemChange.Initiator.DATA_STORE_API,
            ResultConversionListener.instance(onItemDeleted, onFailureToDelete, this::toDataStoreItemChange));
=======
        sqliteStorageAdapter.delete(
            item,
            StorageItemChange.Initiator.DATA_STORE_API,
            recordOfDelete -> {
                try {
                    onItemDeleted.accept(toDataStoreItemChange(recordOfDelete));
                } catch (DataStoreException dataStoreException) {
                    onFailureToDelete.accept(dataStoreException);
                }
            },
            onFailureToDelete
        );
>>>>>>> 8856e710
    }

    /**
     * {@inheritDoc}
     */
    @Override
    public <T extends Model> void query(
            @NonNull Class<T> itemClass,
            @NonNull Consumer<Iterator<T>> onQueryResults,
            @NonNull Consumer<DataStoreException> onQueryFailure) {
        sqliteStorageAdapter.query(itemClass, onQueryResults, onQueryFailure);
    }

    /**
     * {@inheritDoc}
     */
    @Override
    public <T extends Model> void query(
            @NonNull Class<T> itemClass,
            @NonNull QueryPredicate predicate,
            @NonNull Consumer<Iterator<T>> onQueryResults,
            @NonNull Consumer<DataStoreException> onQueryFailure) {
        sqliteStorageAdapter.query(itemClass, predicate, onQueryResults, onQueryFailure);
    }

    @NonNull
    @Override
    public Cancelable observe(
            @NonNull Consumer<DataStoreItemChange<? extends Model>> onDataStoreItemChange,
            @NonNull Consumer<DataStoreException> onObservationFailure,
            @NonNull Action onObservationCompleted) {
        return sqliteStorageAdapter.observe(
            storageItemChangeRecord -> {
                try {
                    onDataStoreItemChange.accept(toDataStoreItemChange(storageItemChangeRecord));
                } catch (DataStoreException dataStoreException) {
                    onObservationFailure.accept(dataStoreException);
                }
            },
            onObservationFailure,
            onObservationCompleted
        );
    }

    @NonNull
    @Override
    public <T extends Model> Cancelable observe(
            @NonNull Class<T> itemClass,
            @NonNull Consumer<DataStoreItemChange<T>> onDataStoreItemChange,
            @NonNull Consumer<DataStoreException> onObservationFailure,
            @NonNull Action onObservationCompleted) {
        return sqliteStorageAdapter.observe(
            storageItemChangeRecord -> {
                try {
                    if (!storageItemChangeRecord.getItemClass().equals(itemClass.getName())) {
                        return;
                    }
                    onDataStoreItemChange.accept(toDataStoreItemChange(storageItemChangeRecord));
                } catch (DataStoreException dataStoreException) {
                    onObservationFailure.accept(dataStoreException);
                }
            },
            onObservationFailure,
            onObservationCompleted
        );
    }

    @NonNull
    @Override
    public <T extends Model> Cancelable observe(
            @NonNull Class<T> itemClass,
            @NonNull String uniqueId,
            @NonNull Consumer<DataStoreItemChange<T>> onDataStoreItemChange,
            @NonNull Consumer<DataStoreException> onObservationFailure,
            @NonNull Action onObservationCompleted) {
        return sqliteStorageAdapter.observe(
            storageItemChangeRecord -> {
                try {
                    final DataStoreItemChange<T> dataStoreItemChange =
                        toDataStoreItemChange(storageItemChangeRecord);
                    if (!dataStoreItemChange.itemClass().equals(itemClass) ||
                            !uniqueId.equals(dataStoreItemChange.item().getId())) {
                        return;
                    }
                    onDataStoreItemChange.accept(dataStoreItemChange);
                } catch (DataStoreException dataStoreException) {
                    onObservationFailure.accept(dataStoreException);
                }
            },
            onObservationFailure,
            onObservationCompleted
        );
    }

    @SuppressWarnings("checkstyle:WhitespaceAround") // () -> {}
    @NonNull
    @Override
    public <T extends Model> Cancelable observe(
            @NonNull Class<T> itemClass,
            @NonNull QueryPredicate selectionCriteria,
            @NonNull Consumer<DataStoreItemChange<T>> onDataStoreItemChange,
            @NonNull Consumer<DataStoreException> onObservationFailure,
            @NonNull Action onObservationCompleted) {
        onObservationFailure.accept(new DataStoreException("Not implemented yet, buster!", "Check back later!"));
        return () -> {};
    }

    /**
     * Converts an {@link StorageItemChange.Record}, as recevied by the {@link LocalStorageAdapter}'s
     * {@link LocalStorageAdapter#save(Model, StorageItemChange.Initiator, Consumer, Consumer)} and
     * {@link LocalStorageAdapter#delete(Model, StorageItemChange.Initiator, Consumer, Consumer)} methods'
     * callbacks, into an {@link DataStoreItemChange}, which can be returned via the public DataStore API.
     * @param record A record of change in the storage layer
     * @param <T> Type of data that was changed
     * @return A {@link DataStoreItemChange} representing the storage change record
     */
    private <T extends Model> DataStoreItemChange<T> toDataStoreItemChange(final StorageItemChange.Record record)
        throws DataStoreException {
        return toDataStoreItemChange(record.toStorageItemChange(storageItemChangeConverter));
    }

    /**
     * Converts an {@link StorageItemChange} into an {@link DataStoreItemChange}.
     * @param storageItemChange A storage item change
     * @param <T> Type of data that was changed in the storage layer
     * @return A data store item change representing the change in storage layer
     */
    private static <T extends Model> DataStoreItemChange<T> toDataStoreItemChange(
            final StorageItemChange<T> storageItemChange) throws DataStoreException {

        final DataStoreItemChange.Initiator dataStoreItemChangeInitiator;
        switch (storageItemChange.initiator()) {
            case SYNC_ENGINE:
                dataStoreItemChangeInitiator = DataStoreItemChange.Initiator.REMOTE;
                break;
            case DATA_STORE_API:
                dataStoreItemChangeInitiator = DataStoreItemChange.Initiator.LOCAL;
                break;
            default:
                throw new DataStoreException(
                        "Unknown initiator of storage change: " + storageItemChange.initiator(),
                        AmplifyException.TODO_RECOVERY_SUGGESTION
                );
        }

        final DataStoreItemChange.Type dataStoreItemChangeType;
        switch (storageItemChange.type()) {
            case DELETE:
                dataStoreItemChangeType = DataStoreItemChange.Type.SAVE;
                break;
            case SAVE:
                dataStoreItemChangeType = DataStoreItemChange.Type.DELETE;
                break;
            default:
                throw new DataStoreException(
                        "Unknown type of storage change: " + storageItemChange.type(),
                        AmplifyException.TODO_RECOVERY_SUGGESTION
                );
        }

        return DataStoreItemChange.<T>builder()
            .initiator(dataStoreItemChangeInitiator)
            .item(storageItemChange.item())
            .itemClass(storageItemChange.itemClass())
            .type(dataStoreItemChangeType)
            .uuid(storageItemChange.changeId().toString())
            .build();
    }
}<|MERGE_RESOLUTION|>--- conflicted
+++ resolved
@@ -213,9 +213,7 @@
             @NonNull T item,
             @NonNull Consumer<DataStoreItemChange<T>> onItemDeleted,
             @NonNull Consumer<DataStoreException> onFailureToDelete) {
-<<<<<<< HEAD
-        sqliteStorageAdapter.delete(item, StorageItemChange.Initiator.DATA_STORE_API,
-                ResultConversionListener.instance(onItemDeleted, onFailureToDelete, this::toDataStoreItemChange));
+        delete(item, null, onItemDeleted, onFailureToDelete);
     }
 
     /**
@@ -224,12 +222,9 @@
     @Override
     public <T extends Model> void delete(
             @NonNull T item,
-            @NonNull QueryPredicate predicate,
+            @Nullable QueryPredicate predicate,
             @NonNull Consumer<DataStoreItemChange<T>> onItemDeleted,
             @NonNull Consumer<DataStoreException> onFailureToDelete) {
-        sqliteStorageAdapter.delete(item, StorageItemChange.Initiator.DATA_STORE_API,
-            ResultConversionListener.instance(onItemDeleted, onFailureToDelete, this::toDataStoreItemChange));
-=======
         sqliteStorageAdapter.delete(
             item,
             StorageItemChange.Initiator.DATA_STORE_API,
@@ -242,7 +237,6 @@
             },
             onFailureToDelete
         );
->>>>>>> 8856e710
     }
 
     /**
