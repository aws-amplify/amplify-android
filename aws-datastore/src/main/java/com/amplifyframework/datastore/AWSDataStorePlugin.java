/*
 * Copyright 2019 Amazon.com, Inc. or its affiliates. All Rights Reserved.
 *
 * Licensed under the Apache License, Version 2.0 (the "License").
 * You may not use this file except in compliance with the License.
 * A copy of the License is located at
 *
 *  http://aws.amazon.com/apache2.0
 *
 * or in the "license" file accompanying this file. This file is distributed
 * on an "AS IS" BASIS, WITHOUT WARRANTIES OR CONDITIONS OF ANY KIND, either
 * express or implied. See the License for the specific language governing
 * permissions and limitations under the License.
 */

package com.amplifyframework.datastore;

import android.annotation.SuppressLint;
import android.content.Context;
import androidx.annotation.NonNull;
import androidx.annotation.Nullable;
import androidx.annotation.WorkerThread;

import com.amplifyframework.AmplifyException;
import com.amplifyframework.core.Action;
import com.amplifyframework.core.Consumer;
import com.amplifyframework.core.ResultListener;
import com.amplifyframework.core.StreamListener;
import com.amplifyframework.core.async.Cancelable;
import com.amplifyframework.core.category.CategoryType;
import com.amplifyframework.core.model.Model;
import com.amplifyframework.core.model.ModelProvider;
import com.amplifyframework.core.model.ModelSchema;
import com.amplifyframework.core.model.query.predicate.QueryPredicate;
import com.amplifyframework.datastore.network.AppSyncApi;
import com.amplifyframework.datastore.network.SyncEngine;
import com.amplifyframework.datastore.storage.GsonStorageItemChangeConverter;
import com.amplifyframework.datastore.storage.LocalStorageAdapter;
import com.amplifyframework.datastore.storage.StorageItemChange;
import com.amplifyframework.datastore.storage.sqlite.SQLiteStorageAdapter;

import org.json.JSONObject;

import java.util.Iterator;
import java.util.List;

import io.reactivex.Single;
import io.reactivex.SingleEmitter;
import io.reactivex.android.schedulers.AndroidSchedulers;
import io.reactivex.schedulers.Schedulers;

/**
 * An AWS implementation of the {@link DataStorePlugin}.
 */
public final class AWSDataStorePlugin implements DataStorePlugin<Void> {
    // Reference to an implementation of the Local Storage Adapter that
    // manages the persistence of data on-device.
    private final LocalStorageAdapter sqliteStorageAdapter;

    // A utility to convert between StorageItemChange.Record and StorageItemChange
    private final GsonStorageItemChangeConverter storageItemChangeConverter;

    // A component which synchronizes data state between the
    // local storage adapter, and a remote API
    private final SyncEngine syncEngine;

    // Configuration for the plugin.
    private AWSDataStorePluginConfiguration pluginConfiguration;

    private AWSDataStorePlugin(@NonNull final ModelProvider modelProvider) {
        this.sqliteStorageAdapter = SQLiteStorageAdapter.forModels(modelProvider);
        this.storageItemChangeConverter = new GsonStorageItemChangeConverter();
        this.syncEngine = createSyncEngine(modelProvider, sqliteStorageAdapter);
    }

    private SyncEngine createSyncEngine(ModelProvider modelProvider, LocalStorageAdapter storageAdapter) {
        return new SyncEngine(modelProvider, storageAdapter, AppSyncApi.instance());
    }

    /**
     * Return the instance for the model provider.
     * @param modelProvider Provider of models to be usable by plugin
     * @return the plugin instance for the model provider.
     */
    @NonNull
    @SuppressWarnings("WeakerAccess")
    public static synchronized AWSDataStorePlugin forModels(@NonNull final ModelProvider modelProvider) {
        return new AWSDataStorePlugin(modelProvider);
    }

    /**
     * {@inheritDoc}
     */
    @NonNull
    @Override
    public String getPluginKey() {
        return "awsDataStorePlugin";
    }

    /**
     * {@inheritDoc}
     */
    @SuppressLint("CheckResult")
    @Override
    public void configure(
            @Nullable JSONObject pluginConfigurationJson,
            @NonNull Context context) throws DataStoreException {
        try {
            this.pluginConfiguration =
                AWSDataStorePluginConfiguration.fromJson(pluginConfigurationJson);
        } catch (DataStoreException badConfigException) {
            throw new DataStoreException(
                "There was an issue configuring the plugin from the amplifyconfiguration.json",
                    badConfigException,
                    "Check the attached exception for more details and " +
                    "be sure you are only calling Amplify.configure once"
            );
        }

        //noinspection ResultOfMethodCallIgnored
        initializeStorageAdapter(context)
            .doOnSuccess(modelSchemas -> startModelSynchronization(pluginConfiguration.getSyncMode()))
            .subscribeOn(Schedulers.io())
            .observeOn(AndroidSchedulers.mainThread())
            .blockingGet();
    }

    private void startModelSynchronization(AWSDataStorePluginConfiguration.SyncMode syncMode) {
        if (AWSDataStorePluginConfiguration.SyncMode.SYNC_WITH_API.equals(syncMode)) {
            syncEngine.start();
        }
    }

    /**
     * Initializes the storage adapter, and gets the result as a {@link Single}.
     * @param context An Android Context
     * @return A single which will initialize the storage adapter when subscribed.
     *         Single completes successfully by emitting the list of model schema
     *         that will be managed by the storage adapter. Single completed with
     *         error by emitting an error via {@link SingleEmitter#onError(Throwable)}.
     */
    @WorkerThread
    private Single<List<ModelSchema>> initializeStorageAdapter(Context context) {
        return Single.defer(() -> Single.create(emitter ->
            sqliteStorageAdapter.initialize(context, ResultListener.instance(emitter::onSuccess, emitter::onError))
        ));
    }

    /**
     * Terminate use of the plugin.
     */
    synchronized void terminate() throws DataStoreException {
        syncEngine.stop();
        sqliteStorageAdapter.terminate();
    }

    /**
     * {@inheritDoc}
     */
    @Nullable
    @Override
    public Void getEscapeHatch() {
        return null;
    }

    /**
     * {@inheritDoc}
     */
    @NonNull
    @Override
    public CategoryType getCategoryType() {
        return CategoryType.DATASTORE;
    }

    /**
     * {@inheritDoc}
     */
    @Override
    public <T extends Model> void save(
            @NonNull T item,
<<<<<<< HEAD
            @NonNull ResultListener<DataStoreItemChange<T>, DataStoreException> saveItemListener) {
        sqliteStorageAdapter.save(
                item,
                StorageItemChange.Initiator.DATA_STORE_API,
                ResultConversionListener.instance(
                        saveItemListener,
                        this::toDataStoreItemChange
                )
        );
=======
            @NonNull Consumer<DataStoreItemChange<T>> onItemSaved,
            @NonNull Consumer<DataStoreException> onFailureToSave) {
        sqliteStorageAdapter.save(item, StorageItemChange.Initiator.DATA_STORE_API,
            ResultConversionListener.instance(onItemSaved, onFailureToSave, this::toDataStoreItemChange));
>>>>>>> d18368de
    }

    /**
     * {@inheritDoc}
     */
    @Override
    public <T extends Model> void save(
            @NonNull T item,
            @NonNull QueryPredicate predicate,
<<<<<<< HEAD
            @NonNull ResultListener<DataStoreItemChange<T>, DataStoreException> saveItemListener) {
        sqliteStorageAdapter.save(
                item,
                StorageItemChange.Initiator.DATA_STORE_API,
                predicate,
                ResultConversionListener.instance(
                        saveItemListener,
                        this::toDataStoreItemChange
                )
        );
=======
            @NonNull Consumer<DataStoreItemChange<T>> onItemSaved,
            @NonNull Consumer<DataStoreException> onFailureToSave) {
        sqliteStorageAdapter.save(item, StorageItemChange.Initiator.DATA_STORE_API, predicate,
            ResultConversionListener.instance(onItemSaved, onFailureToSave, this::toDataStoreItemChange));
>>>>>>> d18368de
    }

    /**
     * {@inheritDoc}
     */
    @Override
    public <T extends Model> void delete(
            @NonNull T item,
<<<<<<< HEAD
            @NonNull ResultListener<DataStoreItemChange<T>, DataStoreException> deleteItemListener) {
        sqliteStorageAdapter.delete(
                item,
                StorageItemChange.Initiator.DATA_STORE_API,
                ResultConversionListener.instance(
                        deleteItemListener,
                        this::toDataStoreItemChange
                )
        );
    }

    /**
     * {@inheritDoc}
     */
    @Override
    public <T extends Model> void delete(
            @NonNull T item,
            @NonNull QueryPredicate predicate,
            @NonNull ResultListener<DataStoreItemChange<T>, DataStoreException> deleteItemListener
    ) {
        sqliteStorageAdapter.delete(
                item,
                StorageItemChange.Initiator.DATA_STORE_API,
                predicate,
                ResultConversionListener.instance(
                        deleteItemListener,
                        this::toDataStoreItemChange
                )
        );
=======
            @NonNull Consumer<DataStoreItemChange<T>> onItemDeleted,
            @NonNull Consumer<DataStoreException> onFailureToDelete) {
        sqliteStorageAdapter.delete(item, StorageItemChange.Initiator.DATA_STORE_API,
            ResultConversionListener.instance(onItemDeleted, onFailureToDelete, this::toDataStoreItemChange));
>>>>>>> d18368de
    }

    /**
     * {@inheritDoc}
     */
    @Override
    public <T extends Model> void query(
            @NonNull Class<T> itemClass,
<<<<<<< HEAD
            @NonNull ResultListener<Iterator<T>, DataStoreException> queryResultsListener) {
        sqliteStorageAdapter.query(
                itemClass,
                queryResultsListener
        );
=======
            @NonNull Consumer<Iterator<T>> onQueryResults,
            @NonNull Consumer<DataStoreException> onQueryFailure) {
        sqliteStorageAdapter.query(itemClass, ResultListener.instance(onQueryResults, onQueryFailure));
>>>>>>> d18368de
    }

    /**
     * {@inheritDoc}
     */
    @Override
    public <T extends Model> void query(
            @NonNull Class<T> itemClass,
            @NonNull QueryPredicate predicate,
<<<<<<< HEAD
            @NonNull ResultListener<Iterator<T>, DataStoreException> queryResultsListener) {
        sqliteStorageAdapter.query(
                itemClass,
                predicate,
                queryResultsListener
        );
=======
            @NonNull Consumer<Iterator<T>> onQueryResults,
            @NonNull Consumer<DataStoreException> onQueryFailure) {
        sqliteStorageAdapter.query(itemClass, predicate, ResultListener.instance(onQueryResults, onQueryFailure));
>>>>>>> d18368de
    }

    @NonNull
    @Override
    public Cancelable observe(
            @NonNull Consumer<DataStoreItemChange<? extends Model>> onDataStoreItemChange,
            @NonNull Consumer<DataStoreException> onObservationFailure,
            @NonNull Action onObservationCompleted) {
        return sqliteStorageAdapter.observe(StreamListener.instance(
            storageItemChangeRecord -> {
                try {
                    onDataStoreItemChange.accept(toDataStoreItemChange(storageItemChangeRecord));
                } catch (DataStoreException dataStoreException) {
                    onObservationFailure.accept(dataStoreException);
                }
            },
            onObservationFailure,
            onObservationCompleted
        ));
    }

    @NonNull
    @Override
    public <T extends Model> Cancelable observe(
            @NonNull Class<T> itemClass,
            @NonNull Consumer<DataStoreItemChange<T>> onDataStoreItemChange,
            @NonNull Consumer<DataStoreException> onObservationFailure,
            @NonNull Action onObservationCompleted) {
        return sqliteStorageAdapter.observe(StreamListener.instance(
            storageItemChangeRecord -> {
                try {
                    if (!storageItemChangeRecord.getItemClass().equals(itemClass.getName())) {
                        return;
                    }
                    onDataStoreItemChange.accept(toDataStoreItemChange(storageItemChangeRecord));
                } catch (DataStoreException dataStoreException) {
                    onObservationFailure.accept(dataStoreException);
                }
            },
            onObservationFailure,
            onObservationCompleted
        ));
    }

    @NonNull
    @Override
    public <T extends Model> Cancelable observe(
            @NonNull Class<T> itemClass,
            @NonNull String uniqueId,
            @NonNull Consumer<DataStoreItemChange<T>> onDataStoreItemChange,
            @NonNull Consumer<DataStoreException> onObservationFailure,
            @NonNull Action onObservationCompleted) {
        return sqliteStorageAdapter.observe(StreamListener.instance(
            storageItemChangeRecord -> {
                try {
                    final DataStoreItemChange<T> dataStoreItemChange =
                        toDataStoreItemChange(storageItemChangeRecord);
                    if (!dataStoreItemChange.itemClass().equals(itemClass) ||
                            !uniqueId.equals(dataStoreItemChange.item().getId())) {
                        return;
                    }
                    onDataStoreItemChange.accept(dataStoreItemChange);
                } catch (DataStoreException dataStoreException) {
                    onObservationFailure.accept(dataStoreException);
                }
            },
            onObservationFailure,
            onObservationCompleted
        ));
    }

    @SuppressWarnings("checkstyle:WhitespaceAround") // () -> {}
    @NonNull
    @Override
    public <T extends Model> Cancelable observe(
            @NonNull Class<T> itemClass,
            @NonNull QueryPredicate selectionCriteria,
            @NonNull Consumer<DataStoreItemChange<T>> onDataStoreItemChange,
            @NonNull Consumer<DataStoreException> onObservationFailure,
            @NonNull Action onObservationCompleted) {
        onObservationFailure.accept(new DataStoreException("Not implemented yet, buster!", "Check back later!"));
        return () -> {};
    }

    /**
     * Converts an {@link StorageItemChange.Record}, as recevied by the {@link LocalStorageAdapter}'s
     * {@link LocalStorageAdapter#save(Model, StorageItemChange.Initiator, ResultListener)} and
     * {@link LocalStorageAdapter#delete(Model, StorageItemChange.Initiator, ResultListener)} methods'
     * callbacks, into an {@link DataStoreItemChange}, which can be returned via the public DataStore API.
     * @param record A record of change in the storage layer
     * @param <T> Type of data that was changed
     * @return A {@link DataStoreItemChange} representing the storage change record
     */
    private <T extends Model> DataStoreItemChange<T> toDataStoreItemChange(final StorageItemChange.Record record)
        throws DataStoreException {
        return toDataStoreItemChange(record.toStorageItemChange(storageItemChangeConverter));
    }

    /**
     * Converts an {@link StorageItemChange} into an {@link DataStoreItemChange}.
     * @param storageItemChange A storage item change
     * @param <T> Type of data that was changed in the storage layer
     * @return A data store item change representing the change in storage layer
     */
    private static <T extends Model> DataStoreItemChange<T> toDataStoreItemChange(
            final StorageItemChange<T> storageItemChange) throws DataStoreException {

        final DataStoreItemChange.Initiator dataStoreItemChangeInitiator;
        switch (storageItemChange.initiator()) {
            case SYNC_ENGINE:
                dataStoreItemChangeInitiator = DataStoreItemChange.Initiator.REMOTE;
                break;
            case DATA_STORE_API:
                dataStoreItemChangeInitiator = DataStoreItemChange.Initiator.LOCAL;
                break;
            default:
                throw new DataStoreException(
                        "Unknown initiator of storage change: " + storageItemChange.initiator(),
                        AmplifyException.TODO_RECOVERY_SUGGESTION
                );
        }

        final DataStoreItemChange.Type dataStoreItemChangeType;
        switch (storageItemChange.type()) {
            case DELETE:
                dataStoreItemChangeType = DataStoreItemChange.Type.SAVE;
                break;
            case SAVE:
                dataStoreItemChangeType = DataStoreItemChange.Type.DELETE;
                break;
            default:
                throw new DataStoreException(
                        "Unknown type of storage change: " + storageItemChange.type(),
                        AmplifyException.TODO_RECOVERY_SUGGESTION
                );
        }

        return DataStoreItemChange.<T>builder()
            .initiator(dataStoreItemChangeInitiator)
            .item(storageItemChange.item())
            .itemClass(storageItemChange.itemClass())
            .type(dataStoreItemChangeType)
            .uuid(storageItemChange.changeId().toString())
            .build();
    }

    /**
     * A listener of the {@link LocalStorageAdapter} APIs, which responds by
     * converting received {@link StorageItemChange.Record} into {@link DataStoreItemChange}s,
     * and emitting those on the provided data store item change listener.
     * using the provided {@link ConversionStrategy}.
     */
    static final class ResultConversionListener {
        @SuppressWarnings("checkstyle:all") private ResultConversionListener() {}

        /**
         * Creates a new ResultConversionListener.
         * @param onSuccess Success consumer received via the public DataStore API
         * @param onFailure Failure consumer received via the public DataStore API
         * @param conversionStrategy A strategy to convert between storage adapter and data store api types
         */
        static <T extends Model> ResultListener<StorageItemChange.Record, DataStoreException> instance(
                Consumer<DataStoreItemChange<T>> onSuccess, Consumer<DataStoreException> onFailure,
                ConversionStrategy conversionStrategy) {

            @SuppressWarnings("CodeBlock2Expr") // More readable as block
            final Consumer<DataStoreException> errorConsumer = error -> {
                onFailure.accept(new DataStoreException(
                    "Oof, something went wrong.", error, "Check the attached error for details."
                ));
            };

            final Consumer<StorageItemChange.Record> resultConsumer = result -> {
                try {
                    DataStoreItemChange<T> converted = conversionStrategy.convert(result);
                    onSuccess.accept(converted);
                } catch (DataStoreException exception) {
                    errorConsumer.accept(exception);
                }
            };

            return ResultListener.instance(resultConsumer, errorConsumer);
        }

        /**
         * A strategy to convert an object from the {@link LocalStorageAdapter} into
         * a {@link DataStoreItemChange} as exposed by the publid {@link DataStoreCategoryBehavior}.
         */
        interface ConversionStrategy {
            /**
             * Converts a record of change in the {@link LocalStorageAdapter}
             * (a {@link StorageItemChange.Record}) into a {@link DataStoreItemChange}.
             * @param record Record to convert
             * @param <T> Type of data contained inside the emitted {@link DataStoreItemChange}
             * @return An {@link DataStoreItemChange}, usable by the DataStore APIs
             */
            <T extends Model> DataStoreItemChange<T> convert(StorageItemChange.Record record) throws DataStoreException;
        }
    }
}<|MERGE_RESOLUTION|>--- conflicted
+++ resolved
@@ -178,22 +178,10 @@
     @Override
     public <T extends Model> void save(
             @NonNull T item,
-<<<<<<< HEAD
-            @NonNull ResultListener<DataStoreItemChange<T>, DataStoreException> saveItemListener) {
-        sqliteStorageAdapter.save(
-                item,
-                StorageItemChange.Initiator.DATA_STORE_API,
-                ResultConversionListener.instance(
-                        saveItemListener,
-                        this::toDataStoreItemChange
-                )
-        );
-=======
             @NonNull Consumer<DataStoreItemChange<T>> onItemSaved,
             @NonNull Consumer<DataStoreException> onFailureToSave) {
         sqliteStorageAdapter.save(item, StorageItemChange.Initiator.DATA_STORE_API,
             ResultConversionListener.instance(onItemSaved, onFailureToSave, this::toDataStoreItemChange));
->>>>>>> d18368de
     }
 
     /**
@@ -203,23 +191,10 @@
     public <T extends Model> void save(
             @NonNull T item,
             @NonNull QueryPredicate predicate,
-<<<<<<< HEAD
-            @NonNull ResultListener<DataStoreItemChange<T>, DataStoreException> saveItemListener) {
-        sqliteStorageAdapter.save(
-                item,
-                StorageItemChange.Initiator.DATA_STORE_API,
-                predicate,
-                ResultConversionListener.instance(
-                        saveItemListener,
-                        this::toDataStoreItemChange
-                )
-        );
-=======
             @NonNull Consumer<DataStoreItemChange<T>> onItemSaved,
             @NonNull Consumer<DataStoreException> onFailureToSave) {
         sqliteStorageAdapter.save(item, StorageItemChange.Initiator.DATA_STORE_API, predicate,
             ResultConversionListener.instance(onItemSaved, onFailureToSave, this::toDataStoreItemChange));
->>>>>>> d18368de
     }
 
     /**
@@ -228,16 +203,10 @@
     @Override
     public <T extends Model> void delete(
             @NonNull T item,
-<<<<<<< HEAD
-            @NonNull ResultListener<DataStoreItemChange<T>, DataStoreException> deleteItemListener) {
-        sqliteStorageAdapter.delete(
-                item,
-                StorageItemChange.Initiator.DATA_STORE_API,
-                ResultConversionListener.instance(
-                        deleteItemListener,
-                        this::toDataStoreItemChange
-                )
-        );
+            @NonNull Consumer<DataStoreItemChange<T>> onItemDeleted,
+            @NonNull Consumer<DataStoreException> onFailureToDelete) {
+        sqliteStorageAdapter.delete(item, StorageItemChange.Initiator.DATA_STORE_API,
+                ResultConversionListener.instance(onItemDeleted, onFailureToDelete, this::toDataStoreItemChange));
     }
 
     /**
@@ -247,23 +216,10 @@
     public <T extends Model> void delete(
             @NonNull T item,
             @NonNull QueryPredicate predicate,
-            @NonNull ResultListener<DataStoreItemChange<T>, DataStoreException> deleteItemListener
-    ) {
-        sqliteStorageAdapter.delete(
-                item,
-                StorageItemChange.Initiator.DATA_STORE_API,
-                predicate,
-                ResultConversionListener.instance(
-                        deleteItemListener,
-                        this::toDataStoreItemChange
-                )
-        );
-=======
             @NonNull Consumer<DataStoreItemChange<T>> onItemDeleted,
             @NonNull Consumer<DataStoreException> onFailureToDelete) {
         sqliteStorageAdapter.delete(item, StorageItemChange.Initiator.DATA_STORE_API,
             ResultConversionListener.instance(onItemDeleted, onFailureToDelete, this::toDataStoreItemChange));
->>>>>>> d18368de
     }
 
     /**
@@ -272,17 +228,9 @@
     @Override
     public <T extends Model> void query(
             @NonNull Class<T> itemClass,
-<<<<<<< HEAD
-            @NonNull ResultListener<Iterator<T>, DataStoreException> queryResultsListener) {
-        sqliteStorageAdapter.query(
-                itemClass,
-                queryResultsListener
-        );
-=======
             @NonNull Consumer<Iterator<T>> onQueryResults,
             @NonNull Consumer<DataStoreException> onQueryFailure) {
         sqliteStorageAdapter.query(itemClass, ResultListener.instance(onQueryResults, onQueryFailure));
->>>>>>> d18368de
     }
 
     /**
@@ -292,18 +240,9 @@
     public <T extends Model> void query(
             @NonNull Class<T> itemClass,
             @NonNull QueryPredicate predicate,
-<<<<<<< HEAD
-            @NonNull ResultListener<Iterator<T>, DataStoreException> queryResultsListener) {
-        sqliteStorageAdapter.query(
-                itemClass,
-                predicate,
-                queryResultsListener
-        );
-=======
             @NonNull Consumer<Iterator<T>> onQueryResults,
             @NonNull Consumer<DataStoreException> onQueryFailure) {
         sqliteStorageAdapter.query(itemClass, predicate, ResultListener.instance(onQueryResults, onQueryFailure));
->>>>>>> d18368de
     }
 
     @NonNull
