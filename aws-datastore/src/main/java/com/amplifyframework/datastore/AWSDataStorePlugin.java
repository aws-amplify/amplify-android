--- conflicted
+++ resolved
@@ -509,56 +509,6 @@
     }
 
     /**
-<<<<<<< HEAD
-     * Converts an {@link StorageItemChange} into an {@link DataStoreItemChange}.
-     * @param storageItemChange A storage item change
-     * @param <T> Type of data that was changed in the storage layer
-     * @return A data store item change representing the change in storage layer
-     */
-    private static <T extends Model> DataStoreItemChange<T> toDataStoreItemChange(
-            final StorageItemChange<T> storageItemChange) throws DataStoreException {
-
-        final DataStoreItemChange.Initiator dataStoreItemChangeInitiator;
-        switch (storageItemChange.initiator()) {
-            case SYNC_ENGINE:
-                dataStoreItemChangeInitiator = DataStoreItemChange.Initiator.REMOTE;
-                break;
-            case DATA_STORE_API:
-                dataStoreItemChangeInitiator = DataStoreItemChange.Initiator.LOCAL;
-                break;
-            default:
-                throw new DataStoreException(
-                        "Unknown initiator of storage change: " + storageItemChange.initiator(),
-                        AmplifyException.TODO_RECOVERY_SUGGESTION
-                );
-        }
-
-        final DataStoreItemChange.Type dataStoreItemChangeType;
-        switch (storageItemChange.type()) {
-            case DELETE:
-                dataStoreItemChangeType = DataStoreItemChange.Type.DELETE;
-                break;
-            case UPDATE:
-                dataStoreItemChangeType = DataStoreItemChange.Type.UPDATE;
-                break;
-            case CREATE:
-                dataStoreItemChangeType = DataStoreItemChange.Type.CREATE;
-                break;
-            default:
-                throw new DataStoreException(
-                        "Unknown type of storage change: " + storageItemChange.type(),
-                        AmplifyException.TODO_RECOVERY_SUGGESTION
-                );
-        }
-
-        return DataStoreItemChange.<T>builder()
-            .initiator(dataStoreItemChangeInitiator)
-            .item(storageItemChange.item())
-            .itemClass(storageItemChange.itemClass())
-            .type(dataStoreItemChangeType)
-            .uuid(storageItemChange.changeId().toString())
-            .build();
-=======
      * Stops all synchronization processes and invokes
      * the clear method of the underlying storage
      * adapter. Any items pending synchronization in the outbound queue will
@@ -596,23 +546,4 @@
                 throwable -> LOG.warn("Clear operation failed", throwable)
             );
     }
-
-    private void beforeOperation(@NonNull final Runnable runnable) {
-        try {
-            Completable.fromAction(
-                () -> {
-                    categoryInitializationsPending.await();
-                    orchestrator.start();
-                })
-                .andThen(Completable.fromRunnable(runnable))
-                .blockingAwait(LIFECYCLE_TIMEOUT_MS, TimeUnit.MILLISECONDS);
-        } catch (Throwable throwable) {
-            if (!orchestrator.isStarted()) {
-                LOG.warn("Failed to execute request because DataStore is not fully initialized.");
-            } else {
-                LOG.warn("Failed to execute request due to an unexpected error.", throwable);
-            }
-        }
->>>>>>> 5cf0cee7
-    }
 }