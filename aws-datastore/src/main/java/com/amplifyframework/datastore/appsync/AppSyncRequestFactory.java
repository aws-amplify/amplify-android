--- conflicted
+++ resolved
@@ -456,12 +456,6 @@
                 while (targetNames.hasNext()) {
                     result.put(targetNames.next(), sortedKeys.next().toString());
                 }
-<<<<<<< HEAD
-            } else {
-                result.put(association.getTargetNames()[0], ((Model) fieldValue).resolveIdentifier().toString());
-            }
-        }
-=======
             } else if (((Model) fieldValue).resolveIdentifier() instanceof String) {
                 result.put(association.getTargetNames()[0], ((Model) fieldValue).resolveIdentifier().toString());
             } else {
@@ -471,7 +465,6 @@
             }
         }
 
->>>>>>> b894f5b8
     }
 
     private static Object extractAssociateId(ModelField modelField, Model instance, ModelSchema schema)
