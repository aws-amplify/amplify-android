--- conflicted
+++ resolved
@@ -41,11 +41,7 @@
      *                    for which a CREATE INDEX SQL command needs to be generated.
      * @return the set of CREATE INDEX SQL commands
      */
-<<<<<<< HEAD
-    Set<SqlCommand> createIndicesFor(@NonNull ModelSchema modelSchema);
-=======
     Set<SqlCommand> createIndexesFor(@NonNull ModelSchema modelSchema);
->>>>>>> 30b14fbd
 
     /**
      * Generates the INSERT INTO command in a raw string representation and a compiled
