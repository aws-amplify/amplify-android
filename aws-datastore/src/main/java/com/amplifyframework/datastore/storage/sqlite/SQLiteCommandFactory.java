/*
 * Copyright 2019 Amazon.com, Inc. or its affiliates. All Rights Reserved.
 *
 * Licensed under the Apache License, Version 2.0 (the "License").
 * You may not use this file except in compliance with the License.
 * A copy of the License is located at
 *
 *  http://aws.amazon.com/apache2.0
 *
 * or in the "license" file accompanying this file. This file is distributed
 * on an "AS IS" BASIS, WITHOUT WARRANTIES OR CONDITIONS OF ANY KIND, either
 * express or implied. See the License for the specific language governing
 * permissions and limitations under the License.
 */

package com.amplifyframework.datastore.storage.sqlite;

import android.database.sqlite.SQLiteDatabase;
import android.database.sqlite.SQLiteStatement;
import android.text.TextUtils;
import androidx.annotation.NonNull;
import androidx.annotation.WorkerThread;

import com.amplifyframework.core.model.Model;
import com.amplifyframework.core.model.ModelIndex;
import com.amplifyframework.core.model.ModelSchema;
import com.amplifyframework.core.model.ModelSchemaRegistry;
<<<<<<< HEAD
import com.amplifyframework.core.model.types.JavaFieldType;
import com.amplifyframework.core.model.types.SqliteDataType;
import com.amplifyframework.core.model.types.internal.TypeConverter;
import com.amplifyframework.util.StringUtils;
=======
import com.amplifyframework.datastore.storage.sqlite.adapter.SQLiteColumn;
import com.amplifyframework.datastore.storage.sqlite.adapter.SQLiteTable;
import com.amplifyframework.util.CollectionUtils;
>>>>>>> b433268f

import java.util.Iterator;
import java.util.List;
import java.util.Objects;

/**
 * A factory that produces the SQLite commands for a given
 * {@link Model} and {@link ModelSchema}.
 */
final class SQLiteCommandFactory implements SQLCommandFactory {

    // the singleton instance.
    private static SQLiteCommandFactory singletonInstance;

    // Delimiter used in the SQLite commands.
    private static final String SQLITE_COMMAND_DELIMITER = " ";

    // Connection handle to a Sqlite Database.
    private final SQLiteDatabase databaseConnectionHandle;

    private SQLiteCommandFactory(@NonNull SQLiteDatabase databaseConnectionHandle) {
        this.databaseConnectionHandle = databaseConnectionHandle;
    }

    /**
     * Retrieves the singleton instance of the SQLiteCommandFactory.
     * @return the singleton instance of the SQLiteCommandFactory.
     */
    public static synchronized SQLiteCommandFactory getInstance(
            @NonNull SQLiteDatabase databaseConnectionHandle) {
        Objects.requireNonNull(databaseConnectionHandle);

        if (singletonInstance == null) {
            singletonInstance = new SQLiteCommandFactory(databaseConnectionHandle);
        }
        return singletonInstance;
    }

    /**
     * {@inheritDoc}
     */
    @Override
    public SqlCommand createTableFor(@NonNull ModelSchema modelSchema) {
<<<<<<< HEAD
        final String tableName = tableNameForModelSchema(modelSchema);
=======
        final SQLiteTable table = SQLiteTable.fromSchema(modelSchema);
>>>>>>> b433268f
        final StringBuilder stringBuilder = new StringBuilder();
        stringBuilder.append("CREATE TABLE IF NOT EXISTS ")
            .append(table.getName())
            .append(SQLITE_COMMAND_DELIMITER);
        if (CollectionUtils.isNullOrEmpty(table.getColumns())) {
            return new SqlCommand(table.getName(), stringBuilder.toString());
        }

        stringBuilder.append("(");
        appendColumns(stringBuilder, table);
        if (!table.getForeignKeys().isEmpty()) {
            stringBuilder.append("," + SQLITE_COMMAND_DELIMITER);
            appendForeignKeys(stringBuilder, table);
        }
        stringBuilder.append(");");

        final String createSqlStatement = stringBuilder.toString();
        return new SqlCommand(table.getName(), createSqlStatement);
    }

    /**
     * {@inheritDoc}
     */
    @Override
    public SqlCommand createIndexFor(@NonNull ModelSchema modelSchema) {
        final String tableName = tableNameForModelSchema(modelSchema);
        final ModelIndex modelIndex = modelSchema.getModelIndex();
        if (modelIndex == null ||
            TextUtils.isEmpty(modelIndex.getIndexName()) ||
            modelIndex.getIndexFieldNames() == null ||
            modelIndex.getIndexFieldNames().isEmpty()) {
            return null;
        }

        final StringBuilder stringBuilder = new StringBuilder();
        stringBuilder.append("CREATE INDEX IF NOT EXISTS ")
            .append(modelIndex.getIndexName()).append(" ON ")
            .append(modelSchema.getName())
            .append(SQLITE_COMMAND_DELIMITER);

        stringBuilder.append("(");
        Iterator<String> iterator = modelIndex.getIndexFieldNames().iterator();
        while (iterator.hasNext()) {
            final String indexColumnName = iterator.next();
            stringBuilder.append(indexColumnName);
            if (iterator.hasNext()) {
                stringBuilder.append("," + SQLITE_COMMAND_DELIMITER);
            }
        }
        stringBuilder.append(");");
        return new SqlCommand(modelSchema.getName(), stringBuilder.toString());
    }

    /**
     * {@inheritDoc}
     *
     * This method should be invoked from a worker thread and not from the main thread
     * as this method calls {@link SQLiteDatabase#compileStatement(String)}.
     */
    @WorkerThread
    @Override
<<<<<<< HEAD
    public SqlCommand insertFor(@NonNull ModelSchema modelSchema) {
        final String tableName = tableNameForModelSchema(modelSchema);
=======
    public SqlCommand insertFor(@NonNull String tableName,
                                @NonNull ModelSchema modelSchema,
                                @NonNull SQLiteDatabase writableDatabaseConnectionHandle) {
        final SQLiteTable table = SQLiteTable.fromSchema(modelSchema);
>>>>>>> b433268f
        final StringBuilder stringBuilder = new StringBuilder();
        stringBuilder.append("INSERT INTO ");
        stringBuilder.append(tableName);
        stringBuilder.append(" (");
        final List<SQLiteColumn> columns = table.getSortedColumns();
        final Iterator<SQLiteColumn> columnsIterator = columns.iterator();
        while (columnsIterator.hasNext()) {
            final String columnName = columnsIterator.next().getName();
            stringBuilder.append(columnName);
            if (columnsIterator.hasNext()) {
                stringBuilder.append(", ");
            } else {
                stringBuilder.append(")");
            }
        }
        stringBuilder.append(" VALUES ");
        stringBuilder.append("(");
        for (int i = 0; i < columns.size(); i++) {
            if (i == columns.size() - 1) {
                stringBuilder.append("?");
            } else {
                stringBuilder.append("?, ");
            }
        }
        stringBuilder.append(")");
        final String preparedInsertStatement = stringBuilder.toString();
        final SQLiteStatement compiledInsertStatement =
                databaseConnectionHandle.compileStatement(preparedInsertStatement);
        return new SqlCommand(tableName, preparedInsertStatement, compiledInsertStatement);
    }

    /**
     * {@inheritDoc}
     *
     * This method should be invoked from a worker thread and not from the main thread
     * as this method calls {@link SQLiteDatabase#compileStatement(String)}.
     */
    @WorkerThread
    @Override
    public <T extends Model> SqlCommand updateFor(@NonNull ModelSchema modelSchema,
                                                  @NonNull T item) {
        final String tableName = tableNameForModelSchema(modelSchema);
        final StringBuilder stringBuilder = new StringBuilder();
        stringBuilder
                .append("UPDATE ")
                .append(tableName)
                .append(" SET ");
        final List<ModelField> fields = modelSchema.getSortedFields();
        final Iterator<ModelField> fieldsIterator = fields.iterator();
        while (fieldsIterator.hasNext()) {
            final ModelField field = fieldsIterator.next();
            stringBuilder.append(field.getName()).append(" = ?");
            if (fieldsIterator.hasNext()) {
                stringBuilder.append(", ");
            }
        }

        stringBuilder.append(" WHERE ")
                .append(modelSchema.getPrimaryKey().getName())
                .append(" = ")
                .append(StringUtils.doubleQuote(item.getId()))
                .append(";");
        final String preparedUpdateStatement = stringBuilder.toString();
        final SQLiteStatement compiledUpdateStatement =
                databaseConnectionHandle.compileStatement(preparedUpdateStatement);
        return new SqlCommand(tableName, preparedUpdateStatement, compiledUpdateStatement);
    }

    private static String tableNameForModelSchema(@NonNull ModelSchema modelSchema) {
        Objects.requireNonNull(modelSchema);
        return modelSchema.getName();
    }

    // Utility method to append columns in CREATE TABLE
<<<<<<< HEAD
    private void appendColumns(@NonNull StringBuilder stringBuilder,
                               @NonNull ModelSchema modelSchema) {
        final Iterator<ModelField> fieldsIterator = modelSchema.getSortedFields().iterator();
        while (fieldsIterator.hasNext()) {
            final ModelField field = fieldsIterator.next();
            final String fieldName = field.getName();

            final SqliteDataType sqliteDataType;
            if (field.isModel()) {
                sqliteDataType = TypeConverter.getSqlTypeForJavaType(JavaFieldType.MODEL.stringValue());
            } else if (field.isEnum()) {
                sqliteDataType = TypeConverter.getSqlTypeForJavaType(JavaFieldType.ENUM.stringValue());
            } else {
                sqliteDataType = TypeConverter.getSqlTypeForGraphQLType(field.getTargetType());
            }
=======
    private void appendColumns(StringBuilder stringBuilder, SQLiteTable table) {
        final Iterator<SQLiteColumn> columnsIterator = table.getSortedColumns().iterator();
        while (columnsIterator.hasNext()) {
            final SQLiteColumn column = columnsIterator.next();
            final String columnName = column.getName();
>>>>>>> b433268f

            stringBuilder.append(columnName)
                    .append(SQLITE_COMMAND_DELIMITER)
                    .append(column.getColumnType());

            if (column.isPrimaryKey()) {
                stringBuilder.append(SQLITE_COMMAND_DELIMITER + "PRIMARY KEY");
            }

            if (column.isNonNull()) {
                stringBuilder.append(SQLITE_COMMAND_DELIMITER + "NOT NULL");
            }

            if (columnsIterator.hasNext()) {
                stringBuilder.append("," + SQLITE_COMMAND_DELIMITER);
            }
        }
    }

    // Utility method to append foreign key references in CREATE TABLE
<<<<<<< HEAD
    private void appendForeignKeys(@NonNull StringBuilder stringBuilder,
                                   @NonNull ModelSchema modelSchema) {
        final Iterator<ModelField> foreignKeyIterator = modelSchema.getForeignKeys().iterator();
=======
    private void appendForeignKeys(StringBuilder stringBuilder, SQLiteTable table) {
        final Iterator<SQLiteColumn> foreignKeyIterator = table.getForeignKeys().iterator();
>>>>>>> b433268f
        while (foreignKeyIterator.hasNext()) {
            final SQLiteColumn foreignKey = foreignKeyIterator.next();
            String connectedName = foreignKey.getName();
            String connectedType = foreignKey.getOwnedType();
            final ModelSchema connectedSchema = ModelSchemaRegistry.singleton()
                    .getModelSchemaForModelClass(connectedType);
            String connectedId = SQLiteTable.fromSchema(connectedSchema)
                    .getPrimaryKey()
                    .getName();

            stringBuilder
                .append("FOREIGN KEY" + SQLITE_COMMAND_DELIMITER)
                .append("(" + connectedName + ")")
                .append(SQLITE_COMMAND_DELIMITER + "REFERENCES" + SQLITE_COMMAND_DELIMITER)
                .append(connectedType)
                .append("(" + connectedId + ")");

            if (foreignKeyIterator.hasNext()) {
                stringBuilder.append("," + SQLITE_COMMAND_DELIMITER);
            }
        }
    }
}<|MERGE_RESOLUTION|>--- conflicted
+++ resolved
@@ -22,19 +22,15 @@
 import androidx.annotation.WorkerThread;
 
 import com.amplifyframework.core.model.Model;
+import com.amplifyframework.core.model.ModelField;
 import com.amplifyframework.core.model.ModelIndex;
 import com.amplifyframework.core.model.ModelSchema;
 import com.amplifyframework.core.model.ModelSchemaRegistry;
-<<<<<<< HEAD
-import com.amplifyframework.core.model.types.JavaFieldType;
-import com.amplifyframework.core.model.types.SqliteDataType;
-import com.amplifyframework.core.model.types.internal.TypeConverter;
-import com.amplifyframework.util.StringUtils;
-=======
+import com.amplifyframework.core.model.PrimaryKey;
 import com.amplifyframework.datastore.storage.sqlite.adapter.SQLiteColumn;
 import com.amplifyframework.datastore.storage.sqlite.adapter.SQLiteTable;
 import com.amplifyframework.util.CollectionUtils;
->>>>>>> b433268f
+import com.amplifyframework.util.StringUtils;
 
 import java.util.Iterator;
 import java.util.List;
@@ -63,7 +59,7 @@
      * Retrieves the singleton instance of the SQLiteCommandFactory.
      * @return the singleton instance of the SQLiteCommandFactory.
      */
-    public static synchronized SQLiteCommandFactory getInstance(
+    static synchronized SQLiteCommandFactory getInstance(
             @NonNull SQLiteDatabase databaseConnectionHandle) {
         Objects.requireNonNull(databaseConnectionHandle);
 
@@ -78,11 +74,7 @@
      */
     @Override
     public SqlCommand createTableFor(@NonNull ModelSchema modelSchema) {
-<<<<<<< HEAD
-        final String tableName = tableNameForModelSchema(modelSchema);
-=======
-        final SQLiteTable table = SQLiteTable.fromSchema(modelSchema);
->>>>>>> b433268f
+        final SQLiteTable table = SQLiteTable.fromSchema(modelSchema);
         final StringBuilder stringBuilder = new StringBuilder();
         stringBuilder.append("CREATE TABLE IF NOT EXISTS ")
             .append(table.getName())
@@ -108,7 +100,7 @@
      */
     @Override
     public SqlCommand createIndexFor(@NonNull ModelSchema modelSchema) {
-        final String tableName = tableNameForModelSchema(modelSchema);
+        final SQLiteTable table = SQLiteTable.fromSchema(modelSchema);
         final ModelIndex modelIndex = modelSchema.getModelIndex();
         if (modelIndex == null ||
             TextUtils.isEmpty(modelIndex.getIndexName()) ||
@@ -120,7 +112,7 @@
         final StringBuilder stringBuilder = new StringBuilder();
         stringBuilder.append("CREATE INDEX IF NOT EXISTS ")
             .append(modelIndex.getIndexName()).append(" ON ")
-            .append(modelSchema.getName())
+            .append(table.getName())
             .append(SQLITE_COMMAND_DELIMITER);
 
         stringBuilder.append("(");
@@ -144,18 +136,11 @@
      */
     @WorkerThread
     @Override
-<<<<<<< HEAD
     public SqlCommand insertFor(@NonNull ModelSchema modelSchema) {
-        final String tableName = tableNameForModelSchema(modelSchema);
-=======
-    public SqlCommand insertFor(@NonNull String tableName,
-                                @NonNull ModelSchema modelSchema,
-                                @NonNull SQLiteDatabase writableDatabaseConnectionHandle) {
-        final SQLiteTable table = SQLiteTable.fromSchema(modelSchema);
->>>>>>> b433268f
+        final SQLiteTable table = SQLiteTable.fromSchema(modelSchema);
         final StringBuilder stringBuilder = new StringBuilder();
         stringBuilder.append("INSERT INTO ");
-        stringBuilder.append(tableName);
+        stringBuilder.append(table.getName());
         stringBuilder.append(" (");
         final List<SQLiteColumn> columns = table.getSortedColumns();
         final Iterator<SQLiteColumn> columnsIterator = columns.iterator();
@@ -181,7 +166,7 @@
         final String preparedInsertStatement = stringBuilder.toString();
         final SQLiteStatement compiledInsertStatement =
                 databaseConnectionHandle.compileStatement(preparedInsertStatement);
-        return new SqlCommand(tableName, preparedInsertStatement, compiledInsertStatement);
+        return new SqlCommand(table.getName(), preparedInsertStatement, compiledInsertStatement);
     }
 
     /**
@@ -194,11 +179,11 @@
     @Override
     public <T extends Model> SqlCommand updateFor(@NonNull ModelSchema modelSchema,
                                                   @NonNull T item) {
-        final String tableName = tableNameForModelSchema(modelSchema);
+        final SQLiteTable table = SQLiteTable.fromSchema(modelSchema);
         final StringBuilder stringBuilder = new StringBuilder();
         stringBuilder
                 .append("UPDATE ")
-                .append(tableName)
+                .append(table.getName())
                 .append(" SET ");
         final List<ModelField> fields = modelSchema.getSortedFields();
         final Iterator<ModelField> fieldsIterator = fields.iterator();
@@ -211,45 +196,22 @@
         }
 
         stringBuilder.append(" WHERE ")
-                .append(modelSchema.getPrimaryKey().getName())
+                .append(PrimaryKey.fieldName())
                 .append(" = ")
                 .append(StringUtils.doubleQuote(item.getId()))
                 .append(";");
         final String preparedUpdateStatement = stringBuilder.toString();
         final SQLiteStatement compiledUpdateStatement =
                 databaseConnectionHandle.compileStatement(preparedUpdateStatement);
-        return new SqlCommand(tableName, preparedUpdateStatement, compiledUpdateStatement);
-    }
-
-    private static String tableNameForModelSchema(@NonNull ModelSchema modelSchema) {
-        Objects.requireNonNull(modelSchema);
-        return modelSchema.getName();
+        return new SqlCommand(table.getName(), preparedUpdateStatement, compiledUpdateStatement);
     }
 
     // Utility method to append columns in CREATE TABLE
-<<<<<<< HEAD
-    private void appendColumns(@NonNull StringBuilder stringBuilder,
-                               @NonNull ModelSchema modelSchema) {
-        final Iterator<ModelField> fieldsIterator = modelSchema.getSortedFields().iterator();
-        while (fieldsIterator.hasNext()) {
-            final ModelField field = fieldsIterator.next();
-            final String fieldName = field.getName();
-
-            final SqliteDataType sqliteDataType;
-            if (field.isModel()) {
-                sqliteDataType = TypeConverter.getSqlTypeForJavaType(JavaFieldType.MODEL.stringValue());
-            } else if (field.isEnum()) {
-                sqliteDataType = TypeConverter.getSqlTypeForJavaType(JavaFieldType.ENUM.stringValue());
-            } else {
-                sqliteDataType = TypeConverter.getSqlTypeForGraphQLType(field.getTargetType());
-            }
-=======
     private void appendColumns(StringBuilder stringBuilder, SQLiteTable table) {
         final Iterator<SQLiteColumn> columnsIterator = table.getSortedColumns().iterator();
         while (columnsIterator.hasNext()) {
             final SQLiteColumn column = columnsIterator.next();
             final String columnName = column.getName();
->>>>>>> b433268f
 
             stringBuilder.append(columnName)
                     .append(SQLITE_COMMAND_DELIMITER)
@@ -270,14 +232,8 @@
     }
 
     // Utility method to append foreign key references in CREATE TABLE
-<<<<<<< HEAD
-    private void appendForeignKeys(@NonNull StringBuilder stringBuilder,
-                                   @NonNull ModelSchema modelSchema) {
-        final Iterator<ModelField> foreignKeyIterator = modelSchema.getForeignKeys().iterator();
-=======
     private void appendForeignKeys(StringBuilder stringBuilder, SQLiteTable table) {
         final Iterator<SQLiteColumn> foreignKeyIterator = table.getForeignKeys().iterator();
->>>>>>> b433268f
         while (foreignKeyIterator.hasNext()) {
             final SQLiteColumn foreignKey = foreignKeyIterator.next();
             String connectedName = foreignKey.getName();
