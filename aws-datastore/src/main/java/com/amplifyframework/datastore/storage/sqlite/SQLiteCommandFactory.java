--- conflicted
+++ resolved
@@ -93,19 +93,11 @@
      * {@inheritDoc}
      */
     @Override
-<<<<<<< HEAD
-    public Set<SqlCommand> createIndicesFor(@NonNull ModelSchema modelSchema) {
+    public Set<SqlCommand> createIndexesFor(@NonNull ModelSchema modelSchema) {
         final SQLiteTable table = SQLiteTable.fromSchema(modelSchema);
         Set<SqlCommand> indexCommands = new HashSet<>();
 
-        for (ModelIndex modelIndex : modelSchema.getIndices().values()) {
-=======
-    public Set<SqlCommand> createIndexesFor(@NonNull ModelSchema modelSchema) {
-        final SQLiteTable table = SQLiteTable.fromSchema(modelSchema);
-        Set<SqlCommand> indexCommands = new HashSet<>();
-
         for (ModelIndex modelIndex : modelSchema.getIndexes().values()) {
->>>>>>> 30b14fbd
             final StringBuilder stringBuilder = new StringBuilder();
             stringBuilder.append("CREATE INDEX IF NOT EXISTS ")
                     .append(modelIndex.getIndexName()).append(" ON ")
