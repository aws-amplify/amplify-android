/*
 * Copyright 2019 Amazon.com, Inc. or its affiliates. All Rights Reserved.
 *
 * Licensed under the Apache License, Version 2.0 (the "License").
 * You may not use this file except in compliance with the License.
 * A copy of the License is located at
 *
 *  http://aws.amazon.com/apache2.0
 *
 * or in the "license" file accompanying this file. This file is distributed
 * on an "AS IS" BASIS, WITHOUT WARRANTIES OR CONDITIONS OF ANY KIND, either
 * express or implied. See the License for the specific language governing
 * permissions and limitations under the License.
 */

package com.amplifyframework.datastore.storage.sqlite;

import android.database.sqlite.SQLiteDatabase;
import android.database.sqlite.SQLiteStatement;
import androidx.annotation.NonNull;
import androidx.annotation.Nullable;
import androidx.annotation.WorkerThread;

import com.amplifyframework.core.Immutable;
import com.amplifyframework.core.model.Model;
import com.amplifyframework.core.model.ModelField;
import com.amplifyframework.core.model.ModelIndex;
import com.amplifyframework.core.model.ModelSchema;
import com.amplifyframework.core.model.ModelSchemaRegistry;
import com.amplifyframework.core.model.PrimaryKey;
import com.amplifyframework.core.model.query.predicate.QueryPredicate;
<<<<<<< HEAD
import com.amplifyframework.core.model.query.predicate.QueryPredicateGroup;
import com.amplifyframework.core.model.query.predicate.QueryPredicateOperation;
import com.amplifyframework.datastore.DataStoreException;
=======
import com.amplifyframework.datastore.storage.sqlite.adapter.SQLPredicate;
>>>>>>> de32407f
import com.amplifyframework.datastore.storage.sqlite.adapter.SQLiteColumn;
import com.amplifyframework.datastore.storage.sqlite.adapter.SQLiteTable;
import com.amplifyframework.util.CollectionUtils;
import com.amplifyframework.util.StringUtils;

import java.util.HashSet;
import java.util.Iterator;
import java.util.LinkedList;
import java.util.List;
import java.util.Set;

/**
 * A factory that produces the SQLite commands for a given
 * {@link Model} and {@link ModelSchema}.
 */
final class SQLiteCommandFactory implements SQLCommandFactory {

    // Connection handle to a Sqlite Database.
    private final SQLiteDatabase databaseConnectionHandle;

    /**
     * Default constructor.
     */
    SQLiteCommandFactory() {
        this.databaseConnectionHandle = null;
    }

    /**
     * Constructor with databaseConnectionHandle.
     * @param databaseConnectionHandle connection to a SQLiteDatabase.
     */
    SQLiteCommandFactory(@NonNull SQLiteDatabase databaseConnectionHandle) {
        this.databaseConnectionHandle = databaseConnectionHandle;
    }

    /**
     * {@inheritDoc}
     */
    @Override
    public SqlCommand createTableFor(@NonNull ModelSchema modelSchema) {
        final SQLiteTable table = SQLiteTable.fromSchema(modelSchema);
        final StringBuilder stringBuilder = new StringBuilder();
        stringBuilder.append("CREATE TABLE IF NOT EXISTS")
                .append(SqlKeyword.DELIMITER)
                .append(table.getName())
                .append(SqlKeyword.DELIMITER);
        if (CollectionUtils.isNullOrEmpty(table.getColumns())) {
            return new SqlCommand(table.getName(), stringBuilder.toString());
        }

        stringBuilder.append("(").append(parseColumns(table));
        if (!table.getForeignKeys().isEmpty()) {
            stringBuilder.append(",")
                    .append(SqlKeyword.DELIMITER)
                    .append(parseForeignKeys(table));
        }
        stringBuilder.append(");");

        final String createSqlStatement = stringBuilder.toString();
        return new SqlCommand(table.getName(), createSqlStatement);
    }

    /**
     * {@inheritDoc}
     */
    @Override
    public Set<SqlCommand> createIndexesFor(@NonNull ModelSchema modelSchema) {
        final SQLiteTable table = SQLiteTable.fromSchema(modelSchema);
        Set<SqlCommand> indexCommands = new HashSet<>();

        for (ModelIndex modelIndex : modelSchema.getIndexes().values()) {
            final StringBuilder stringBuilder = new StringBuilder();
            stringBuilder.append("CREATE INDEX IF NOT EXISTS")
                    .append(SqlKeyword.DELIMITER)
                    .append(modelIndex.getIndexName())
                    .append(SqlKeyword.DELIMITER)
                    .append(SqlKeyword.ON)
                    .append(SqlKeyword.DELIMITER)
                    .append(table.getName())
                    .append(SqlKeyword.DELIMITER);

            stringBuilder.append("(");
            Iterator<String> iterator = modelIndex.getIndexFieldNames().iterator();
            while (iterator.hasNext()) {
                final String indexColumnName = iterator.next();
                stringBuilder.append(indexColumnName);
                if (iterator.hasNext()) {
                    stringBuilder.append(",").append(SqlKeyword.DELIMITER);
                }
            }
            stringBuilder.append(");");
            indexCommands.add(new SqlCommand(table.getName(), stringBuilder.toString()));
        }

        return Immutable.of(indexCommands);
    }

    /**
     * {@inheritDoc}
     *
     * This method should be invoked from a worker thread and not from the main thread
     * as this method calls {@link SQLiteDatabase#compileStatement(String)}.
     */
    @WorkerThread
    @Override
    public SqlCommand queryFor(@NonNull ModelSchema modelSchema,
                               @Nullable QueryPredicate predicate) throws DataStoreException {
        final SQLiteTable table = SQLiteTable.fromSchema(modelSchema);
        final String tableName = table.getName();
        StringBuilder rawQuery = new StringBuilder();
        StringBuilder selectColumns = new StringBuilder();
        StringBuilder joinStatement = new StringBuilder();
        List<String> selectionArgs = null;

        // Track the list of columns to return
        List<SQLiteColumn> columns = new LinkedList<>(table.getSortedColumns());

        // Joins the foreign keys
        // LEFT JOIN if foreign key is optional, INNER JOIN otherwise.
        final Iterator<SQLiteColumn> foreignKeyIterator = table.getForeignKeys().iterator();
        while (foreignKeyIterator.hasNext()) {
            final SQLiteColumn foreignKey = foreignKeyIterator.next();
            final String ownedTableName = foreignKey.getOwnedType();
            final ModelSchema ownedSchema = ModelSchemaRegistry.singleton()
                    .getModelSchemaForModelClass(ownedTableName);
            final SQLiteTable ownedTable = SQLiteTable.fromSchema(ownedSchema);

            columns.addAll(ownedTable.getSortedColumns());

            SqlKeyword joinType = foreignKey.isNonNull()
                    ? SqlKeyword.INNER_JOIN
                    : SqlKeyword.LEFT_JOIN;

            joinStatement.append(joinType)
                    .append(SqlKeyword.DELIMITER)
                    .append(ownedTableName)
                    .append(SqlKeyword.DELIMITER)
                    .append(SqlKeyword.ON)
                    .append(SqlKeyword.DELIMITER)
                    .append(foreignKey.getColumnName())
                    .append(SqlKeyword.EQUAL)
                    .append(ownedTable.getPrimaryKey().getColumnName());

            if (foreignKeyIterator.hasNext()) {
                joinStatement.append(SqlKeyword.DELIMITER);
            }
        }

        // Convert columns to comma-separated column names
        Iterator<SQLiteColumn> columnsIterator = columns.iterator();
        while (columnsIterator.hasNext()) {
            final SQLiteColumn column = columnsIterator.next();
            selectColumns.append(column.getColumnName());

            // Alias primary keys to avoid duplicate column names
            if (column.isPrimaryKey()) {
                selectColumns.append(SqlKeyword.DELIMITER)
                        .append(SqlKeyword.AS)
                        .append(SqlKeyword.DELIMITER)
                        .append(column.getAliasedName());
            }

            if (columnsIterator.hasNext()) {
                selectColumns.append(",").append(SqlKeyword.DELIMITER);
            }
        }

        // Start SELECT statement.
        // SELECT columns FROM tableName
        rawQuery.append(SqlKeyword.SELECT)
                .append(SqlKeyword.DELIMITER)
                .append(selectColumns.toString())
                .append(SqlKeyword.DELIMITER)
                .append(SqlKeyword.FROM)
                .append(SqlKeyword.DELIMITER)
                .append(tableName);

        // Append join statements.
        // INNER JOIN tableOne ON tableName.id=tableOne.foreignKey
        // LEFT JOIN tableTwo ON tableName.id=tableTwo.foreignKey
        if (!joinStatement.toString().isEmpty()) {
            rawQuery.append(SqlKeyword.DELIMITER)
                    .append(joinStatement.toString());
        }

        // Append predicates.
        // WHERE condition
        if (predicate != null) {
            final SQLPredicate sqlPredicate = new SQLPredicate(predicate);
            selectionArgs = sqlPredicate.getSelectionArgs();
            rawQuery.append(SqlKeyword.DELIMITER)
                    .append(SqlKeyword.WHERE)
                    .append(SqlKeyword.DELIMITER)
                    .append(sqlPredicate);
        }

        rawQuery.append(";");
        final String queryString = rawQuery.toString();
        return new SqlCommand(table.getName(), queryString, selectionArgs);
    }

    /**
     * {@inheritDoc}
     *
     * This method should be invoked from a worker thread and not from the main thread
     * as this method calls {@link SQLiteDatabase#compileStatement(String)}.
     */
    @WorkerThread
    @Override
    public SqlCommand insertFor(@NonNull ModelSchema modelSchema) {
        final SQLiteTable table = SQLiteTable.fromSchema(modelSchema);
        final StringBuilder stringBuilder = new StringBuilder();
        stringBuilder.append("INSERT INTO")
                .append(SqlKeyword.DELIMITER)
                .append(table.getName())
                .append(SqlKeyword.DELIMITER)
                .append("(");
        final List<SQLiteColumn> columns = table.getSortedColumns();
        final Iterator<SQLiteColumn> columnsIterator = columns.iterator();
        while (columnsIterator.hasNext()) {
            final String columnName = columnsIterator.next().getName();
            stringBuilder.append(columnName);
            if (columnsIterator.hasNext()) {
                stringBuilder.append(",").append(SqlKeyword.DELIMITER);
            }
        }
        stringBuilder.append(")")
                .append(SqlKeyword.DELIMITER)
                .append("VALUES")
                .append(SqlKeyword.DELIMITER)
                .append("(");
        for (int i = 0; i < columns.size(); i++) {
            if (i == columns.size() - 1) {
                stringBuilder.append("?");
            } else {
                stringBuilder.append("?, ");
            }
        }
        stringBuilder.append(")");
        final String preparedInsertStatement = stringBuilder.toString();
        final SQLiteStatement compiledInsertStatement =
                databaseConnectionHandle.compileStatement(preparedInsertStatement);
        return new SqlCommand(table.getName(), preparedInsertStatement, compiledInsertStatement);
    }

    /**
     * {@inheritDoc}
     *
     * This method should be invoked from a worker thread and not from the main thread
     * as this method calls {@link SQLiteDatabase#compileStatement(String)}.
     */
    @WorkerThread
    @Override
    public <T extends Model> SqlCommand updateFor(@NonNull ModelSchema modelSchema,
                                                  @NonNull T item) {
        final SQLiteTable table = SQLiteTable.fromSchema(modelSchema);
        final StringBuilder stringBuilder = new StringBuilder();
        stringBuilder
                .append("UPDATE ")
                .append(table.getName())
                .append(" SET ");
        final List<ModelField> fields = modelSchema.getSortedFields();
        final Iterator<ModelField> fieldsIterator = fields.iterator();
        while (fieldsIterator.hasNext()) {
            final ModelField field = fieldsIterator.next();
            stringBuilder.append(field.getName()).append(" = ?");
            if (fieldsIterator.hasNext()) {
                stringBuilder.append(", ");
            }
        }

        stringBuilder.append(" WHERE ")
                .append(PrimaryKey.fieldName())
                .append(" = ")
                .append(StringUtils.doubleQuote(item.getId()))
                .append(";");
        final String preparedUpdateStatement = stringBuilder.toString();
        final SQLiteStatement compiledUpdateStatement =
                databaseConnectionHandle.compileStatement(preparedUpdateStatement);
        return new SqlCommand(table.getName(), preparedUpdateStatement, compiledUpdateStatement);
    }

    /**
     * {@inheritDoc}.
     */
    @Override
    public <T extends Model> SqlCommand deleteFor(@NonNull ModelSchema modelSchema,
                                                  @NonNull T item) {
        final SQLiteTable table = SQLiteTable.fromSchema(modelSchema);
        final StringBuilder stringBuilder = new StringBuilder();
        stringBuilder
                .append("DELETE FROM ")
                .append(table.getName())
                .append(" WHERE ")
                .append(PrimaryKey.fieldName())
                .append(" = ")
                .append(StringUtils.doubleQuote(item.getId()))
                .append(";");
        return new SqlCommand(table.getName(), stringBuilder.toString());
    }

    // Utility method to parse columns in CREATE TABLE
    private StringBuilder parseColumns(SQLiteTable table) {
        final StringBuilder builder = new StringBuilder();
        final Iterator<SQLiteColumn> columnsIterator = table.getSortedColumns().iterator();
        while (columnsIterator.hasNext()) {
            final SQLiteColumn column = columnsIterator.next();
            final String columnName = column.getName();

            builder.append(columnName)
                    .append(SqlKeyword.DELIMITER)
                    .append(column.getColumnType());

            if (column.isPrimaryKey()) {
                builder.append(SqlKeyword.DELIMITER).append("PRIMARY KEY");
            }

            if (column.isNonNull()) {
                builder.append(SqlKeyword.DELIMITER).append("NOT NULL");
            }

            if (columnsIterator.hasNext()) {
                builder.append(",").append(SqlKeyword.DELIMITER);
            }
        }
        return builder;
    }

    // Utility method to parse foreign key references in CREATE TABLE
    private StringBuilder parseForeignKeys(SQLiteTable table) {
        final StringBuilder builder = new StringBuilder();
        final Iterator<SQLiteColumn> foreignKeyIterator = table.getForeignKeys().iterator();
        while (foreignKeyIterator.hasNext()) {
            final SQLiteColumn foreignKey = foreignKeyIterator.next();
            String connectedName = foreignKey.getName();
            String connectedType = foreignKey.getOwnedType();
            final ModelSchema connectedSchema = ModelSchemaRegistry.singleton()
                    .getModelSchemaForModelClass(connectedType);
            String connectedId = SQLiteTable.fromSchema(connectedSchema)
                    .getPrimaryKey()
                    .getName();

            builder.append("FOREIGN KEY")
                    .append(SqlKeyword.DELIMITER)
                    .append("(" + connectedName + ")")
                    .append(SqlKeyword.DELIMITER)
                    .append("REFERENCES")
                    .append(SqlKeyword.DELIMITER)
                    .append(connectedType)
                    .append("(" + connectedId + ")");

            if (foreignKeyIterator.hasNext()) {
                builder.append(",").append(SqlKeyword.DELIMITER);
            }
        }
        return builder;
    }
<<<<<<< HEAD

    // Utility method to recursively parse a given predicate.
    private StringBuilder parsePredicate(QueryPredicate queryPredicate) throws DataStoreException {
        if (queryPredicate instanceof QueryPredicateOperation) {
            QueryPredicateOperation qpo = (QueryPredicateOperation) queryPredicate;
            return parsePredicateOperation(qpo);
        } else if (queryPredicate instanceof QueryPredicateGroup) {
            QueryPredicateGroup qpg = (QueryPredicateGroup) queryPredicate;
            return parsePredicateGroup(qpg);
        } else {
            throw new DataStoreException(
                    "Tried to parse an unsupported QueryPredicate",
                    "Try changing to one of the supported values: " +
                            "QueryPredicateOperation, QueryPredicateGroup."
            );
        }
    }

    // Utility method to recursively parse a given predicate operation.
    private StringBuilder parsePredicateOperation(QueryPredicateOperation operation) throws DataStoreException {
        final StringBuilder builder = new StringBuilder();
        final String field = operation.field();
        final QueryOperator op = operation.operator();
        switch (op.type()) {
            case BETWEEN:
                BetweenQueryOperator betweenOp = (BetweenQueryOperator) op;
                Object start = betweenOp.start();
                Object end = betweenOp.end();
                QueryPredicateOperation gt = new QueryPredicateOperation(field,
                        new GreaterThanQueryOperator(start));
                QueryPredicateOperation lt = new QueryPredicateOperation(field,
                        new LessThanQueryOperator(end));
                return parsePredicate(gt.and(lt));
            case CONTAINS:
                ContainsQueryOperator containsOp = (ContainsQueryOperator) op;
                return builder.append(containsOp.value())
                        .append(SqlKeyword.DELIMITER)
                        .append(SqlKeyword.IN)
                        .append(SqlKeyword.DELIMITER)
                        .append(field);
            case BEGINS_WITH:
                BeginsWithQueryOperator beginsWithOp = (BeginsWithQueryOperator) op;
                return builder.append(field)
                        .append(SqlKeyword.DELIMITER)
                        .append(SqlKeyword.LIKE)
                        .append(SqlKeyword.DELIMITER)
                        .append("\'")
                        .append(beginsWithOp.value().toString() + "%")
                        .append("\'");
            case EQUAL:
            case NOT_EQUAL:
            case LESS_THAN:
            case GREATER_THAN:
            case LESS_OR_EQUAL:
            case GREATER_OR_EQUAL:
                return builder.append(field)
                        .append(SqlKeyword.DELIMITER)
                        .append(SqlKeyword.fromQueryOperator(op.type()))
                        .append(SqlKeyword.DELIMITER)
                        .append(getOperatorValue(op));
            default:
                throw new DataStoreException(
                        "Tried to parse an unsupported QueryPredicateOperation",
                        "Try changing to one of the supported values from " +
                                "QueryPredicateOperation.Type enum."
                );
        }
    }

    // Utility method to recursively parse a given predicate group.
    private StringBuilder parsePredicateGroup(QueryPredicateGroup group) throws DataStoreException {
        final StringBuilder builder = new StringBuilder();
        switch (group.type()) {
            case NOT:
                return builder.append(SqlKeyword.fromQueryPredicateGroup(group.type()))
                        .append(SqlKeyword.DELIMITER)
                        .append(parsePredicate(group.predicates().get(0)));
            case OR:
            case AND:
                builder.append("(");
                Iterator<QueryPredicate> predicateIterator = group.predicates().iterator();
                while (predicateIterator.hasNext()) {
                    builder.append(parsePredicate(predicateIterator.next()));
                    if (predicateIterator.hasNext()) {
                        builder.append(SqlKeyword.DELIMITER)
                                .append(SqlKeyword.fromQueryPredicateGroup(group.type()))
                                .append(SqlKeyword.DELIMITER);
                    }
                }
                return builder.append(")");
            default:
                throw new DataStoreException(
                        "Tried to parse an unsupported QueryPredicateGroup",
                        "Try changing to one of the supported values from " +
                                "QueryPredicateGroup.Type enum."
                );
        }
    }

    // Utility method to extract the parameter value from a given operator.
    private Object getOperatorValue(QueryOperator qOp) throws DataStoreException {
        switch (qOp.type()) {
            case NOT_EQUAL:
                return ((NotEqualQueryOperator) qOp).value();
            case EQUAL:
                return ((EqualQueryOperator) qOp).value();
            case LESS_OR_EQUAL:
                return ((LessOrEqualQueryOperator) qOp).value();
            case LESS_THAN:
                return ((LessThanQueryOperator) qOp).value();
            case GREATER_OR_EQUAL:
                return ((GreaterOrEqualQueryOperator) qOp).value();
            case GREATER_THAN:
                return ((GreaterThanQueryOperator) qOp).value();
            default:
                throw new DataStoreException(
                        "Tried to parse an unsupported QueryOperator type",
                        "Check if a new QueryOperator.Type enum has been created which is not supported" +
                                "in the AppSyncGraphQLRequestFactory."
                );
        }
    }
=======
>>>>>>> de32407f
}<|MERGE_RESOLUTION|>--- conflicted
+++ resolved
@@ -29,13 +29,8 @@
 import com.amplifyframework.core.model.ModelSchemaRegistry;
 import com.amplifyframework.core.model.PrimaryKey;
 import com.amplifyframework.core.model.query.predicate.QueryPredicate;
-<<<<<<< HEAD
-import com.amplifyframework.core.model.query.predicate.QueryPredicateGroup;
-import com.amplifyframework.core.model.query.predicate.QueryPredicateOperation;
 import com.amplifyframework.datastore.DataStoreException;
-=======
 import com.amplifyframework.datastore.storage.sqlite.adapter.SQLPredicate;
->>>>>>> de32407f
 import com.amplifyframework.datastore.storage.sqlite.adapter.SQLiteColumn;
 import com.amplifyframework.datastore.storage.sqlite.adapter.SQLiteTable;
 import com.amplifyframework.util.CollectionUtils;
@@ -393,129 +388,4 @@
         }
         return builder;
     }
-<<<<<<< HEAD
-
-    // Utility method to recursively parse a given predicate.
-    private StringBuilder parsePredicate(QueryPredicate queryPredicate) throws DataStoreException {
-        if (queryPredicate instanceof QueryPredicateOperation) {
-            QueryPredicateOperation qpo = (QueryPredicateOperation) queryPredicate;
-            return parsePredicateOperation(qpo);
-        } else if (queryPredicate instanceof QueryPredicateGroup) {
-            QueryPredicateGroup qpg = (QueryPredicateGroup) queryPredicate;
-            return parsePredicateGroup(qpg);
-        } else {
-            throw new DataStoreException(
-                    "Tried to parse an unsupported QueryPredicate",
-                    "Try changing to one of the supported values: " +
-                            "QueryPredicateOperation, QueryPredicateGroup."
-            );
-        }
-    }
-
-    // Utility method to recursively parse a given predicate operation.
-    private StringBuilder parsePredicateOperation(QueryPredicateOperation operation) throws DataStoreException {
-        final StringBuilder builder = new StringBuilder();
-        final String field = operation.field();
-        final QueryOperator op = operation.operator();
-        switch (op.type()) {
-            case BETWEEN:
-                BetweenQueryOperator betweenOp = (BetweenQueryOperator) op;
-                Object start = betweenOp.start();
-                Object end = betweenOp.end();
-                QueryPredicateOperation gt = new QueryPredicateOperation(field,
-                        new GreaterThanQueryOperator(start));
-                QueryPredicateOperation lt = new QueryPredicateOperation(field,
-                        new LessThanQueryOperator(end));
-                return parsePredicate(gt.and(lt));
-            case CONTAINS:
-                ContainsQueryOperator containsOp = (ContainsQueryOperator) op;
-                return builder.append(containsOp.value())
-                        .append(SqlKeyword.DELIMITER)
-                        .append(SqlKeyword.IN)
-                        .append(SqlKeyword.DELIMITER)
-                        .append(field);
-            case BEGINS_WITH:
-                BeginsWithQueryOperator beginsWithOp = (BeginsWithQueryOperator) op;
-                return builder.append(field)
-                        .append(SqlKeyword.DELIMITER)
-                        .append(SqlKeyword.LIKE)
-                        .append(SqlKeyword.DELIMITER)
-                        .append("\'")
-                        .append(beginsWithOp.value().toString() + "%")
-                        .append("\'");
-            case EQUAL:
-            case NOT_EQUAL:
-            case LESS_THAN:
-            case GREATER_THAN:
-            case LESS_OR_EQUAL:
-            case GREATER_OR_EQUAL:
-                return builder.append(field)
-                        .append(SqlKeyword.DELIMITER)
-                        .append(SqlKeyword.fromQueryOperator(op.type()))
-                        .append(SqlKeyword.DELIMITER)
-                        .append(getOperatorValue(op));
-            default:
-                throw new DataStoreException(
-                        "Tried to parse an unsupported QueryPredicateOperation",
-                        "Try changing to one of the supported values from " +
-                                "QueryPredicateOperation.Type enum."
-                );
-        }
-    }
-
-    // Utility method to recursively parse a given predicate group.
-    private StringBuilder parsePredicateGroup(QueryPredicateGroup group) throws DataStoreException {
-        final StringBuilder builder = new StringBuilder();
-        switch (group.type()) {
-            case NOT:
-                return builder.append(SqlKeyword.fromQueryPredicateGroup(group.type()))
-                        .append(SqlKeyword.DELIMITER)
-                        .append(parsePredicate(group.predicates().get(0)));
-            case OR:
-            case AND:
-                builder.append("(");
-                Iterator<QueryPredicate> predicateIterator = group.predicates().iterator();
-                while (predicateIterator.hasNext()) {
-                    builder.append(parsePredicate(predicateIterator.next()));
-                    if (predicateIterator.hasNext()) {
-                        builder.append(SqlKeyword.DELIMITER)
-                                .append(SqlKeyword.fromQueryPredicateGroup(group.type()))
-                                .append(SqlKeyword.DELIMITER);
-                    }
-                }
-                return builder.append(")");
-            default:
-                throw new DataStoreException(
-                        "Tried to parse an unsupported QueryPredicateGroup",
-                        "Try changing to one of the supported values from " +
-                                "QueryPredicateGroup.Type enum."
-                );
-        }
-    }
-
-    // Utility method to extract the parameter value from a given operator.
-    private Object getOperatorValue(QueryOperator qOp) throws DataStoreException {
-        switch (qOp.type()) {
-            case NOT_EQUAL:
-                return ((NotEqualQueryOperator) qOp).value();
-            case EQUAL:
-                return ((EqualQueryOperator) qOp).value();
-            case LESS_OR_EQUAL:
-                return ((LessOrEqualQueryOperator) qOp).value();
-            case LESS_THAN:
-                return ((LessThanQueryOperator) qOp).value();
-            case GREATER_OR_EQUAL:
-                return ((GreaterOrEqualQueryOperator) qOp).value();
-            case GREATER_THAN:
-                return ((GreaterThanQueryOperator) qOp).value();
-            default:
-                throw new DataStoreException(
-                        "Tried to parse an unsupported QueryOperator type",
-                        "Check if a new QueryOperator.Type enum has been created which is not supported" +
-                                "in the AppSyncGraphQLRequestFactory."
-                );
-        }
-    }
-=======
->>>>>>> de32407f
 }