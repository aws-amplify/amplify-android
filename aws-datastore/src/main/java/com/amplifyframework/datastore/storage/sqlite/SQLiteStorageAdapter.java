--- conflicted
+++ resolved
@@ -156,17 +156,12 @@
     @Override
     public synchronized void initialize(
             @NonNull Context context,
-<<<<<<< HEAD
-            @NonNull final ResultListener<List<ModelSchema>, DataStoreException> listener
-    ) {
-=======
             @NonNull Consumer<List<ModelSchema>> onSuccess,
             @NonNull Consumer<DataStoreException> onError) {
         Objects.requireNonNull(context);
         Objects.requireNonNull(onSuccess);
         Objects.requireNonNull(onError);
 
->>>>>>> 8856e710
         threadPool.submit(() -> {
             try {
                 final Set<Class<? extends Model>> models = new HashSet<>();
@@ -260,11 +255,6 @@
     public <T extends Model> void save(
             @NonNull T item,
             @NonNull StorageItemChange.Initiator initiator,
-<<<<<<< HEAD
-            @NonNull ResultListener<StorageItemChange.Record, DataStoreException> itemSaveListener
-    ) {
-        save(item, initiator, null, itemSaveListener);
-=======
             @NonNull Consumer<StorageItemChange.Record> onSuccess,
             @NonNull Consumer<DataStoreException> onError) {
         Objects.requireNonNull(item);
@@ -272,7 +262,6 @@
         Objects.requireNonNull(onSuccess);
         Objects.requireNonNull(onError);
         save(item, initiator, null, onSuccess, onError);
->>>>>>> 8856e710
     }
 
     /**
@@ -283,10 +272,6 @@
             @NonNull T item,
             @NonNull StorageItemChange.Initiator initiator,
             @Nullable QueryPredicate predicate,
-<<<<<<< HEAD
-            @NonNull ResultListener<StorageItemChange.Record, DataStoreException> itemSaveListener
-    ) {
-=======
             @NonNull Consumer<StorageItemChange.Record> onSuccess,
             @NonNull Consumer<DataStoreException> onError) {
         Objects.requireNonNull(item);
@@ -295,7 +280,6 @@
         Objects.requireNonNull(onSuccess);
         Objects.requireNonNull(onError);
 
->>>>>>> 8856e710
         threadPool.submit(() -> {
             try {
                 final ModelSchema modelSchema =
@@ -349,16 +333,10 @@
                     itemChangeSubject.onNext(record);
                     onSuccess.accept(record);
                 } else {
-<<<<<<< HEAD
-                    //TODO: implement ConditionCheckFailedException to be cause of this error
-                    itemSaveListener.onError(new DataStoreException("Predicate condition not met.",
-                            AmplifyException.TODO_RECOVERY_SUGGESTION));
-=======
                     onError.accept(new DataStoreException(
                         "Predicate condition not met.",
                         AmplifyException.TODO_RECOVERY_SUGGESTION
                     ));
->>>>>>> 8856e710
                 }
             } catch (Exception exception) {
                 itemChangeSubject.onError(exception);
@@ -375,18 +353,12 @@
     @Override
     public <T extends Model> void query(
             @NonNull Class<T> itemClass,
-<<<<<<< HEAD
-            @NonNull ResultListener<Iterator<T>, DataStoreException> queryResultsListener
-    ) {
-        query(itemClass, null, queryResultsListener);
-=======
             @NonNull Consumer<Iterator<T>> onSuccess,
             @NonNull Consumer<DataStoreException> onError) {
         Objects.requireNonNull(itemClass);
         Objects.requireNonNull(onSuccess);
         Objects.requireNonNull(onError);
         query(itemClass, null, onSuccess, onError);
->>>>>>> 8856e710
     }
 
     /**
@@ -396,10 +368,6 @@
     public <T extends Model> void query(
             @NonNull Class<T> itemClass,
             @Nullable QueryPredicate predicate,
-<<<<<<< HEAD
-            @NonNull ResultListener<Iterator<T>, DataStoreException> queryResultsListener
-    ) {
-=======
             @NonNull Consumer<Iterator<T>> onSuccess,
             @NonNull Consumer<DataStoreException> onError) {
         Objects.requireNonNull(itemClass);
@@ -407,7 +375,6 @@
         Objects.requireNonNull(onSuccess);
         Objects.requireNonNull(onError);
 
->>>>>>> 8856e710
         threadPool.submit(() -> {
             try {
                 LOG.debug("Querying item for: " + itemClass.getSimpleName());
@@ -453,10 +420,10 @@
     public <T extends Model> void delete(
             @NonNull T item,
             @NonNull StorageItemChange.Initiator initiator,
-<<<<<<< HEAD
-            @NonNull ResultListener<StorageItemChange.Record, DataStoreException> itemDeleteListener
+            @NonNull Consumer<StorageItemChange.Record> onSuccess,
+            @NonNull Consumer<DataStoreException> onError
     ) {
-        delete(item, initiator, null, itemDeleteListener);
+        delete(item, initiator, null, onSuccess, onError);
     }
 
     /**
@@ -468,17 +435,14 @@
             @NonNull T item,
             @NonNull StorageItemChange.Initiator initiator,
             @Nullable QueryPredicate predicate,
-            @NonNull ResultListener<StorageItemChange.Record, DataStoreException> itemDeleteListener
+            @NonNull Consumer<StorageItemChange.Record> onSuccess,
+            @NonNull Consumer<DataStoreException> onError
     ) {
-=======
-            @NonNull Consumer<StorageItemChange.Record> onSuccess,
-            @NonNull Consumer<DataStoreException> onError) {
         Objects.requireNonNull(item);
         Objects.requireNonNull(initiator);
         Objects.requireNonNull(onSuccess);
         Objects.requireNonNull(onError);
 
->>>>>>> 8856e710
         threadPool.submit(() -> {
             try {
                 final ModelSchema modelSchema = modelSchemaRegistry.getModelSchemaForModelInstance(item);
@@ -489,7 +453,6 @@
                 LOG.debug("Deleting item in table: " + sqliteTable.getName() +
                         " identified by ID: " + item.getId());
 
-<<<<<<< HEAD
                 // delete always checks for ID first
                 final QueryPredicateOperation<?> idCheck =
                         QueryField.field(primaryKeyName).eq(item.getId());
@@ -499,7 +462,7 @@
                 final SqlCommand sqlCommand = sqlCommandFactory.deleteFor(modelSchema, item, condition);
                 if (sqlCommand == null || sqlCommand.sqlStatement() == null
                         || !sqlCommand.hasCompiledSqlStatement()) {
-                    itemDeleteListener.onError(new DataStoreException(
+                    onError.accept(new DataStoreException(
                             "No delete statement found for the Model: " +
                                     modelSchema.getName(),
                             AmplifyException.TODO_RECOVERY_SUGGESTION
@@ -526,37 +489,12 @@
                             .build()
                             .toRecord(storageItemChangeConverter);
                     itemChangeSubject.onNext(record);
-                    itemDeleteListener.onResult(record);
+                    onSuccess.accept(record);
                 } else {
                     //TODO: implement ConditionCheckFailedException to be cause of this error
-                    itemDeleteListener.onError(new DataStoreException("Predicate condition not met.",
+                    onError.accept(new DataStoreException("Predicate condition not met.",
                             AmplifyException.TODO_RECOVERY_SUGGESTION));
                 }
-=======
-                final SqlCommand sqlCommand = sqlCommandFactory.deleteFor(modelSchema, item);
-                if (sqlCommand.sqlStatement() == null) {
-                    onError.accept(new DataStoreException(
-                        "No delete statement found for the Model: " + modelSchema.getName(),
-                        AmplifyException.TODO_RECOVERY_SUGGESTION
-                    ));
-                }
-
-                databaseConnectionHandle.beginTransaction();
-                databaseConnectionHandle.execSQL(sqlCommand.sqlStatement());
-                databaseConnectionHandle.setTransactionSuccessful();
-                databaseConnectionHandle.endTransaction();
-
-                @SuppressWarnings("unchecked") // item.getClass() is Class<? extends Model>, builder wants Class<T>.
-                final StorageItemChange.Record record = StorageItemChange.<T>builder()
-                        .item(item)
-                        .itemClass((Class<T>) item.getClass())
-                        .type(StorageItemChange.Type.DELETE)
-                        .initiator(initiator)
-                        .build()
-                        .toRecord(storageItemChangeConverter);
-                itemChangeSubject.onNext(record);
-                onSuccess.accept(record);
->>>>>>> 8856e710
             } catch (Exception exception) {
                 itemChangeSubject.onError(exception);
                 onError.accept(new DataStoreException(
