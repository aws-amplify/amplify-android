/*
 * Copyright 2019 Amazon.com, Inc. or its affiliates. All Rights Reserved.
 *
 * Licensed under the Apache License, Version 2.0 (the "License").
 * You may not use this file except in compliance with the License.
 * A copy of the License is located at
 *
 *  http://aws.amazon.com/apache2.0
 *
 * or in the "license" file accompanying this file. This file is distributed
 * on an "AS IS" BASIS, WITHOUT WARRANTIES OR CONDITIONS OF ANY KIND, either
 * express or implied. See the License for the specific language governing
 * permissions and limitations under the License.
 */

package com.amplifyframework.datastore.storage.sqlite;

import android.content.Context;
import android.database.Cursor;
import android.database.sqlite.SQLiteDatabase;
import android.database.sqlite.SQLiteStatement;
import androidx.annotation.NonNull;
import androidx.annotation.Nullable;
import androidx.annotation.VisibleForTesting;
import androidx.core.util.ObjectsCompat;

import com.amplifyframework.AmplifyException;
import com.amplifyframework.core.Amplify;
import com.amplifyframework.core.ResultListener;
import com.amplifyframework.core.model.Model;
import com.amplifyframework.core.model.ModelField;
import com.amplifyframework.core.model.ModelProvider;
import com.amplifyframework.core.model.ModelSchema;
import com.amplifyframework.core.model.ModelSchemaRegistry;
import com.amplifyframework.core.model.query.predicate.QueryField;
import com.amplifyframework.core.model.query.predicate.QueryPredicate;
import com.amplifyframework.core.model.query.predicate.QueryPredicateOperation;
import com.amplifyframework.core.model.types.JavaFieldType;
import com.amplifyframework.core.model.types.internal.TypeConverter;
import com.amplifyframework.datastore.DataStoreException;
import com.amplifyframework.datastore.storage.GsonStorageItemChangeConverter;
import com.amplifyframework.datastore.storage.LocalStorageAdapter;
import com.amplifyframework.datastore.storage.StorageItemChange;
import com.amplifyframework.datastore.storage.sqlite.adapter.SQLiteColumn;
import com.amplifyframework.datastore.storage.sqlite.adapter.SQLiteTable;
import com.amplifyframework.logging.Logger;
import com.amplifyframework.util.FieldFinder;
import com.amplifyframework.util.Immutable;
import com.amplifyframework.util.StringUtils;

import com.google.gson.Gson;

import java.io.IOException;
import java.lang.reflect.Field;
import java.sql.Time;
import java.text.SimpleDateFormat;
import java.util.ArrayList;
import java.util.Collections;
import java.util.Date;
import java.util.HashMap;
import java.util.HashSet;
import java.util.Iterator;
import java.util.List;
import java.util.Map;
import java.util.Objects;
import java.util.Set;
import java.util.concurrent.ExecutorService;
import java.util.concurrent.Executors;

import io.reactivex.Completable;
import io.reactivex.Observable;
import io.reactivex.disposables.CompositeDisposable;
import io.reactivex.subjects.PublishSubject;

/**
 * An implementation of {@link LocalStorageAdapter} using {@link android.database.sqlite.SQLiteDatabase}.
 */
public final class SQLiteStorageAdapter implements LocalStorageAdapter {
    private static final Logger LOG = Amplify.Logging.forNamespace("amplify:aws-datastore");

    // Database Version
    private static final int DATABASE_VERSION = 1;

    // Name of the database
    private static final String DATABASE_NAME = "AmplifyDatastore.db";

    // Provider of the Models that will be warehouse-able by the DataStore
    private final ModelProvider modelProvider;

    // ModelSchemaRegistry instance that gives the ModelSchema and Model objects
    // based on Model class name lookup mechanism.
    private final ModelSchemaRegistry modelSchemaRegistry;

    // ThreadPool for SQLite operations.
    private final ExecutorService threadPool;

    // Data is read from SQLite and de-serialized using GSON
    // into a strongly typed Java object.
    private final Gson gson;

    // Used to publish events to the observables subscribed.
    private final PublishSubject<StorageItemChange.Record> itemChangeSubject;

    // Map of tableName => Insert Prepared statement.
    private Map<String, SqlCommand> insertSqlPreparedStatements;

    // Represents a connection to the SQLite database. This database reference
    // can be used to do all SQL operations against the underlying database
    // that this handle represents.
    private SQLiteDatabase databaseConnectionHandle;

    // The helper object controls the lifecycle of database creation, update
    // and opening connection to database.
    private SQLiteStorageHelper sqliteStorageHelper;

    // Factory that produces SQL commands.
    private SQLCommandFactory sqlCommandFactory;

    // A utility to convert StorageItemChange to StorageItemChange.Record
    // and vice-versa
    private final GsonStorageItemChangeConverter storageItemChangeConverter;

    // Stores the reference to disposable objects for cleanup
    private final CompositeDisposable toBeDisposed;

    /**
     * Construct the SQLiteStorageAdapter object.
     * @param modelProvider Provides the models that will be usable by the DataStore
     */
    public SQLiteStorageAdapter(@NonNull ModelProvider modelProvider) {
        this.modelProvider = Objects.requireNonNull(modelProvider);
        this.modelSchemaRegistry = ModelSchemaRegistry.singleton();
        this.threadPool = Executors.newCachedThreadPool();
        this.insertSqlPreparedStatements = Collections.emptyMap();
        this.gson = new Gson();
        this.itemChangeSubject = PublishSubject.create();
        this.storageItemChangeConverter = new GsonStorageItemChangeConverter();
        this.toBeDisposed = new CompositeDisposable();
    }

    /**
     * Gets a SQLiteStorageAdapter that can be initialized to use the provided models.
     * @param modelProvider A provider of models that will be represented in SQL
     * @return A SQLiteStorageAdapter that will host the provided models in SQL tables
     */
    public static SQLiteStorageAdapter forModels(ModelProvider modelProvider) {
        return new SQLiteStorageAdapter(modelProvider);
    }

    /**
     * {@inheritDoc}
     */
    @Override
    public synchronized void initialize(
            @NonNull Context context,
            @NonNull final ResultListener<List<ModelSchema>> listener) {
        threadPool.submit(() -> {
            try {
                final Set<Class<? extends Model>> models = new HashSet<>();
                // StorageItemChange.Record.class is an internal system event
                // it is used to journal local storage changes
                models.add(StorageItemChange.Record.class);
                // PersistentModelVersion.class is an internal system event
                // it is used to store the version of the ModelProvider
                models.add(PersistentModelVersion.class);
                models.addAll(modelProvider.models());

                /*
                 * Start with a fresh registry.
                 */
                modelSchemaRegistry.clear();
                /*
                 * Create {@link ModelSchema} objects for the corresponding {@link Model}.
                 * Any exception raised during this when inspecting the Model classes
                 * through reflection will be notified via the
                 * {@link ResultListener#onError(Throwable)} method.
                 */
                modelSchemaRegistry.load(models);

                /*
                 * Create the CREATE TABLE and CREATE INDEX commands for each of the
                 * Models. Instantiate {@link SQLiteStorageHelper} to execute those
                 * create commands.
                 */
                this.sqlCommandFactory = new SQLiteCommandFactory();
                CreateSqlCommands createSqlCommands = getCreateCommands(models);
                sqliteStorageHelper = SQLiteStorageHelper.getInstance(
                        context,
                        DATABASE_NAME,
                        DATABASE_VERSION,
                        createSqlCommands);

                /*
                 * Create and/or open a database. This also invokes
                 * {@link SQLiteStorageHelper#onCreate(SQLiteDatabase)} which executes the tasks
                 * to create tables and indexes. When the function returns without any exception
                 * being thrown, invoke the {@link ResultListener#onResult(Object)}.
                 *
                 * Errors are thrown when there is no write permission to the database, no space
                 * left in the database for any write operation and other errors thrown while
                 * creating and opening a database. All errors are passed through the
                 * {@link ResultListener#onError(Throwable)}.
                 *
                 * databaseConnectionHandle represents a connection handle to the database.
                 * All database operations will happen through this handle.
                 */
                databaseConnectionHandle = sqliteStorageHelper.getWritableDatabase();
                this.sqlCommandFactory = new SQLiteCommandFactory(databaseConnectionHandle);

                /*
                 * Create INSERT INTO TABLE_NAME statements for all SQL tables
                 * and compile them and store in an in-memory map. Later, when a
                 * {@link #save(T, ResultListener)} operation needs to insert
                 * an object (sql rows) into the database, it can bind the input
                 * values with the prepared insert statement.
                 *
                 * This is done to improve performance of database write operations.
                 */
                this.insertSqlPreparedStatements = getInsertSqlPreparedStatements();

                /*
                 * Detect if the version of the models stored in SQLite is different
                 * from the version passed in through {@link ModelProvider#version()}.
                 * Delete the database if there is a version change.
                 */
                toBeDisposed.add(updateModels().subscribe(() -> {
                    listener.onResult(Immutable.of(
                            new ArrayList<>(modelSchemaRegistry.getModelSchemaMap().values())));
                }, throwable -> {
                        listener.onError(new DataStoreException("Error in initializing the " +
                                "SQLiteStorageAdapter", throwable, AmplifyException.TODO_RECOVERY_SUGGESTION));
                    }));
            } catch (Exception exception) {
                listener.onError(new DataStoreException("Error in initializing the " +
                        "SQLiteStorageAdapter", exception, "See attached exception"));
            }
        });
    }

    /**
     * {@inheritDoc}
     */
    @Override
    public <T extends Model> void save(
            @NonNull T item,
            @NonNull StorageItemChange.Initiator initiator,
            @NonNull ResultListener<StorageItemChange.Record> itemSaveListener
    ) {
        save(item, initiator, null, itemSaveListener);
    }

    /**
     * {@inheritDoc}
     */
    @Override
    @SuppressWarnings("unchecked") // item.getClass() has Class<?>, but we assume Class<T>
    public <T extends Model> void save(
            @NonNull T item,
            @NonNull StorageItemChange.Initiator initiator,
            @Nullable QueryPredicate predicate,
            @NonNull ResultListener<StorageItemChange.Record> itemSaveListener
    ) {
        threadPool.submit(() -> {
            try {
                final ModelSchema modelSchema =
<<<<<<< HEAD
                        modelSchemaRegistry.getModelSchemaForModelInstance(item);
                final SQLiteTable sqLiteTable = SQLiteTable.fromSchema(modelSchema);
=======
                    modelSchemaRegistry.getModelSchemaForModelClass(item.getClass().getSimpleName());
                final SQLiteTable sqliteTable = SQLiteTable.fromSchema(modelSchema);
                final String primaryKeyName = sqliteTable.getPrimaryKeyColumnName();
                final boolean writeSuccess;
>>>>>>> 60436e3c

                if (dataExistsInSQLiteTable(
                        sqliteTable.getName(),
                        primaryKeyName,
                        item.getId())) {
                    // update model stored in SQLite
                    // update always checks for ID first
                    final QueryPredicateOperation idCheck =
                            QueryField.field(primaryKeyName).eq(item.getId());
                    final QueryPredicate condition = predicate != null
                            ? idCheck.and(predicate)
                            : idCheck;
                    final SqlCommand sqlCommand = sqlCommandFactory.updateFor(modelSchema, item, condition);
                    if (sqlCommand == null || !sqlCommand.hasCompiledSqlStatement()) {
                        itemSaveListener.onError(new DataStoreException(
                                "Error in saving the model. No update statement " +
                                "found for the Model: " + modelSchema.getName(),
                                AmplifyException.TODO_RECOVERY_SUGGESTION
                        ));
                        return;
                    }
                    writeSuccess = saveModel(item, modelSchema, sqlCommand, ModelConflictStrategy.OVERWRITE_EXISTING);
                } else {
                    // insert model in SQLite
                    final SqlCommand sqlCommand = insertSqlPreparedStatements.get(modelSchema.getName());
                    if (sqlCommand == null || !sqlCommand.hasCompiledSqlStatement()) {
                        itemSaveListener.onError(new DataStoreException(
                                "No insert statement found for the Model: " + modelSchema.getName(),
                                AmplifyException.TODO_RECOVERY_SUGGESTION
                        ));
                        return;
                    }
                    writeSuccess = saveModel(item, modelSchema, sqlCommand, ModelConflictStrategy.THROW_EXCEPTION);
                }

                if (writeSuccess) {
                    // Do not publish item change if write did not go through.
                    final StorageItemChange.Record record = StorageItemChange.<T>builder()
                            .item(item)
                            .itemClass((Class<T>) item.getClass())
                            .type(StorageItemChange.Type.SAVE)
                            .predicate(predicate)
                            .initiator(initiator)
                            .build()
                            .toRecord(storageItemChangeConverter);
                    itemChangeSubject.onNext(record);
                    itemSaveListener.onResult(record);
                } else {

                    itemSaveListener.onError(new DataStoreException("Predicate condition not met.",
                            AmplifyException.TODO_RECOVERY_SUGGESTION));
                }
            } catch (Exception exception) {
                itemChangeSubject.onError(exception);
                itemSaveListener.onError(new DataStoreException("Error in saving the model.", exception,
                        "See attached exception for details."));
            }
        });
    }

    /**
     * {@inheritDoc}
     */
    @Override
    public <T extends Model> void query(@NonNull Class<T> itemClass,
                                        @NonNull ResultListener<Iterator<T>> queryResultsListener) {
        query(itemClass, null, queryResultsListener);
    }

    /**
     * {@inheritDoc}
     */
    @Override
    public <T extends Model> void query(@NonNull Class<T> itemClass,
                                        @Nullable QueryPredicate predicate,
                                        @NonNull ResultListener<Iterator<T>> queryResultsListener) {
        threadPool.submit(() -> {
            try {
                LOG.debug("Querying item for: " + itemClass.getSimpleName());

                final Set<T> models = new HashSet<>();
                final ModelSchema modelSchema =
                    modelSchemaRegistry.getModelSchemaForModelClass(itemClass.getSimpleName());

                final Cursor cursor = getQueryAllCursor(itemClass.getSimpleName(), predicate);
                if (cursor == null) {
                    queryResultsListener.onError(new DataStoreException(
                            "Error in getting a cursor to the " +
                                    "table for class: " + itemClass.getSimpleName(),
                            AmplifyException.TODO_RECOVERY_SUGGESTION
                    ));
                    return;
                }

                if (cursor.moveToFirst()) {
                    do {
                        final Map<String, Object> mapForModel = buildMapForModel(
                            itemClass, modelSchema, cursor);
                        models.add(deserializeModelFromRawMap(mapForModel, itemClass));
                    } while (cursor.moveToNext());
                }
                if (!cursor.isClosed()) {
                    cursor.close();
                }

                queryResultsListener.onResult(models.iterator());
            } catch (Exception exception) {
                queryResultsListener.onError(new DataStoreException("Error in querying the model.", exception,
                        "See attached exception for details."));
            }
        });
    }

    /**
     * {@inheritDoc}
     */
    @SuppressWarnings("unchecked") // item.getClass() has Class<?>, but we assume Class<T>
    @Override
    public <T extends Model> void delete(
            @NonNull T item,
            @NonNull StorageItemChange.Initiator initiator,
            @NonNull ResultListener<StorageItemChange.Record> itemDeleteListener) {
        threadPool.submit(() -> {
            try {
                final ModelSchema modelSchema =
                        modelSchemaRegistry.getModelSchemaForModelInstance(item);
                final SQLiteTable sqLiteTable = SQLiteTable.fromSchema(modelSchema);

                LOG.debug("Deleting item in table: " + sqLiteTable.getName() +
                        " identified by ID: " + item.getId());

                final SqlCommand sqlCommand = sqlCommandFactory.deleteFor(modelSchema, item);
                if (sqlCommand == null || sqlCommand.sqlStatement() == null) {
                    itemDeleteListener.onError(new DataStoreException(
                            "No delete statement found for the Model: " +
                                    modelSchema.getName(),
                            AmplifyException.TODO_RECOVERY_SUGGESTION
                    ));
                }

                databaseConnectionHandle.beginTransaction();
                databaseConnectionHandle.execSQL(sqlCommand.sqlStatement());
                databaseConnectionHandle.setTransactionSuccessful();
                databaseConnectionHandle.endTransaction();

                final StorageItemChange.Record record = StorageItemChange.<T>builder()
                        .item(item)
                        .itemClass((Class<T>) item.getClass())
                        .type(StorageItemChange.Type.DELETE)
                        .initiator(initiator)
                        .build()
                        .toRecord(storageItemChangeConverter);
                itemChangeSubject.onNext(record);
                itemDeleteListener.onResult(record);
            } catch (Exception exception) {
                itemChangeSubject.onError(exception);
                itemDeleteListener.onError(
                        new DataStoreException("Error in deleting the model.", exception,
                                "See attached exception for details."));
            }
        });
    }

    /**
     * {@inheritDoc}
     */
    @Override
    public Observable<StorageItemChange.Record> observe() {
        return itemChangeSubject;
    }

    /**
     * {@inheritDoc}
     */
    @Override
    public synchronized void terminate() throws DataStoreException {
        try {
            insertSqlPreparedStatements = null;

            if (toBeDisposed != null) {
                toBeDisposed.dispose();
            }
            if (itemChangeSubject != null) {
                itemChangeSubject.onComplete();
            }
            if (threadPool != null) {
                threadPool.shutdown();
            }
            if (databaseConnectionHandle != null) {
                databaseConnectionHandle.close();
            }
            if (sqliteStorageHelper != null) {
                sqliteStorageHelper.close();
            }
        } catch (Exception exception) {
            throw new DataStoreException("Error in terminating the SQLiteStorageAdapter.", exception,
                    "See attached exception for details.");
        }
    }

    private CreateSqlCommands getCreateCommands(@NonNull Set<Class<? extends Model>> models) {
        final Set<SqlCommand> createTableCommands = new HashSet<>();
        final Set<SqlCommand> createIndexCommands = new HashSet<>();
        for (Class<? extends Model> model: models) {
            final ModelSchema modelSchema =
                modelSchemaRegistry.getModelSchemaForModelClass(model.getSimpleName());
            createTableCommands.add(sqlCommandFactory.createTableFor(modelSchema));
            createIndexCommands.addAll(sqlCommandFactory.createIndexesFor(modelSchema));
        }
        return new CreateSqlCommands(createTableCommands, createIndexCommands);
    }

    private Map<String, SqlCommand> getInsertSqlPreparedStatements() {
        final Map<String, SqlCommand> modifiableMap = new HashMap<>();
        final Set<Map.Entry<String, ModelSchema>> modelSchemaEntrySet =
                ModelSchemaRegistry.singleton().getModelSchemaMap().entrySet();
        for (final Map.Entry<String, ModelSchema> entry: modelSchemaEntrySet) {
            final String tableName = entry.getKey();
            final ModelSchema modelSchema = entry.getValue();
            modifiableMap.put(
                    tableName,
                    sqlCommandFactory.insertFor(modelSchema)
            );
        }
        return Immutable.of(modifiableMap);
    }

    private <T> List<Object> extractFieldValuesFromModel(@NonNull final T model)
            throws IllegalAccessException, DataStoreException {
<<<<<<< HEAD
        final String tableName = sqlCommand.tableName();
        final SQLiteStatement preCompiledInsertStatement = sqlCommand.getCompiledSqlStatement();

        final ModelSchema modelSchema = ModelSchemaRegistry.singleton()
                .getModelSchemaForModelClass(tableName);
        final SQLiteTable sqliteTable = SQLiteTable.fromSchema(modelSchema);
        final Map<String, SQLiteColumn> columns = sqliteTable.getColumns();
=======
>>>>>>> 60436e3c

        final String tableName = model.getClass().getSimpleName();
        final Iterator<Field> fieldIterator = FieldFinder.findFieldsIn(model.getClass()).iterator();
        final Cursor cursor = getQueryAllCursor(tableName);
        if (cursor == null) {
            throw new IllegalAccessException("Error in getting a cursor to table: " +
                    tableName);
        }
        cursor.moveToFirst();

<<<<<<< HEAD
        bindAllFieldsWithValues(object, preCompiledInsertStatement, cursor, columns);

        if (!cursor.isClosed()) {
            cursor.close();
        }
    }

    private <T> void bindAllFieldsWithValues(@NonNull T object,
                                             SQLiteStatement preCompiledInsertStatement,
                                             Cursor cursor,
                                             Map<String, SQLiteColumn> columns)
            throws IllegalAccessException, DataStoreException {
        final Iterator<Field> fieldIterator = FieldFinder.findFieldsIn(object.getClass()).iterator();
=======
        final ModelSchema modelSchema = ModelSchemaRegistry.singleton()
                .getModelSchemaForModelClass(tableName);
        final SQLiteTable sqliteTable = SQLiteTable.fromSchema(modelSchema);
        final Map<String, SQLiteColumn> columns = sqliteTable.getColumns();
        final List<Object> fieldValues = new ArrayList<>();
        while (fieldValues.size() < columns.size()) {
            fieldValues.add(null); // Pre-populate with null values
        }
>>>>>>> 60436e3c

        while (fieldIterator.hasNext()) {
            final Field field = fieldIterator.next();

            field.setAccessible(true);
            final String fieldName = field.getName();
            final Object fieldValue = field.get(model);

            // Skip if there is no equivalent column for field in object
            final SQLiteColumn column = columns.get(fieldName);
            if (column == null) {
                continue;
            }

            final String columnName = column.getAliasedName();
            final int columnIndex = cursor.getColumnIndexOrThrow(columnName);
            fieldValues.set(columnIndex, fieldValue);
        }

        if (!cursor.isClosed()) {
            cursor.close();
        }

        return Immutable.of(fieldValues);
    }

    // Binds each value inside list onto compiled statement in order
    private void bindPreCompiledStatementWithFieldValues(
            @NonNull SQLiteStatement preCompiledStatement,
            @NonNull List<Object> fieldValues
    ) throws DataStoreException {
        // 1-based index for columns
        int columnIndex = 1;
        for (Object fieldValue : fieldValues) {
            bindPreCompiledStatementWithFieldValue(
                    preCompiledStatement,
                    fieldValue,
                    columnIndex++
            );
        }
    }
<<<<<<< HEAD
=======

    // Helper method to bind individual value based on type
    private void bindPreCompiledStatementWithFieldValue(
            @NonNull SQLiteStatement preCompiledStatement,
            @Nullable Object fieldValue,
            int columnIndex
    ) throws DataStoreException {

        if (fieldValue == null) {
            preCompiledStatement.bindNull(columnIndex);
            return;
        }

        // Find out the type of value being bound and
        // convert into appropriate enum for processing
        final Class<?> fieldType = fieldValue.getClass();
        final JavaFieldType javaFieldType;
        if (Model.class.isAssignableFrom(fieldType)) {
            javaFieldType = JavaFieldType.MODEL;
        } else if (Enum.class.isAssignableFrom(fieldType)) {
            javaFieldType = JavaFieldType.ENUM;
        } else {
            javaFieldType = JavaFieldType.from(fieldType.getSimpleName());
        }
>>>>>>> 60436e3c

        switch (javaFieldType) {
            case BOOLEAN:
                boolean booleanValue = (boolean) fieldValue;
                preCompiledStatement.bindLong(columnIndex, booleanValue ? 1 : 0);
                break;
            case INTEGER:
                preCompiledStatement.bindLong(columnIndex, (Integer) fieldValue);
                break;
            case LONG:
                preCompiledStatement.bindLong(columnIndex, (Long) fieldValue);
                break;
            case FLOAT:
                preCompiledStatement.bindDouble(columnIndex, (Float) fieldValue);
                break;
            case STRING:
                preCompiledStatement.bindString(columnIndex, (String) fieldValue);
                break;
            case MODEL:
                preCompiledStatement.bindString(columnIndex, ((Model) fieldValue).getId());
                break;
            case ENUM:
                preCompiledStatement.bindString(columnIndex, gson.toJson(fieldValue));
                break;
            case DATE:
                final Date dateValue = (Date) fieldValue;
                final String dateString = SimpleDateFormat
                        .getDateInstance()
                        .format(dateValue);
                preCompiledStatement.bindString(columnIndex, dateString);
                break;
            case TIME:
                Time timeValue = (Time) fieldValue;
                preCompiledStatement.bindLong(columnIndex, timeValue.getTime());
                break;
            default:
                throw new DataStoreException(javaFieldType + " is not supported.",
                        AmplifyException.TODO_RECOVERY_SUGGESTION);
        }
    }

    private <T extends Model> Map<String, Object> buildMapForModel(
            @NonNull Class<T> modelClass,
            @NonNull ModelSchema modelSchema,
            @NonNull Cursor cursor
    ) throws DataStoreException {
        final Map<String, Object> mapForModel = new HashMap<>();
        final SQLiteTable sqliteTable = SQLiteTable.fromSchema(modelSchema);
        final Map<String, SQLiteColumn> columns = sqliteTable.getColumns();

        for (Map.Entry<String, ModelField> entry : modelSchema.getFields().entrySet()) {
            final String fieldName = entry.getKey();
            try {
                // Skip if there is no equivalent column for field in object
                final SQLiteColumn column = columns.get(fieldName);
                if (column == null) {
                    continue;
                }
                final String columnName = column.getAliasedName();
                final ModelField modelField = entry.getValue();
                final String fieldGraphQlType = entry.getValue().getTargetType();
                final JavaFieldType fieldJavaType;
                if (modelField.isModel()) {
                    fieldJavaType = JavaFieldType.MODEL;
                } else if (modelField.isEnum()) {
                    fieldJavaType = JavaFieldType.ENUM;
                } else {
                    fieldJavaType = TypeConverter.getJavaTypeForGraphQLType(fieldGraphQlType);
                }

                final int columnIndex = cursor.getColumnIndexOrThrow(columnName);
                // This check is necessary, because primitive values will return 0 even when null
                if (cursor.isNull(columnIndex)) {
                    mapForModel.put(fieldName, null);
                    continue;
                }

                final String stringValueFromCursor;
                switch (fieldJavaType) {
                    case STRING:
                        mapForModel.put(fieldName, cursor.getString(columnIndex));
                        break;
                    case MODEL:
                        // Eager load model if the necessary columns are present inside the cursor.
                        // At the time of implementation, cursor should have been joined with these
                        // columns IF AND ONLY IF the model is a foreign key to the inner model.
                        Class<?> classType = modelClass.getDeclaredField(fieldName).getType();
                        @SuppressWarnings("unchecked") // Safe type casting since fieldJavaType enum value is MODEL.
                        Class<? extends Model> innerModelType = (Class<? extends Model>) classType;
                        String className = innerModelType.getSimpleName();
                        ModelSchema innerModelSchema = ModelSchemaRegistry.singleton()
                                .getModelSchemaForModelClass(className);
                        Map<String, Object> mapForInnerModel = buildMapForModel(
                                innerModelType,
                                innerModelSchema,
                                cursor);
                        mapForModel.put(fieldName, deserializeModelFromRawMap(mapForInnerModel, innerModelType));
                        break;
                    case ENUM:
                        stringValueFromCursor = cursor.getString(columnIndex);
                        Class<?> enumType = modelClass.getDeclaredField(fieldName).getType();
                        Object enumValue = gson.getAdapter(enumType).fromJson(stringValueFromCursor);
                        mapForModel.put(fieldName, enumValue);
                        break;
                    case INTEGER:
                        mapForModel.put(fieldName, cursor.getInt(columnIndex));
                        break;
                    case BOOLEAN:
                        mapForModel.put(fieldName, cursor.getInt(columnIndex) != 0);
                        break;
                    case FLOAT:
                        mapForModel.put(fieldName, cursor.getFloat(columnIndex));
                        break;
                    case LONG:
                        mapForModel.put(fieldName, cursor.getLong(columnIndex));
                        break;
                    case DATE:
                        final String dateInStringFormat = cursor.getString(columnIndex);
                        if (dateInStringFormat != null) {
                            final Date dateInDateFormat = SimpleDateFormat
                                    .getDateInstance()
                                    .parse(dateInStringFormat);
                            mapForModel.put(fieldName, dateInDateFormat);
                        }
                        break;
                    case TIME:
                        final long timeInLongFormat = cursor.getLong(columnIndex);
                        mapForModel.put(fieldName, new Time(timeInLongFormat));
                        break;
                    default:
                        throw new DataStoreException(fieldJavaType + " is not supported.",
                                AmplifyException.TODO_RECOVERY_SUGGESTION);
                }
            } catch (Exception exception) {
                mapForModel.put(fieldName, null);
            }
        }
        return mapForModel;
    }

    // Extract the values of the fields of a model and bind the values to the SQLiteStatement
    // and execute the statement.
    // Return true if a model is successfully saved, false otherwise.
    private <T extends Model> boolean saveModel(
            @NonNull T model,
            @NonNull ModelSchema modelSchema,
            @NonNull SqlCommand sqlCommand,
            ModelConflictStrategy modelConflictStrategy
    ) throws IllegalAccessException, DataStoreException {
        Objects.requireNonNull(model);
        Objects.requireNonNull(modelSchema);
        Objects.requireNonNull(sqlCommand);
        Objects.requireNonNull(sqlCommand.getCompiledSqlStatement());

        LOG.debug("Writing data to table for: " + model.toString());
        final boolean writeSuccess;

        // SQLiteStatement object that represents the pre-compiled/prepared SQLite statements
        // are not thread-safe. Adding a synchronization barrier to access it.
        synchronized (sqlCommand.getCompiledSqlStatement()) {
            final SQLiteStatement compiledSqlStatement = sqlCommand.getCompiledSqlStatement();
            compiledSqlStatement.clearBindings();

            // fieldValues is a list of field values that are
            // applicable when binding to insert statement.
            final List<Object> fieldValues = new ArrayList<>(extractFieldValuesFromModel(model));
            if (sqlCommand.hasSelectionArgs()) {
                // These are additional values to bind in the case of updating SQLite table.
                fieldValues.addAll(sqlCommand.getSelectionArgs());
            }
            bindPreCompiledStatementWithFieldValues(compiledSqlStatement, fieldValues);

            switch (modelConflictStrategy) {
                case OVERWRITE_EXISTING:
                    // executeUpdateDelete returns the number of rows affected.
                    writeSuccess = compiledSqlStatement.executeUpdateDelete() > 0;
                    break;
                case THROW_EXCEPTION:
                    // executeInsert returns id if successful, -1 otherwise.
                    writeSuccess = compiledSqlStatement.executeInsert() != -1;
                    break;
                default:
                    throw new DataStoreException("ModelConflictStrategy " +
                            modelConflictStrategy + " is not supported.", AmplifyException.TODO_RECOVERY_SUGGESTION);
            }
            compiledSqlStatement.clearBindings();
        }

        if (writeSuccess) {
            LOG.debug("Successfully written data to table for: " + model.toString());
        } else {
            LOG.debug("Data was not written to table for: " + model.toString());
        }
        return writeSuccess;
    }

    private boolean dataExistsInSQLiteTable(
            @NonNull String tableName,
            @NonNull String columnName,
            @NonNull String columnValue) {
        final Cursor cursor = databaseConnectionHandle.rawQuery(
                "SELECT * FROM " + StringUtils.singleQuote(tableName) +
                        " WHERE " + columnName + " = " +
                        StringUtils.singleQuote(columnValue), null);
        if (cursor.getCount() <= 0) {
            cursor.close();
            return false;
        }
        cursor.close();
        return true;
    }

    /*
     * Detect if the version of the models stored in SQLite is different
     * from the version passed in through {@link ModelProvider#version()}.
     * Drop all tables if the version has changed.
     */
    private Completable updateModels() {
        return PersistentModelVersion.fromLocalStorage(this)
                .flatMap(iterator -> {
                    if (iterator.hasNext()) {
                        LOG.verbose("Successfully read model version from local storage. " +
                                "Checking if the model version need to be updated...");
                        PersistentModelVersion persistentModelVersion = iterator.next();
                        String oldVersion = persistentModelVersion.getVersion();
                        String newVersion = modelProvider.version();
                        if (!ObjectsCompat.equals(oldVersion, newVersion)) {
                            LOG.debug("Updating version as it has changed from " +
                                    oldVersion + " to " + newVersion);
                            Objects.requireNonNull(sqliteStorageHelper);
                            Objects.requireNonNull(databaseConnectionHandle);
                            sqliteStorageHelper.update(
                                    databaseConnectionHandle,
                                    oldVersion,
                                    newVersion);
                        }
                    }
                    return PersistentModelVersion.saveToLocalStorage(
                            this,
                            new PersistentModelVersion(modelProvider.version()));
                }).ignoreElement();
    }

    private <T extends Model> T deserializeModelFromRawMap(
            @NonNull Map<String, Object> mapForModel,
            @NonNull Class<T> itemClass) throws IOException {
        final String modelInJsonFormat = gson.toJson(mapForModel);
        return gson.getAdapter(itemClass).fromJson(modelInJsonFormat);
    }

    @VisibleForTesting
    Cursor getQueryAllCursor(@NonNull String tableName) throws DataStoreException {
        return getQueryAllCursor(tableName, null);
    }

    @VisibleForTesting
    Cursor getQueryAllCursor(@NonNull String tableName,
                             @Nullable QueryPredicate predicate) throws DataStoreException {
        final ModelSchema schema = ModelSchemaRegistry.singleton()
                .getModelSchemaForModelClass(tableName);
        final SqlCommand sqlCommand = sqlCommandFactory.queryFor(schema, predicate);
        final String rawQuery = sqlCommand.sqlStatement();
        final String[] selectionArgs = sqlCommand.getSelectionArgsAsArray();
        return this.databaseConnectionHandle.rawQuery(rawQuery, selectionArgs);
    }
}<|MERGE_RESOLUTION|>--- conflicted
+++ resolved
@@ -263,15 +263,10 @@
         threadPool.submit(() -> {
             try {
                 final ModelSchema modelSchema =
-<<<<<<< HEAD
-                        modelSchemaRegistry.getModelSchemaForModelInstance(item);
-                final SQLiteTable sqLiteTable = SQLiteTable.fromSchema(modelSchema);
-=======
-                    modelSchemaRegistry.getModelSchemaForModelClass(item.getClass().getSimpleName());
+                    modelSchemaRegistry.getModelSchemaForModelInstance(item);
                 final SQLiteTable sqliteTable = SQLiteTable.fromSchema(modelSchema);
                 final String primaryKeyName = sqliteTable.getPrimaryKeyColumnName();
                 final boolean writeSuccess;
->>>>>>> 60436e3c
 
                 if (dataExistsInSQLiteTable(
                         sqliteTable.getName(),
@@ -501,17 +496,6 @@
 
     private <T> List<Object> extractFieldValuesFromModel(@NonNull final T model)
             throws IllegalAccessException, DataStoreException {
-<<<<<<< HEAD
-        final String tableName = sqlCommand.tableName();
-        final SQLiteStatement preCompiledInsertStatement = sqlCommand.getCompiledSqlStatement();
-
-        final ModelSchema modelSchema = ModelSchemaRegistry.singleton()
-                .getModelSchemaForModelClass(tableName);
-        final SQLiteTable sqliteTable = SQLiteTable.fromSchema(modelSchema);
-        final Map<String, SQLiteColumn> columns = sqliteTable.getColumns();
-=======
->>>>>>> 60436e3c
-
         final String tableName = model.getClass().getSimpleName();
         final Iterator<Field> fieldIterator = FieldFinder.findFieldsIn(model.getClass()).iterator();
         final Cursor cursor = getQueryAllCursor(tableName);
@@ -521,21 +505,6 @@
         }
         cursor.moveToFirst();
 
-<<<<<<< HEAD
-        bindAllFieldsWithValues(object, preCompiledInsertStatement, cursor, columns);
-
-        if (!cursor.isClosed()) {
-            cursor.close();
-        }
-    }
-
-    private <T> void bindAllFieldsWithValues(@NonNull T object,
-                                             SQLiteStatement preCompiledInsertStatement,
-                                             Cursor cursor,
-                                             Map<String, SQLiteColumn> columns)
-            throws IllegalAccessException, DataStoreException {
-        final Iterator<Field> fieldIterator = FieldFinder.findFieldsIn(object.getClass()).iterator();
-=======
         final ModelSchema modelSchema = ModelSchemaRegistry.singleton()
                 .getModelSchemaForModelClass(tableName);
         final SQLiteTable sqliteTable = SQLiteTable.fromSchema(modelSchema);
@@ -544,7 +513,6 @@
         while (fieldValues.size() < columns.size()) {
             fieldValues.add(null); // Pre-populate with null values
         }
->>>>>>> 60436e3c
 
         while (fieldIterator.hasNext()) {
             final Field field = fieldIterator.next();
@@ -586,8 +554,6 @@
             );
         }
     }
-<<<<<<< HEAD
-=======
 
     // Helper method to bind individual value based on type
     private void bindPreCompiledStatementWithFieldValue(
@@ -612,7 +578,6 @@
         } else {
             javaFieldType = JavaFieldType.from(fieldType.getSimpleName());
         }
->>>>>>> 60436e3c
 
         switch (javaFieldType) {
             case BOOLEAN:
