--- conflicted
+++ resolved
@@ -155,7 +155,8 @@
     @Override
     public synchronized void initialize(
             @NonNull Context context,
-            @NonNull final ResultListener<List<ModelSchema>, DataStoreException> listener) {
+            @NonNull final ResultListener<List<ModelSchema>, DataStoreException> listener
+    ) {
         threadPool.submit(() -> {
             try {
                 final Set<Class<? extends Model>> models = new HashSet<>();
@@ -246,7 +247,8 @@
     public <T extends Model> void save(
             @NonNull T item,
             @NonNull StorageItemChange.Initiator initiator,
-            @NonNull ResultListener<StorageItemChange.Record, DataStoreException> itemSaveListener) {
+            @NonNull ResultListener<StorageItemChange.Record, DataStoreException> itemSaveListener
+    ) {
         save(item, initiator, null, itemSaveListener);
     }
 
@@ -259,7 +261,8 @@
             @NonNull T item,
             @NonNull StorageItemChange.Initiator initiator,
             @Nullable QueryPredicate predicate,
-            @NonNull ResultListener<StorageItemChange.Record, DataStoreException> itemSaveListener) {
+            @NonNull ResultListener<StorageItemChange.Record, DataStoreException> itemSaveListener
+    ) {
         threadPool.submit(() -> {
             try {
                 final ModelSchema modelSchema =
@@ -333,7 +336,8 @@
     @Override
     public <T extends Model> void query(
             @NonNull Class<T> itemClass,
-            @NonNull ResultListener<Iterator<T>, DataStoreException> queryResultsListener) {
+            @NonNull ResultListener<Iterator<T>, DataStoreException> queryResultsListener
+    ) {
         query(itemClass, null, queryResultsListener);
     }
 
@@ -344,7 +348,8 @@
     public <T extends Model> void query(
             @NonNull Class<T> itemClass,
             @Nullable QueryPredicate predicate,
-            @NonNull ResultListener<Iterator<T>, DataStoreException> queryResultsListener) {
+            @NonNull ResultListener<Iterator<T>, DataStoreException> queryResultsListener
+    ) {
         threadPool.submit(() -> {
             try {
                 LOG.debug("Querying item for: " + itemClass.getSimpleName());
@@ -389,8 +394,8 @@
     public <T extends Model> void delete(
             @NonNull T item,
             @NonNull StorageItemChange.Initiator initiator,
-<<<<<<< HEAD
-            @NonNull ResultListener<StorageItemChange.Record> itemDeleteListener) {
+            @NonNull ResultListener<StorageItemChange.Record, DataStoreException> itemDeleteListener
+    ) {
         delete(item, initiator, null, itemDeleteListener);
     }
 
@@ -403,10 +408,8 @@
             @NonNull T item,
             @NonNull StorageItemChange.Initiator initiator,
             @Nullable QueryPredicate predicate,
-            @NonNull ResultListener<StorageItemChange.Record> itemDeleteListener) {
-=======
-            @NonNull ResultListener<StorageItemChange.Record, DataStoreException> itemDeleteListener) {
->>>>>>> a213c0e2
+            @NonNull ResultListener<StorageItemChange.Record, DataStoreException> itemDeleteListener
+    ) {
         threadPool.submit(() -> {
             try {
                 final ModelSchema modelSchema = modelSchemaRegistry.getModelSchemaForModelInstance(item);
