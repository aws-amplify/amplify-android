/*
 * Copyright 2019 Amazon.com, Inc. or its affiliates. All Rights Reserved.
 *
 * Licensed under the Apache License, Version 2.0 (the "License").
 * You may not use this file except in compliance with the License.
 * A copy of the License is located at
 *
 *  http://aws.amazon.com/apache2.0
 *
 * or in the "license" file accompanying this file. This file is distributed
 * on an "AS IS" BASIS, WITHOUT WARRANTIES OR CONDITIONS OF ANY KIND, either
 * express or implied. See the License for the specific language governing
 * permissions and limitations under the License.
 */

package com.amplifyframework.datastore.storage.sqlite;

import android.content.Context;
import android.database.Cursor;
import android.database.sqlite.SQLiteDatabase;
import androidx.annotation.NonNull;
import androidx.annotation.VisibleForTesting;
import androidx.core.util.ObjectsCompat;

import com.amplifyframework.AmplifyException;
import com.amplifyframework.core.Action;
import com.amplifyframework.core.Amplify;
import com.amplifyframework.core.Consumer;
import com.amplifyframework.core.async.Cancelable;
import com.amplifyframework.core.model.CustomTypeField;
import com.amplifyframework.core.model.CustomTypeSchema;
import com.amplifyframework.core.model.Model;
import com.amplifyframework.core.model.ModelAssociation;
import com.amplifyframework.core.model.ModelField;
import com.amplifyframework.core.model.ModelProvider;
import com.amplifyframework.core.model.ModelSchema;
import com.amplifyframework.core.model.SchemaRegistry;
import com.amplifyframework.core.model.SerializedCustomType;
import com.amplifyframework.core.model.SerializedModel;
import com.amplifyframework.core.model.query.ObserveQueryOptions;
import com.amplifyframework.core.model.query.QueryOptions;
import com.amplifyframework.core.model.query.Where;
import com.amplifyframework.core.model.query.predicate.QueryField;
import com.amplifyframework.core.model.query.predicate.QueryPredicate;
import com.amplifyframework.core.model.query.predicate.QueryPredicates;
import com.amplifyframework.datastore.DataStoreConfiguration;
import com.amplifyframework.datastore.DataStoreException;
import com.amplifyframework.datastore.DataStoreQuerySnapshot;
import com.amplifyframework.datastore.model.CompoundModelProvider;
import com.amplifyframework.datastore.model.SystemModelsProviderFactory;
import com.amplifyframework.datastore.storage.LocalStorageAdapter;
import com.amplifyframework.datastore.storage.StorageItemChange;
import com.amplifyframework.datastore.storage.sqlite.adapter.SQLiteTable;
import com.amplifyframework.logging.Logger;
import com.amplifyframework.util.GsonFactory;
import com.amplifyframework.util.Immutable;

import com.google.gson.Gson;

import java.util.ArrayList;
import java.util.Collections;
import java.util.HashMap;
import java.util.HashSet;
import java.util.Iterator;
import java.util.List;
import java.util.Map;
import java.util.Objects;
import java.util.Set;
import java.util.concurrent.ExecutorService;
import java.util.concurrent.Executors;
import java.util.concurrent.TimeUnit;

import io.reactivex.rxjava3.core.Completable;
import io.reactivex.rxjava3.core.Single;
import io.reactivex.rxjava3.disposables.CompositeDisposable;
import io.reactivex.rxjava3.disposables.Disposable;
import io.reactivex.rxjava3.subjects.PublishSubject;
import io.reactivex.rxjava3.subjects.Subject;

/**
 * An implementation of {@link LocalStorageAdapter} using {@link android.database.sqlite.SQLiteDatabase}.
 */
public final class SQLiteStorageAdapter implements LocalStorageAdapter {
    private static final Logger LOG = Amplify.Logging.forNamespace("amplify:aws-datastore");
    private static final long THREAD_POOL_TERMINATE_TIMEOUT = TimeUnit.SECONDS.toMillis(5);
    // Database Version
    private static final int DATABASE_VERSION = 1;

    // Thread pool size is determined as number of processors multiplied by this value.  We want to allow more threads
    // than available processors to parallelize primarily IO bound work, but still provide a limit to avoid out of
    // memory errors.
    private static final int THREAD_POOL_SIZE_MULTIPLIER = 20;

    @VisibleForTesting @SuppressWarnings("checkstyle:all") // Keep logger first
    static final String DEFAULT_DATABASE_NAME = "AmplifyDatastore.db";

    private final String databaseName;

    // Provider of the Models that will be warehouse-able by the DataStore
    // and models that are used internally for DataStore to track metadata
    private final ModelProvider modelsProvider;

    // SchemaRegistry instance that gives the ModelSchema, CustomTypeSchema (Flutter) and Model objects
    // based on Model class name lookup mechanism.
    private final SchemaRegistry schemaRegistry;

    // ThreadPool for SQLite operations.
    private ExecutorService threadPool;

    // Data is read from SQLite and de-serialized using GSON
    // into a strongly typed Java object.
    private final Gson gson;

    // Used to publish events to the observables subscribed.
    private final Subject<StorageItemChange<? extends Model>> itemChangeSubject;

    // Represents a connection to the SQLite database. This database reference
    // can be used to do all SQL operations against the underlying database
    // that this handle represents.
    private SQLiteDatabase databaseConnectionHandle;

    // The helper object controls the lifecycle of database creation, update
    // and opening connection to database.
    private SQLiteStorageHelper sqliteStorageHelper;

    // Responsible for executing all commands on the SQLiteDatabase.
    private SQLCommandProcessor sqlCommandProcessor;

    // Factory that produces SQL commands.
    private SQLCommandFactory sqlCommandFactory;

    // The helper object to iterate through associated models of a given model.
    private SQLiteModelTree sqliteModelTree;

    // Stores the reference to disposable objects for cleanup
    private final CompositeDisposable toBeDisposed;

    // Need to keep a reference to the app context so we can
    // re-initialize the adapter after deleting the file in the clear() method
    private Context context;

    private SqlQueryProcessor sqlQueryProcessor;

    private DataStoreConfiguration dataStoreConfiguration;
    private SyncStatus syncStatus;

    /**
     * Construct the SQLiteStorageAdapter object.
     * @param schemaRegistry A registry of schema for all models and custom types used by the system
     * @param userModelsProvider Provides the models that will be usable by the DataStore
     * @param systemModelsProvider Provides the models that are used by the DataStore system internally
     */
    private SQLiteStorageAdapter(
            SchemaRegistry schemaRegistry,
            ModelProvider userModelsProvider,
            ModelProvider systemModelsProvider) {
        this(schemaRegistry, userModelsProvider, systemModelsProvider, DEFAULT_DATABASE_NAME);
    }

    private SQLiteStorageAdapter(
        SchemaRegistry schemaRegistry,
        ModelProvider userModelsProvider,
        ModelProvider systemModelsProvider,
        String databaseName) {
        this.schemaRegistry = schemaRegistry;
        this.modelsProvider = CompoundModelProvider.of(systemModelsProvider, userModelsProvider);
        this.gson = GsonFactory.instance();
        this.itemChangeSubject = PublishSubject.<StorageItemChange<? extends Model>>create().toSerialized();
        this.toBeDisposed = new CompositeDisposable();
        this.databaseName = databaseName;
    }

    /**
     * Gets a SQLiteStorageAdapter that can be initialized to use the provided models.
     * @param schemaRegistry Registry of schema for all models and custom types in the system
     * @param userModelsProvider A provider of models that will be represented in SQL
     * @return A SQLiteStorageAdapter that will host the provided models in SQL tables
     */
    @NonNull
    public static SQLiteStorageAdapter forModels(
            @NonNull SchemaRegistry schemaRegistry,
            @NonNull ModelProvider userModelsProvider) {
        return new SQLiteStorageAdapter(
            schemaRegistry,
            Objects.requireNonNull(userModelsProvider),
            SystemModelsProviderFactory.create()
        );
    }

    /**
     * Gets a SQLiteStorageAdapter that can be initialized to use the provided models.
     * @param schemaRegistry Registry of schema for all models and custom types in the system
     * @param userModelsProvider A provider of models that will be represented in SQL
     * @param databaseName Name of the SQLite database.
     * @return A SQLiteStorageAdapter that will host the provided models in SQL tables
     */
    @NonNull
    static SQLiteStorageAdapter forModels(
        @NonNull SchemaRegistry schemaRegistry,
        @NonNull ModelProvider userModelsProvider,
        @NonNull String databaseName) {
        return new SQLiteStorageAdapter(
            schemaRegistry,
            Objects.requireNonNull(userModelsProvider),
            SystemModelsProviderFactory.create(),
            databaseName
        );
    }

    /**
     * {@inheritDoc}
     */
    @Override
    public synchronized void initialize(
            @NonNull Context context,
            @NonNull Consumer<List<ModelSchema>> onSuccess,
            @NonNull Consumer<DataStoreException> onError,
            @NonNull DataStoreConfiguration dataStoreConfiguration) {
        Objects.requireNonNull(context);
        Objects.requireNonNull(onSuccess);
        Objects.requireNonNull(onError);
        // Create a thread pool large enough to take advantage of parallelization, but small enough to avoid
        // OutOfMemoryError and CursorWindowAllocationException issues.
        this.threadPool = Executors.newFixedThreadPool(
                Runtime.getRuntime().availableProcessors() * THREAD_POOL_SIZE_MULTIPLIER);
        this.context = context;
        this.dataStoreConfiguration = dataStoreConfiguration;
        threadPool.submit(() -> {
            try {
                /*
                 * Start with a fresh registry.
                 */
                schemaRegistry.clear();
                /*
                 * Create {@link ModelSchema} objects for the corresponding {@link Model}.
                 * Any exception raised during this when inspecting the Model classes
                 * through reflection will be notified via the `onError` callback.
                 */
                schemaRegistry.register(modelsProvider.modelSchemas(), modelsProvider.customTypeSchemas());

                /*
                 * Create the CREATE TABLE and CREATE INDEX commands for each of the
                 * Models. Instantiate {@link SQLiteStorageHelper} to execute those
                 * create commands.
                 */
                this.sqlCommandFactory = new SQLiteCommandFactory(schemaRegistry, gson);
                CreateSqlCommands createSqlCommands = getCreateCommands(modelsProvider.modelNames());
                sqliteStorageHelper = SQLiteStorageHelper.getInstance(
                        context,
                        databaseName,
                        DATABASE_VERSION,
                        createSqlCommands);

                /*
                 * Create and/or open a database. This also invokes
                 * {@link SQLiteStorageHelper#onCreate(SQLiteDatabase)} which executes the tasks
                 * to create tables and indexes. When the function returns without any exception
                 * being thrown, invoke the `onError` callback.
                 *
                 * Errors are thrown when there is no write permission to the database, no space
                 * left in the database for any write operation and other errors thrown while
                 * creating and opening a database. All errors are passed through the
                 * `onError` callback.
                 *
                 * databaseConnectionHandle represents a connection handle to the database.
                 * All database operations will happen through this handle.
                 */
                databaseConnectionHandle = sqliteStorageHelper.getWritableDatabase();

                /*
                 * Create helper instance that can traverse through model relations.
                 */
                this.sqliteModelTree = new SQLiteModelTree(
                    schemaRegistry,
                    databaseConnectionHandle
                );

                /*
                 * Create a command processor which runs the actual SQL transactions.
                 */
                this.sqlCommandProcessor = new SQLCommandProcessor(databaseConnectionHandle);

                sqlQueryProcessor = new SqlQueryProcessor(sqlCommandProcessor,
                        sqlCommandFactory,
                        modelSchemaRegistry);
                syncStatus = new SyncStatus(sqlQueryProcessor, dataStoreConfiguration);

                /*
                 * Detect if the version of the models stored in SQLite is different
                 * from the version passed in through {@link ModelProvider#version()}.
                 * Delete the database if there is a version change.
                 */
                toBeDisposed.add(updateModels().subscribe(
                    () -> onSuccess.accept(
                        Immutable.of(new ArrayList<>(schemaRegistry.getModelSchemaMap().values()))
                    ),
                    throwable -> onError.accept(new DataStoreException(
                        "Error in initializing the SQLiteStorageAdapter",
                        throwable, AmplifyException.TODO_RECOVERY_SUGGESTION
                    ))
                ));
            } catch (Exception exception) {
                onError.accept(new DataStoreException(
                    "Error in initializing the SQLiteStorageAdapter",
                    exception, "See attached exception"
                ));
            }
        });
    }

    /**
     * {@inheritDoc}
     */
    @Override
    public <T extends Model> void save(
            @NonNull T item,
            @NonNull StorageItemChange.Initiator initiator,
            @NonNull QueryPredicate predicate,
            @NonNull Consumer<StorageItemChange<T>> onSuccess,
            @NonNull Consumer<DataStoreException> onError) {
        Objects.requireNonNull(item);
        Objects.requireNonNull(initiator);
        Objects.requireNonNull(predicate);
        Objects.requireNonNull(onSuccess);
        Objects.requireNonNull(onError);
        threadPool.submit(() -> {
            try {
                final ModelSchema modelSchema = schemaRegistry.getModelSchemaForModelClass(item.getModelName());

                final StorageItemChange.Type writeType;
                SerializedModel patchItem = null;

                if (sqlQueryProcessor.modelExists(item, QueryPredicates.all())) {
                    // if data exists already, then UPDATE the row
                    writeType = StorageItemChange.Type.UPDATE;

                    // Check if existing data meets the condition, only if a condition other than all() was provided.
                    if (!QueryPredicates.all().equals(predicate) && !sqlQueryProcessor.modelExists(item, predicate)) {
                        throw new DataStoreException(
                            "Save failed because condition did not match existing model instance.",
                            "The save will continue to fail until the model instance is updated."
                        );
                    }
                    if (initiator == StorageItemChange.Initiator.DATA_STORE_API) {
                        // When saving items via the DataStore API, compute a SerializedModel containing only the fields
                        // that differ from the model currently in the local storage.  This is not necessary when save
                        // is initiated by the sync engine, so skip it for optimization to avoid the extra SQL query.
                        patchItem = SerializedModel.difference(item, query(item), modelSchema);
                    }
                } else if (!QueryPredicates.all().equals(predicate)) {
                    // insert not permitted with a condition
                    throw new DataStoreException(
                        "Conditional update must be performed against an already existing data. " +
                            "Insertion is not permitted while using a predicate.",
                        "Please save without specifying a predicate."
                    );
                } else {
                    // if data doesn't exist yet, then INSERT a new row
                    writeType = StorageItemChange.Type.CREATE;
                }

                // execute local save
                writeData(item, writeType);

                // publish successful save
                StorageItemChange<T> change = StorageItemChange.<T>builder()
                        .item(item)
                        .patchItem(patchItem != null ? patchItem : SerializedModel.create(item, modelSchema))
                        .modelSchema(modelSchema)
                        .type(writeType)
                        .predicate(predicate)
                        .initiator(initiator)
                        .build();
                itemChangeSubject.onNext(change);
                onSuccess.accept(change);
            } catch (DataStoreException dataStoreException) {
                onError.accept(dataStoreException);
            } catch (Exception someOtherTypeOfException) {
                String modelToString = item.getModelName() + "[id=" + item.getId() + "]";
                DataStoreException dataStoreException = new DataStoreException(
                    "Error in saving the model: " + modelToString,
                    someOtherTypeOfException, "See attached exception for details."
                );
                onError.accept(dataStoreException);
            }
        });
    }

    /**
     * {@inheritDoc}
     */
    @Override
    public <T extends Model> void query(
            @NonNull Class<T> itemClass,
            @NonNull QueryOptions options,
            @NonNull Consumer<Iterator<T>> onSuccess,
            @NonNull Consumer<DataStoreException> onError) {
        Objects.requireNonNull(itemClass);
        Objects.requireNonNull(options);
        Objects.requireNonNull(onSuccess);
        Objects.requireNonNull(onError);
        threadPool.submit(() -> {
<<<<<<< HEAD
            List<T> models = sqlQueryProcessor.queryOfflineData(itemClass, options, onError);
            onSuccess.accept(models.iterator());
=======
            final ModelSchema modelSchema = schemaRegistry.getModelSchemaForModelClass(itemClass.getSimpleName());
            try (Cursor cursor = sqlCommandProcessor.rawQuery(sqlCommandFactory.queryFor(modelSchema, options))) {
                LOG.debug("Querying item for: " + itemClass.getSimpleName());
                final List<T> models = new ArrayList<>();
                final SQLiteModelFieldTypeConverter converter =
                    new SQLiteModelFieldTypeConverter(modelSchema, schemaRegistry, gson);

                if (cursor == null) {
                    onError.accept(new DataStoreException(
                        "Error in getting a cursor to the table for class: " + itemClass.getSimpleName(),
                        AmplifyException.TODO_RECOVERY_SUGGESTION
                    ));
                }

                if (cursor.moveToFirst()) {
                    do {
                        Map<String, Object> map = converter.buildMapForModel(cursor);
                        String jsonString = gson.toJson(map);
                        models.add(gson.fromJson(jsonString, itemClass));
                    } while (cursor.moveToNext());
                }

                onSuccess.accept(models.iterator());
            } catch (Exception exception) {
                onError.accept(new DataStoreException(
                    "Error in querying the model.", exception,
                    "See attached exception for details."
                ));
            }
>>>>>>> 801252ad
        });
    }

    /**
     * {@inheritDoc}
     */
    @Override
    public void query(
            @NonNull String modelName,
            @NonNull QueryOptions options,
            @NonNull Consumer<Iterator<? extends Model>> onSuccess,
            @NonNull Consumer<DataStoreException> onError) {
        Objects.requireNonNull(modelName);
        Objects.requireNonNull(options);
        Objects.requireNonNull(onSuccess);
        Objects.requireNonNull(onError);

        threadPool.submit(() -> {
            final ModelSchema modelSchema = schemaRegistry.getModelSchemaForModelClass(modelName);
            try (Cursor cursor = sqlCommandProcessor.rawQuery(sqlCommandFactory.queryFor(modelSchema, options))) {
                LOG.debug("Querying item for: " + modelName);

                final List<Model> models = new ArrayList<>();
                final SQLiteModelFieldTypeConverter converter =
                    new SQLiteModelFieldTypeConverter(modelSchema, schemaRegistry, gson);

                if (cursor == null) {
                    onError.accept(new DataStoreException(
                            "Error in getting a cursor to the table for class: " + modelName,
                            AmplifyException.TODO_RECOVERY_SUGGESTION
                    ));
                    return;
                }

                if (cursor.moveToFirst()) {
                    do {
                        final Map<String, Object> data = converter.buildMapForModel(cursor);
                        final SerializedModel model = createSerializedModel(modelSchema, data);
                        models.add(model);
                    } while (cursor.moveToNext());
                }
                onSuccess.accept(models.iterator());
            } catch (Exception exception) {
                onError.accept(new DataStoreException(
                        "Error in querying the model.", exception,
                        "See attached exception for details."
                ));
            }
        });
    }

    /**
     * {@inheritDoc}
     */
    @Override
    public <T extends Model> void delete(
            @NonNull T item,
            @NonNull StorageItemChange.Initiator initiator,
            @NonNull QueryPredicate predicate,
            @NonNull Consumer<StorageItemChange<T>> onSuccess,
            @NonNull Consumer<DataStoreException> onError
    ) {
        Objects.requireNonNull(item);
        Objects.requireNonNull(initiator);
        Objects.requireNonNull(predicate);
        Objects.requireNonNull(onSuccess);
        Objects.requireNonNull(onError);
        threadPool.submit(() -> {
            try {
                final String modelName = item.getModelName();
                final ModelSchema modelSchema = schemaRegistry.getModelSchemaForModelClass(modelName);

                // Check if data being deleted exists; "Succeed" deletion in that case.
                if (!sqlQueryProcessor.modelExists(item, QueryPredicates.all())) {
                    LOG.verbose(modelName + " model with id = " + item.getId() + " does not exist.");
                    // Pass back item change instance without publishing it.
                    onSuccess.accept(StorageItemChange.<T>builder()
                        .item(item)
                        .patchItem(SerializedModel.create(item, modelSchema))
                        .modelSchema(modelSchema)
                        .type(StorageItemChange.Type.DELETE)
                        .predicate(predicate)
                        .initiator(initiator)
                        .build());
                    return;
                }

                // Check if existing data meets the condition, only if a condition other than all() was provided.
                if (!QueryPredicates.all().equals(predicate) && !sqlQueryProcessor.modelExists(item, predicate)) {
                    throw new DataStoreException(
                        "Deletion failed because condition did not match existing model instance.",
                        "The deletion will continue to fail until the model instance is updated."
                    );
                }

                // identify items affected by cascading delete before deleting them
                List<Model> cascadedModels = sqliteModelTree.descendantsOf(Collections.singleton(item));

                // execute local deletion
                writeData(item, StorageItemChange.Type.DELETE);

                // publish cascaded deletions
                for (Model cascadedModel : cascadedModels) {
                    ModelSchema schema = schemaRegistry.getModelSchemaForModelClass(cascadedModel.getModelName());
                    itemChangeSubject.onNext(StorageItemChange.builder()
                        .item(cascadedModel)
                        .patchItem(SerializedModel.create(cascadedModel, schema))
                        .modelSchema(schema)
                        .type(StorageItemChange.Type.DELETE)
                        .predicate(QueryPredicates.all())
                        .initiator(initiator)
                        .build());
                }

                // publish successful deletion of top-level item
                StorageItemChange<T> change = StorageItemChange.<T>builder()
                        .item(item)
                        .patchItem(SerializedModel.create(item, modelSchema))
                        .modelSchema(modelSchema)
                        .type(StorageItemChange.Type.DELETE)
                        .predicate(predicate)
                        .initiator(initiator)
                        .build();
                itemChangeSubject.onNext(change);
                onSuccess.accept(change);
            } catch (DataStoreException dataStoreException) {
                onError.accept(dataStoreException);
            } catch (Exception someOtherTypeOfException) {
                DataStoreException dataStoreException = new DataStoreException(
                    "Error in deleting the model.", someOtherTypeOfException,
                    "See attached exception for details."
                );
                onError.accept(dataStoreException);
            }
        });
    }

    /**
     * {@inheritDoc}
     */
    @Override
    public <T extends Model> void delete(
            @NonNull Class<T> itemClass,
            @NonNull StorageItemChange.Initiator initiator,
            @NonNull QueryPredicate predicate,
            @NonNull Action onSuccess,
            @NonNull Consumer<DataStoreException> onError
    ) {
        Objects.requireNonNull(itemClass);
        Objects.requireNonNull(initiator);
        Objects.requireNonNull(predicate);
        Objects.requireNonNull(onSuccess);
        Objects.requireNonNull(onError);

        threadPool.submit(() -> {
            final ModelSchema modelSchema = schemaRegistry.getModelSchemaForModelClass(itemClass);
            QueryOptions options = Where.matches(predicate);
            try (Cursor cursor = sqlCommandProcessor.rawQuery(sqlCommandFactory.queryFor(modelSchema, options))) {
                final SQLiteTable sqliteTable = SQLiteTable.fromSchema(modelSchema);
                final String primaryKeyName = sqliteTable.getPrimaryKey().getAliasedName();

                // identify items that meet the predicate
                List<T> items = new ArrayList<>();
                if (cursor != null && cursor.moveToFirst()) {
                    int index = cursor.getColumnIndexOrThrow(primaryKeyName);
                    do {
                        String id = cursor.getString(index);
                        String dummyJson = gson.toJson(Collections.singletonMap("id", id));
                        T dummyItem = gson.fromJson(dummyJson, itemClass);
                        items.add(dummyItem);
                    } while (cursor.moveToNext());
                }

                // identify every model to delete as a result of this operation
                List<Model> modelsToDelete = new ArrayList<>(items);
                List<Model> cascadedModels = sqliteModelTree.descendantsOf(items);
                modelsToDelete.addAll(cascadedModels);

                // execute local deletions
                sqlCommandProcessor.execute(sqlCommandFactory.deleteFor(modelSchema, predicate));

                // publish every deletion
                for (Model model : modelsToDelete) {
                    ModelSchema schema = schemaRegistry.getModelSchemaForModelClass(model.getModelName());
                    itemChangeSubject.onNext(StorageItemChange.builder()
                            .item(model)
                            .patchItem(SerializedModel.create(model, schema))
                            .modelSchema(schema)
                            .type(StorageItemChange.Type.DELETE)
                            .predicate(QueryPredicates.all())
                            .initiator(initiator)
                            .build());
                }
                onSuccess.call();
            } catch (DataStoreException dataStoreException) {
                onError.accept(dataStoreException);
            } catch (Exception someOtherTypeOfException) {
                DataStoreException dataStoreException = new DataStoreException(
                        "Error in deleting models.", someOtherTypeOfException,
                        "See attached exception for details."
                );
                onError.accept(dataStoreException);
            }
        });
    }

    /**
     * {@inheritDoc}
     */
    @NonNull
    @Override
    public Cancelable observe(
            @NonNull Consumer<StorageItemChange<? extends Model>> onItemChanged,
            @NonNull Consumer<DataStoreException> onObservationError,
            @NonNull Action onObservationComplete) {
        Objects.requireNonNull(onItemChanged);
        Objects.requireNonNull(onObservationError);
        Objects.requireNonNull(onObservationComplete);
        Disposable disposable = itemChangeSubject.subscribe(
            onItemChanged::accept,
            failure -> {
                if (failure instanceof DataStoreException) {
                    onObservationError.accept((DataStoreException) failure);
                    return;
                }
                onObservationError.accept(new DataStoreException(
                    "Failed to observe items in storage adapter.",
                    failure,
                    "Inspect the failure details."
                ));
            },
            onObservationComplete::call
        );
        return disposable::dispose;
    }


    /**
     * {@inheritDoc}
     */
    @Override
    public <T extends Model> void observeQuery(
            @NonNull Class<T> itemClass,
            @NonNull ObserveQueryOptions options,
            @NonNull Consumer<Cancelable> onObservationStarted,
            @NonNull Consumer<DataStoreQuerySnapshot<T>> onQuerySnapshot,
            @NonNull Consumer<DataStoreException> onObservationError,
            @NonNull Action onObservationComplete) {
        Objects.requireNonNull(onObservationStarted);
        Objects.requireNonNull(onObservationError);
        Objects.requireNonNull(onObservationComplete);
        new ObserveQueryExecuter<T>(itemChangeSubject, sqlQueryProcessor,
                threadPool,
                syncStatus,
                new ModelSorter<T>(),
                dataStoreConfiguration)
                .observeQuery(itemClass,
                        options,
                        onObservationStarted,
                        onQuerySnapshot,
                        onObservationError,
                        onObservationComplete);
    }

    /**
     * {@inheritDoc}
     */
    @Override
    public synchronized void terminate() throws DataStoreException {
        try {
            if (toBeDisposed != null) {
                toBeDisposed.clear();
            }
            if (itemChangeSubject != null) {
                itemChangeSubject.onComplete();
            }
            if (threadPool != null) {
                threadPool.shutdown();
            }
            if (databaseConnectionHandle != null) {
                databaseConnectionHandle.close();
            }
            if (sqliteStorageHelper != null) {
                sqliteStorageHelper.close();
            }
        } catch (Exception exception) {
            throw new DataStoreException("Error in terminating the SQLiteStorageAdapter.", exception,
                    "See attached exception for details.");
        }
    }

    /**
     * {@inheritDoc}
     */
    @Override
    public synchronized void clear(@NonNull Action onComplete,
                                   @NonNull Consumer<DataStoreException> onError) {
        try {
            LOG.debug("Shutting down thread pool for the storage adapter.");
            threadPool.shutdown();
            if (!threadPool.awaitTermination(THREAD_POOL_TERMINATE_TIMEOUT, TimeUnit.MILLISECONDS)) {
                threadPool.shutdownNow();
            }
            LOG.debug("Storage adapter thread pool shutdown.");
        } catch (InterruptedException exception) {
            LOG.warn("Storage adapter thread pool was interrupted during shutdown.", exception);
        }
        sqliteStorageHelper.close();
        databaseConnectionHandle.close();
        LOG.debug("Clearing DataStore.");
        if (!context.deleteDatabase(databaseName)) {
            DataStoreException dataStoreException = new DataStoreException(
                "Error while trying to clear data from the local DataStore storage.",
                "See attached exception for details.");
            onError.accept(dataStoreException);
        }
        LOG.debug("DataStore cleared. Re-initializing storage adapter.");

        //Re-initialize the adapter.
        initialize(context,
            schemaList -> onComplete.call(),
            exception -> onError.accept(new DataStoreException(
                "Error occurred while trying to re-initialize the storage adapter",
                String.valueOf(exception.getMessage())
            )),
                dataStoreConfiguration
        );
    }

    private CreateSqlCommands getCreateCommands(@NonNull Set<String> modelNames) {
        final Set<SqlCommand> createTableCommands = new HashSet<>();
        final Set<SqlCommand> createIndexCommands = new HashSet<>();
        for (String modelName : modelNames) {
            final ModelSchema modelSchema =
                schemaRegistry.getModelSchemaForModelClass(modelName);
            createTableCommands.add(sqlCommandFactory.createTableFor(modelSchema));
            createIndexCommands.addAll(sqlCommandFactory.createIndexesFor(modelSchema));
        }
        return new CreateSqlCommands(createTableCommands, createIndexCommands);
    }

    private <T extends Model> void writeData(
            T item,
            StorageItemChange.Type writeType
    ) throws DataStoreException {
        final String modelName = item.getModelName();
        final ModelSchema modelSchema = schemaRegistry.getModelSchemaForModelClass(modelName);
        final SQLiteTable sqliteTable = SQLiteTable.fromSchema(modelSchema);

        // Generate SQL command for given action
        switch (writeType) {
            case CREATE:
                LOG.verbose("Creating item in " + sqliteTable.getName() + " identified by ID: " + item.getId());
                sqlCommandProcessor.execute(sqlCommandFactory.insertFor(modelSchema, item));
                break;
            case UPDATE:
                LOG.verbose("Updating item in " + sqliteTable.getName() + " identified by ID: " + item.getId());
                sqlCommandProcessor.execute(sqlCommandFactory.updateFor(modelSchema, item));
                break;
            case DELETE:
                LOG.verbose("Deleting item in " + sqliteTable.getName() + " identified by ID: " + item.getId());
                final String primaryKeyName = sqliteTable.getPrimaryKey().getName();
                final QueryPredicate matchId = QueryField.field(modelName, primaryKeyName).eq(item.getId());
                sqlCommandProcessor.execute(sqlCommandFactory.deleteFor(modelSchema, matchId));
                break;
            default:
                throw new DataStoreException(
                    "Unexpected change was requested: " + writeType.name(),
                    "Valid storage changes are CREATE, UPDATE, and DELETE."
                );
        }
    }

<<<<<<< HEAD
=======
    private boolean modelExists(Model model, QueryPredicate predicate) throws DataStoreException {
        final String modelName = model.getModelName();
        final ModelSchema schema = schemaRegistry.getModelSchemaForModelClass(modelName);
        final SQLiteTable table = SQLiteTable.fromSchema(schema);
        final String tableName = table.getName();
        final String primaryKeyName = table.getPrimaryKey().getName();
        final QueryPredicate matchId = QueryField.field(tableName, primaryKeyName).eq(model.getId());
        final QueryPredicate condition = predicate.and(matchId);
        return sqlCommandProcessor.executeExists(sqlCommandFactory.existsFor(schema, condition));
    }

>>>>>>> 801252ad
    /**
     * Helper method to synchronously query for a single model instance.  Used before any save initiated by
     * DATASTORE_API in order to determine which fields have changed.
     * @param model a Model that we want to query for the same type and id in SQLite.
     * @return the Model instance from SQLite, if it exists, otherwise null.
     */
    private Model query(Model model) {
        final String modelName = model.getModelName();
        final ModelSchema schema = schemaRegistry.getModelSchemaForModelClass(modelName);
        final SQLiteTable table = SQLiteTable.fromSchema(schema);
        final String primaryKeyName = table.getPrimaryKey().getName();
        final QueryPredicate matchId = QueryField.field(modelName, primaryKeyName).eq(model.getId());

        Iterator<? extends Model> result = Single.<Iterator<? extends Model>>create(emitter -> {
            if (model instanceof SerializedModel) {
                query(model.getModelName(), Where.matches(matchId), emitter::onSuccess, emitter::onError);
            } else {
                query(model.getClass(), Where.matches(matchId), emitter::onSuccess, emitter::onError);
            }
        }).blockingGet();
        return result.hasNext() ? result.next() : null;
    }

    /*
     * Detect if the version of the models stored in SQLite is different
     * from the version passed in through {@link ModelProvider#version()}.
     * Drop all tables if the version has changed.
     */
    private Completable updateModels() {
        return PersistentModelVersion.fromLocalStorage(this).flatMap(iterator -> {
            if (iterator.hasNext()) {
                LOG.verbose("Successfully read model version from local storage. " +
                    "Checking if the model version need to be updated...");
                PersistentModelVersion persistentModelVersion = iterator.next();
                String oldVersion = persistentModelVersion.getVersion();
                String newVersion = modelsProvider.version();
                if (!ObjectsCompat.equals(oldVersion, newVersion)) {
                    LOG.debug("Updating version as it has changed from " + oldVersion + " to " + newVersion);
                    Objects.requireNonNull(sqliteStorageHelper);
                    Objects.requireNonNull(databaseConnectionHandle);
                    sqliteStorageHelper.update(databaseConnectionHandle, oldVersion, newVersion);
                }
            }
            PersistentModelVersion persistentModelVersion = new PersistentModelVersion(modelsProvider.version());
            return PersistentModelVersion.saveToLocalStorage(this, persistentModelVersion);
        }).ignoreElement();
    }

    /**
     * recursively creates nested SerializedModels from raw data.
     */
    private SerializedModel createSerializedModel(ModelSchema modelSchema, Map<String, Object> data) {
        final Map<String, Object> serializedData = new HashMap<>();
        for (Map.Entry<String, Object> entry : data.entrySet()) {
            ModelField field = modelSchema.getFields().get(entry.getKey());
            if (field != null && entry.getValue() != null) {
                if (field.isModel()) {
                    ModelAssociation association = modelSchema.getAssociations().get(entry.getKey());
                    if (association != null) {
                        String associatedType = association.getAssociatedType();
                        final ModelSchema nestedModelSchema = schemaRegistry.getModelSchemaForModelClass(
                                associatedType
                        );
                        @SuppressWarnings("unchecked")
                        SerializedModel model = createSerializedModel(
                                nestedModelSchema, (Map<String, Object>) entry.getValue()
                        );
                        serializedData.put(entry.getKey(), model);
                    }
                } else if (field.isCustomType()) {
                    if (field.isArray()) {
                        @SuppressWarnings("unchecked")
                        List<Map<String, Object>> listItems = (List<Map<String, Object>>) entry.getValue();
                        List<SerializedCustomType> listOfCustomType =
                                getValueOfListCustomTypeField(field.getTargetType(), listItems);
                        serializedData.put(entry.getKey(), listOfCustomType);
                    } else {
                        final CustomTypeSchema nestedCustomTypeSchema =
                                schemaRegistry.getCustomTypeSchemaForCustomTypeClass(field.getTargetType());
                        @SuppressWarnings("unchecked")
                        SerializedCustomType customType = createSerializedCustomType(
                                nestedCustomTypeSchema, (Map<String, Object>) entry.getValue()
                        );
                        serializedData.put(entry.getKey(), customType);
                    }
                } else {
                    serializedData.put(entry.getKey(), entry.getValue());
                }
            }
        }
        return SerializedModel.builder()
                .serializedData(serializedData)
                .modelSchema(modelSchema)
                .build();
    }

    private SerializedCustomType createSerializedCustomType(
            CustomTypeSchema customTypeSchema, Map<String, Object> data) {
        final Map<String, Object> serializedData = new HashMap<>();
        for (Map.Entry<String, Object> entry : data.entrySet()) {
            CustomTypeField field = customTypeSchema.getFields().get(entry.getKey());

            if (field == null) {
                continue;
            }

            if (field.isCustomType()) {
                if (field.isArray()) {
                    @SuppressWarnings("unchecked")
                    List<Map<String, Object>> listItems = (List<Map<String, Object>>) entry.getValue();
                    List<SerializedCustomType> listOfCustomType =
                            getValueOfListCustomTypeField(field.getTargetType(), listItems);
                    serializedData.put(entry.getKey(), listOfCustomType);
                } else {
                    final CustomTypeSchema nestedCustomTypeSchema =
                            schemaRegistry.getCustomTypeSchemaForCustomTypeClass(field.getTargetType());
                    @SuppressWarnings("unchecked")
                    Map<String, Object> nestedData = (Map<String, Object>) entry.getValue();
                    serializedData.put(entry.getKey(),
                            createSerializedCustomType(nestedCustomTypeSchema, nestedData)
                    );
                }
            } else {
                serializedData.put(entry.getKey(), entry.getValue());
            }
        }

        return SerializedCustomType.builder()
                .serializedData(serializedData)
                .customTypeSchema(customTypeSchema)
                .build();
    }

    private List<SerializedCustomType> getValueOfListCustomTypeField(
            String fieldTargetType, List<Map<String, Object>> listItems) {
        // if the filed is optional and has null value instead of an array
        if (listItems == null) {
            return null;
        }

        final CustomTypeSchema nestedCustomTypeSchema =
                schemaRegistry.getCustomTypeSchemaForCustomTypeClass(fieldTargetType);
        List<SerializedCustomType> listOfCustomType = new ArrayList<>();

        for (Map<String, Object> listItem : listItems) {
            SerializedCustomType customType = createSerializedCustomType(
                    nestedCustomTypeSchema, listItem
            );
            listOfCustomType.add(customType);
        }

        return listOfCustomType;
    }
}<|MERGE_RESOLUTION|>--- conflicted
+++ resolved
@@ -282,7 +282,7 @@
 
                 sqlQueryProcessor = new SqlQueryProcessor(sqlCommandProcessor,
                         sqlCommandFactory,
-                        modelSchemaRegistry);
+                        schemaRegistry);
                 syncStatus = new SyncStatus(sqlQueryProcessor, dataStoreConfiguration);
 
                 /*
@@ -400,40 +400,8 @@
         Objects.requireNonNull(onSuccess);
         Objects.requireNonNull(onError);
         threadPool.submit(() -> {
-<<<<<<< HEAD
             List<T> models = sqlQueryProcessor.queryOfflineData(itemClass, options, onError);
             onSuccess.accept(models.iterator());
-=======
-            final ModelSchema modelSchema = schemaRegistry.getModelSchemaForModelClass(itemClass.getSimpleName());
-            try (Cursor cursor = sqlCommandProcessor.rawQuery(sqlCommandFactory.queryFor(modelSchema, options))) {
-                LOG.debug("Querying item for: " + itemClass.getSimpleName());
-                final List<T> models = new ArrayList<>();
-                final SQLiteModelFieldTypeConverter converter =
-                    new SQLiteModelFieldTypeConverter(modelSchema, schemaRegistry, gson);
-
-                if (cursor == null) {
-                    onError.accept(new DataStoreException(
-                        "Error in getting a cursor to the table for class: " + itemClass.getSimpleName(),
-                        AmplifyException.TODO_RECOVERY_SUGGESTION
-                    ));
-                }
-
-                if (cursor.moveToFirst()) {
-                    do {
-                        Map<String, Object> map = converter.buildMapForModel(cursor);
-                        String jsonString = gson.toJson(map);
-                        models.add(gson.fromJson(jsonString, itemClass));
-                    } while (cursor.moveToNext());
-                }
-
-                onSuccess.accept(models.iterator());
-            } catch (Exception exception) {
-                onError.accept(new DataStoreException(
-                    "Error in querying the model.", exception,
-                    "See attached exception for details."
-                ));
-            }
->>>>>>> 801252ad
         });
     }
 
@@ -807,8 +775,6 @@
         }
     }
 
-<<<<<<< HEAD
-=======
     private boolean modelExists(Model model, QueryPredicate predicate) throws DataStoreException {
         final String modelName = model.getModelName();
         final ModelSchema schema = schemaRegistry.getModelSchemaForModelClass(modelName);
@@ -820,7 +786,6 @@
         return sqlCommandProcessor.executeExists(sqlCommandFactory.existsFor(schema, condition));
     }
 
->>>>>>> 801252ad
     /**
      * Helper method to synchronously query for a single model instance.  Used before any save initiated by
      * DATASTORE_API in order to determine which fields have changed.
