/*
 * Copyright 2019 Amazon.com, Inc. or its affiliates. All Rights Reserved.
 *
 * Licensed under the Apache License, Version 2.0 (the "License").
 * You may not use this file except in compliance with the License.
 * A copy of the License is located at
 *
 *  http://aws.amazon.com/apache2.0
 *
 * or in the "license" file accompanying this file. This file is distributed
 * on an "AS IS" BASIS, WITHOUT WARRANTIES OR CONDITIONS OF ANY KIND, either
 * express or implied. See the License for the specific language governing
 * permissions and limitations under the License.
 */

package com.amplifyframework.datastore.storage.sqlite;

import android.content.Context;
import android.database.Cursor;
import android.database.sqlite.SQLiteDatabase;
import android.database.sqlite.SQLiteStatement;
import androidx.annotation.NonNull;
import androidx.annotation.Nullable;
import androidx.annotation.VisibleForTesting;
import androidx.core.util.ObjectsCompat;

import com.amplifyframework.AmplifyException;
import com.amplifyframework.core.Amplify;
import com.amplifyframework.core.ResultListener;
import com.amplifyframework.core.model.Model;
import com.amplifyframework.core.model.ModelField;
import com.amplifyframework.core.model.ModelProvider;
import com.amplifyframework.core.model.ModelSchema;
import com.amplifyframework.core.model.ModelSchemaRegistry;
import com.amplifyframework.core.model.query.predicate.QueryField;
import com.amplifyframework.core.model.query.predicate.QueryPredicate;
import com.amplifyframework.core.model.query.predicate.QueryPredicateOperation;
import com.amplifyframework.core.model.types.JavaFieldType;
import com.amplifyframework.core.model.types.internal.TypeConverter;
import com.amplifyframework.datastore.DataStoreException;
import com.amplifyframework.datastore.storage.GsonStorageItemChangeConverter;
import com.amplifyframework.datastore.storage.LocalStorageAdapter;
import com.amplifyframework.datastore.storage.StorageItemChange;
import com.amplifyframework.datastore.storage.sqlite.adapter.SQLiteColumn;
import com.amplifyframework.datastore.storage.sqlite.adapter.SQLiteTable;
import com.amplifyframework.logging.Logger;
import com.amplifyframework.util.FieldFinder;
import com.amplifyframework.util.Immutable;
import com.amplifyframework.util.StringUtils;

import com.google.gson.Gson;

import java.io.IOException;
import java.lang.reflect.Field;
import java.sql.Time;
import java.text.SimpleDateFormat;
import java.util.ArrayList;
import java.util.Collections;
import java.util.Date;
import java.util.HashMap;
import java.util.HashSet;
import java.util.Iterator;
import java.util.List;
import java.util.Map;
import java.util.Objects;
import java.util.Set;
import java.util.concurrent.ExecutorService;
import java.util.concurrent.Executors;

import io.reactivex.Completable;
import io.reactivex.Observable;
import io.reactivex.disposables.CompositeDisposable;
import io.reactivex.subjects.PublishSubject;

/**
 * An implementation of {@link LocalStorageAdapter} using {@link android.database.sqlite.SQLiteDatabase}.
 */
public final class SQLiteStorageAdapter implements LocalStorageAdapter {
    private static final Logger LOG = Amplify.Logging.forNamespace("amplify:aws-datastore");

    // Database Version
    private static final int DATABASE_VERSION = 1;

    // Name of the database
    private static final String DATABASE_NAME = "AmplifyDatastore.db";

    // Provider of the Models that will be warehouse-able by the DataStore
    private final ModelProvider modelProvider;

    // ModelSchemaRegistry instance that gives the ModelSchema and Model objects
    // based on Model class name lookup mechanism.
    private final ModelSchemaRegistry modelSchemaRegistry;

    // ThreadPool for SQLite operations.
    private final ExecutorService threadPool;

    // Data is read from SQLite and de-serialized using GSON
    // into a strongly typed Java object.
    private final Gson gson;

    // Used to publish events to the observables subscribed.
    private final PublishSubject<StorageItemChange.Record> itemChangeSubject;

    // Map of tableName => Insert Prepared statement.
    private Map<String, SqlCommand> insertSqlPreparedStatements;

    // Represents a connection to the SQLite database. This database reference
    // can be used to do all SQL operations against the underlying database
    // that this handle represents.
    private SQLiteDatabase databaseConnectionHandle;

    // The helper object controls the lifecycle of database creation, update
    // and opening connection to database.
    private SQLiteStorageHelper sqliteStorageHelper;

    // Factory that produces SQL commands.
    private SQLCommandFactory sqlCommandFactory;

    // A utility to convert StorageItemChange to StorageItemChange.Record
    // and vice-versa
    private final GsonStorageItemChangeConverter storageItemChangeConverter;

    // Stores the reference to disposable objects for cleanup
    private final CompositeDisposable toBeDisposed;

    /**
     * Construct the SQLiteStorageAdapter object.
     * @param modelProvider Provides the models that will be usable by the DataStore
     */
    public SQLiteStorageAdapter(@NonNull ModelProvider modelProvider) {
        this.modelProvider = Objects.requireNonNull(modelProvider);
        this.modelSchemaRegistry = ModelSchemaRegistry.singleton();
        this.threadPool = Executors.newCachedThreadPool();
        this.insertSqlPreparedStatements = Collections.emptyMap();
        this.gson = new Gson();
        this.itemChangeSubject = PublishSubject.create();
        this.storageItemChangeConverter = new GsonStorageItemChangeConverter();
        this.toBeDisposed = new CompositeDisposable();
    }

    /**
     * Gets a SQLiteStorageAdapter that can be initialized to use the provided models.
     * @param modelProvider A provider of models that will be represented in SQL
     * @return A SQLiteStorageAdapter that will host the provided models in SQL tables
     */
    public static SQLiteStorageAdapter forModels(ModelProvider modelProvider) {
        return new SQLiteStorageAdapter(modelProvider);
    }

    /**
     * {@inheritDoc}
     */
    @Override
    public synchronized void initialize(
            @NonNull Context context,
            @NonNull final ResultListener<List<ModelSchema>> listener) {
        threadPool.submit(() -> {
            try {
                final Set<Class<? extends Model>> models = new HashSet<>();
                // StorageItemChange.Record.class is an internal system event
                // it is used to journal local storage changes
                models.add(StorageItemChange.Record.class);
                // PersistentModelVersion.class is an internal system event
                // it is used to store the version of the ModelProvider
                models.add(PersistentModelVersion.class);
                models.addAll(modelProvider.models());

                /*
                 * Start with a fresh registry.
                 */
                modelSchemaRegistry.clear();
                /*
                 * Create {@link ModelSchema} objects for the corresponding {@link Model}.
                 * Any exception raised during this when inspecting the Model classes
                 * through reflection will be notified via the
                 * {@link ResultListener#onError(Throwable)} method.
                 */
                modelSchemaRegistry.load(models);

                /*
                 * Create the CREATE TABLE and CREATE INDEX commands for each of the
                 * Models. Instantiate {@link SQLiteStorageHelper} to execute those
                 * create commands.
                 */
                this.sqlCommandFactory = new SQLiteCommandFactory();
                CreateSqlCommands createSqlCommands = getCreateCommands(models);
                sqliteStorageHelper = SQLiteStorageHelper.getInstance(
                        context,
                        DATABASE_NAME,
                        DATABASE_VERSION,
                        createSqlCommands);

                /*
                 * Create and/or open a database. This also invokes
                 * {@link SQLiteStorageHelper#onCreate(SQLiteDatabase)} which executes the tasks
                 * to create tables and indexes. When the function returns without any exception
                 * being thrown, invoke the {@link ResultListener#onResult(Object)}.
                 *
                 * Errors are thrown when there is no write permission to the database, no space
                 * left in the database for any write operation and other errors thrown while
                 * creating and opening a database. All errors are passed through the
                 * {@link ResultListener#onError(Throwable)}.
                 *
                 * databaseConnectionHandle represents a connection handle to the database.
                 * All database operations will happen through this handle.
                 */
                databaseConnectionHandle = sqliteStorageHelper.getWritableDatabase();
                this.sqlCommandFactory = new SQLiteCommandFactory(databaseConnectionHandle);

                /*
                 * Create INSERT INTO TABLE_NAME statements for all SQL tables
                 * and compile them and store in an in-memory map. Later, when a
                 * {@link #save(T, ResultListener)} operation needs to insert
                 * an object (sql rows) into the database, it can bind the input
                 * values with the prepared insert statement.
                 *
                 * This is done to improve performance of database write operations.
                 */
                this.insertSqlPreparedStatements = getInsertSqlPreparedStatements();

                /*
                 * Detect if the version of the models stored in SQLite is different
                 * from the version passed in through {@link ModelProvider#version()}.
                 * Delete the database if there is a version change.
                 */
                toBeDisposed.add(updateModels().subscribe(() -> {
                    listener.onResult(Immutable.of(
                            new ArrayList<>(modelSchemaRegistry.getModelSchemaMap().values())));
                }, throwable -> {
                        listener.onError(new DataStoreException("Error in initializing the " +
                                "SQLiteStorageAdapter", throwable, AmplifyException.TODO_RECOVERY_SUGGESTION));
                    }));
            } catch (Exception exception) {
                listener.onError(new DataStoreException("Error in initializing the " +
                        "SQLiteStorageAdapter", exception, "See attached exception"));
            }
        });
    }

    /**
     * {@inheritDoc}
     */
    @Override
    public <T extends Model> void save(
            @NonNull T item,
            @NonNull StorageItemChange.Initiator initiator,
            @NonNull ResultListener<StorageItemChange.Record> itemSaveListener
    ) {
        save(item, initiator, null, itemSaveListener);
    }

    /**
     * {@inheritDoc}
     */
    @Override
    @SuppressWarnings("unchecked") // item.getClass() has Class<?>, but we assume Class<T>
    public <T extends Model> void save(
            @NonNull T item,
            @NonNull StorageItemChange.Initiator initiator,
            @Nullable QueryPredicate predicate,
            @NonNull ResultListener<StorageItemChange.Record> itemSaveListener
    ) {
        threadPool.submit(() -> {
            try {
                final ModelSchema modelSchema =
                    modelSchemaRegistry.getModelSchemaForModelInstance(item);
                final SQLiteTable sqliteTable = SQLiteTable.fromSchema(modelSchema);
                final String primaryKeyName = sqliteTable.getPrimaryKeyColumnName();
                final boolean writeSuccess;

                if (dataExistsInSQLiteTable(
                        sqliteTable.getName(),
                        primaryKeyName,
                        item.getId())) {
                    // update model stored in SQLite
                    // update always checks for ID first
                    final QueryPredicateOperation idCheck =
                            QueryField.field(primaryKeyName).eq(item.getId());
                    final QueryPredicate condition = predicate != null
                            ? idCheck.and(predicate)
                            : idCheck;
                    final SqlCommand sqlCommand = sqlCommandFactory.updateFor(modelSchema, item, condition);
                    if (sqlCommand == null || !sqlCommand.hasCompiledSqlStatement()) {
                        itemSaveListener.onError(new DataStoreException(
                                "Error in saving the model. No update statement " +
                                "found for the Model: " + modelSchema.getName(),
                                AmplifyException.TODO_RECOVERY_SUGGESTION
                        ));
                        return;
                    }
                    writeSuccess = saveModel(item, modelSchema, sqlCommand, ModelConflictStrategy.OVERWRITE_EXISTING);
                } else {
                    // insert model in SQLite
                    final SqlCommand sqlCommand = insertSqlPreparedStatements.get(modelSchema.getName());
                    if (sqlCommand == null || !sqlCommand.hasCompiledSqlStatement()) {
                        itemSaveListener.onError(new DataStoreException(
                                "No insert statement found for the Model: " + modelSchema.getName(),
                                AmplifyException.TODO_RECOVERY_SUGGESTION
                        ));
                        return;
                    }
                    writeSuccess = saveModel(item, modelSchema, sqlCommand, ModelConflictStrategy.THROW_EXCEPTION);
                }

                if (writeSuccess) {
                    // Do not publish item change if write did not go through.
                    final StorageItemChange.Record record = StorageItemChange.<T>builder()
                            .item(item)
                            .itemClass((Class<T>) item.getClass())
                            .type(StorageItemChange.Type.SAVE)
                            .predicate(predicate)
                            .initiator(initiator)
                            .build()
                            .toRecord(storageItemChangeConverter);
                    itemChangeSubject.onNext(record);
                    itemSaveListener.onResult(record);
                } else {
                    //TODO: implement ConditionCheckFailedException to be cause of this error
                    itemSaveListener.onError(new DataStoreException("Predicate condition not met.",
                            AmplifyException.TODO_RECOVERY_SUGGESTION));
                }
            } catch (Exception exception) {
                itemChangeSubject.onError(exception);
                itemSaveListener.onError(new DataStoreException("Error in saving the model.", exception,
                        "See attached exception for details."));
            }
        });
    }

    /**
     * {@inheritDoc}
     */
    @Override
    public <T extends Model> void query(@NonNull Class<T> itemClass,
                                        @NonNull ResultListener<Iterator<T>> queryResultsListener) {
        query(itemClass, null, queryResultsListener);
    }

    /**
     * {@inheritDoc}
     */
    @Override
    public <T extends Model> void query(@NonNull Class<T> itemClass,
                                        @Nullable QueryPredicate predicate,
                                        @NonNull ResultListener<Iterator<T>> queryResultsListener) {
        threadPool.submit(() -> {
            try {
                LOG.debug("Querying item for: " + itemClass.getSimpleName());

                final Set<T> models = new HashSet<>();
                final ModelSchema modelSchema =
                    modelSchemaRegistry.getModelSchemaForModelClass(itemClass.getSimpleName());

                final Cursor cursor = getQueryAllCursor(itemClass.getSimpleName(), predicate);
                if (cursor == null) {
                    queryResultsListener.onError(new DataStoreException(
                            "Error in getting a cursor to the " +
                                    "table for class: " + itemClass.getSimpleName(),
                            AmplifyException.TODO_RECOVERY_SUGGESTION
                    ));
                    return;
                }

                if (cursor.moveToFirst()) {
                    do {
                        final Map<String, Object> mapForModel = buildMapForModel(
                            itemClass, modelSchema, cursor);
                        models.add(deserializeModelFromRawMap(mapForModel, itemClass));
                    } while (cursor.moveToNext());
                }
                if (!cursor.isClosed()) {
                    cursor.close();
                }

                queryResultsListener.onResult(models.iterator());
            } catch (Exception exception) {
                queryResultsListener.onError(new DataStoreException("Error in querying the model.", exception,
                        "See attached exception for details."));
            }
        });
    }

    /**
     * {@inheritDoc}
     */
    @Override
    public <T extends Model> void delete(
            @NonNull T item,
            @NonNull StorageItemChange.Initiator initiator,
            @NonNull ResultListener<StorageItemChange.Record> itemDeleteListener) {
        delete(item, initiator, null, itemDeleteListener);
    }

    /**
     * {@inheritDoc}
     */
    @SuppressWarnings({"unchecked", "ConstantConditions"}) // item.getClass() has Class<?>, but we assume Class<T>
    @Override
    public <T extends Model> void delete(
            @NonNull T item,
            @NonNull StorageItemChange.Initiator initiator,
            @Nullable QueryPredicate predicate,
            @NonNull ResultListener<StorageItemChange.Record> itemDeleteListener) {
        threadPool.submit(() -> {
            try {
                final ModelSchema modelSchema =
<<<<<<< HEAD
                        modelSchemaRegistry.getModelSchemaForModelClass(item.getClass().getSimpleName());
                final SQLiteTable sqliteTable = SQLiteTable.fromSchema(modelSchema);
                final String primaryKeyName = sqliteTable.getPrimaryKeyColumnName();
                final boolean deleteSuccess;
=======
                        modelSchemaRegistry.getModelSchemaForModelInstance(item);
                final SQLiteTable sqLiteTable = SQLiteTable.fromSchema(modelSchema);
>>>>>>> 300cf79d

                LOG.debug("Deleting item in table: " + sqliteTable.getName() +
                        " identified by ID: " + item.getId());

                // delete always checks for ID first
                final QueryPredicateOperation idCheck =
                        QueryField.field(primaryKeyName).eq(item.getId());
                final QueryPredicate condition = predicate != null
                        ? idCheck.and(predicate)
                        : idCheck;
                final SqlCommand sqlCommand = sqlCommandFactory.deleteFor(modelSchema, item, condition);
                if (sqlCommand == null || sqlCommand.sqlStatement() == null
                        || !sqlCommand.hasCompiledSqlStatement()) {
                    itemDeleteListener.onError(new DataStoreException(
                            "No delete statement found for the Model: " +
                                    modelSchema.getName(),
                            AmplifyException.TODO_RECOVERY_SUGGESTION
                    ));
                }

                synchronized (sqlCommand.getCompiledSqlStatement()) {
                    final SQLiteStatement compiledSqlStatement = sqlCommand.getCompiledSqlStatement();
                    compiledSqlStatement.clearBindings();
                    bindPreCompiledStatementWithFieldValues(compiledSqlStatement, sqlCommand.getSelectionArgs());
                    // executeUpdateDelete returns the number of rows affected.
                    deleteSuccess = compiledSqlStatement.executeUpdateDelete() > 0;
                    compiledSqlStatement.clearBindings();
                }

                if (deleteSuccess) {
                    // Do not publish item change if write did not go through.
                    final StorageItemChange.Record record = StorageItemChange.<T>builder()
                            .item(item)
                            .itemClass((Class<T>) item.getClass())
                            .type(StorageItemChange.Type.DELETE)
                            .predicate(predicate)
                            .initiator(initiator)
                            .build()
                            .toRecord(storageItemChangeConverter);
                    itemChangeSubject.onNext(record);
                    itemDeleteListener.onResult(record);
                } else {
                    //TODO: implement ConditionCheckFailedException to be cause of this error
                    itemDeleteListener.onError(new DataStoreException("Predicate condition not met.",
                            AmplifyException.TODO_RECOVERY_SUGGESTION));
                }
            } catch (Exception exception) {
                itemChangeSubject.onError(exception);
                itemDeleteListener.onError(
                        new DataStoreException("Error in deleting the model.", exception,
                                "See attached exception for details."));
            }
        });
    }

    /**
     * {@inheritDoc}
     */
    @Override
    public Observable<StorageItemChange.Record> observe() {
        return itemChangeSubject;
    }

    /**
     * {@inheritDoc}
     */
    @Override
    public synchronized void terminate() throws DataStoreException {
        try {
            insertSqlPreparedStatements = null;

            if (toBeDisposed != null) {
                toBeDisposed.dispose();
            }
            if (itemChangeSubject != null) {
                itemChangeSubject.onComplete();
            }
            if (threadPool != null) {
                threadPool.shutdown();
            }
            if (databaseConnectionHandle != null) {
                databaseConnectionHandle.close();
            }
            if (sqliteStorageHelper != null) {
                sqliteStorageHelper.close();
            }
        } catch (Exception exception) {
            throw new DataStoreException("Error in terminating the SQLiteStorageAdapter.", exception,
                    "See attached exception for details.");
        }
    }

    private CreateSqlCommands getCreateCommands(@NonNull Set<Class<? extends Model>> models) {
        final Set<SqlCommand> createTableCommands = new HashSet<>();
        final Set<SqlCommand> createIndexCommands = new HashSet<>();
        for (Class<? extends Model> model: models) {
            final ModelSchema modelSchema =
                modelSchemaRegistry.getModelSchemaForModelClass(model.getSimpleName());
            createTableCommands.add(sqlCommandFactory.createTableFor(modelSchema));
            createIndexCommands.addAll(sqlCommandFactory.createIndexesFor(modelSchema));
        }
        return new CreateSqlCommands(createTableCommands, createIndexCommands);
    }

    private Map<String, SqlCommand> getInsertSqlPreparedStatements() {
        final Map<String, SqlCommand> modifiableMap = new HashMap<>();
        final Set<Map.Entry<String, ModelSchema>> modelSchemaEntrySet =
                ModelSchemaRegistry.singleton().getModelSchemaMap().entrySet();
        for (final Map.Entry<String, ModelSchema> entry: modelSchemaEntrySet) {
            final String tableName = entry.getKey();
            final ModelSchema modelSchema = entry.getValue();
            modifiableMap.put(
                    tableName,
                    sqlCommandFactory.insertFor(modelSchema)
            );
        }
        return Immutable.of(modifiableMap);
    }

    private <T> List<Object> extractFieldValuesFromModel(@NonNull final T model)
            throws IllegalAccessException, DataStoreException {
        final String tableName = model.getClass().getSimpleName();
        final Iterator<Field> fieldIterator = FieldFinder.findFieldsIn(model.getClass()).iterator();
        final Cursor cursor = getQueryAllCursor(tableName);
        if (cursor == null) {
            throw new IllegalAccessException("Error in getting a cursor to table: " +
                    tableName);
        }
        cursor.moveToFirst();

        final ModelSchema modelSchema = ModelSchemaRegistry.singleton()
                .getModelSchemaForModelClass(tableName);
        final SQLiteTable sqliteTable = SQLiteTable.fromSchema(modelSchema);
        final Map<String, SQLiteColumn> columns = sqliteTable.getColumns();
        final List<Object> fieldValues = new ArrayList<>();
        while (fieldValues.size() < columns.size()) {
            fieldValues.add(null); // Pre-populate with null values
        }

        while (fieldIterator.hasNext()) {
            final Field field = fieldIterator.next();

            field.setAccessible(true);
            final String fieldName = field.getName();
            final Object fieldValue = field.get(model);

            // Skip if there is no equivalent column for field in object
            final SQLiteColumn column = columns.get(fieldName);
            if (column == null) {
                continue;
            }

            final String columnName = column.getAliasedName();
            final int columnIndex = cursor.getColumnIndexOrThrow(columnName);
            fieldValues.set(columnIndex, fieldValue);
        }

        if (!cursor.isClosed()) {
            cursor.close();
        }

        return Immutable.of(fieldValues);
    }

    // Binds each value inside list onto compiled statement in order
    private void bindPreCompiledStatementWithFieldValues(
            @NonNull SQLiteStatement preCompiledStatement,
            @NonNull List<Object> fieldValues
    ) throws DataStoreException {
        // 1-based index for columns
        int columnIndex = 1;
        for (Object fieldValue : fieldValues) {
            bindPreCompiledStatementWithFieldValue(
                    preCompiledStatement,
                    fieldValue,
                    columnIndex++
            );
        }
    }

    // Helper method to bind individual value based on type
    private void bindPreCompiledStatementWithFieldValue(
            @NonNull SQLiteStatement preCompiledStatement,
            @Nullable Object fieldValue,
            int columnIndex
    ) throws DataStoreException {

        if (fieldValue == null) {
            preCompiledStatement.bindNull(columnIndex);
            return;
        }

        // Find out the type of value being bound and
        // convert into appropriate enum for processing
        final Class<?> fieldType = fieldValue.getClass();
        final JavaFieldType javaFieldType;
        if (Model.class.isAssignableFrom(fieldType)) {
            javaFieldType = JavaFieldType.MODEL;
        } else if (Enum.class.isAssignableFrom(fieldType)) {
            javaFieldType = JavaFieldType.ENUM;
        } else {
            javaFieldType = JavaFieldType.from(fieldType.getSimpleName());
        }

        switch (javaFieldType) {
            case BOOLEAN:
                boolean booleanValue = (boolean) fieldValue;
                preCompiledStatement.bindLong(columnIndex, booleanValue ? 1 : 0);
                break;
            case INTEGER:
                preCompiledStatement.bindLong(columnIndex, (Integer) fieldValue);
                break;
            case LONG:
                preCompiledStatement.bindLong(columnIndex, (Long) fieldValue);
                break;
            case FLOAT:
                preCompiledStatement.bindDouble(columnIndex, (Float) fieldValue);
                break;
            case STRING:
                preCompiledStatement.bindString(columnIndex, (String) fieldValue);
                break;
            case MODEL:
                preCompiledStatement.bindString(columnIndex, ((Model) fieldValue).getId());
                break;
            case ENUM:
                preCompiledStatement.bindString(columnIndex, gson.toJson(fieldValue));
                break;
            case DATE:
                final Date dateValue = (Date) fieldValue;
                final String dateString = SimpleDateFormat
                        .getDateInstance()
                        .format(dateValue);
                preCompiledStatement.bindString(columnIndex, dateString);
                break;
            case TIME:
                Time timeValue = (Time) fieldValue;
                preCompiledStatement.bindLong(columnIndex, timeValue.getTime());
                break;
            default:
                throw new DataStoreException(javaFieldType + " is not supported.",
                        AmplifyException.TODO_RECOVERY_SUGGESTION);
        }
    }

    private <T extends Model> Map<String, Object> buildMapForModel(
            @NonNull Class<T> modelClass,
            @NonNull ModelSchema modelSchema,
            @NonNull Cursor cursor
    ) throws DataStoreException {
        final Map<String, Object> mapForModel = new HashMap<>();
        final SQLiteTable sqliteTable = SQLiteTable.fromSchema(modelSchema);
        final Map<String, SQLiteColumn> columns = sqliteTable.getColumns();

        for (Map.Entry<String, ModelField> entry : modelSchema.getFields().entrySet()) {
            final String fieldName = entry.getKey();
            try {
                // Skip if there is no equivalent column for field in object
                final SQLiteColumn column = columns.get(fieldName);
                if (column == null) {
                    continue;
                }
                final String columnName = column.getAliasedName();
                final ModelField modelField = entry.getValue();
                final String fieldGraphQlType = entry.getValue().getTargetType();
                final JavaFieldType fieldJavaType;
                if (modelField.isModel()) {
                    fieldJavaType = JavaFieldType.MODEL;
                } else if (modelField.isEnum()) {
                    fieldJavaType = JavaFieldType.ENUM;
                } else {
                    fieldJavaType = TypeConverter.getJavaTypeForGraphQLType(fieldGraphQlType);
                }

                final int columnIndex = cursor.getColumnIndexOrThrow(columnName);
                // This check is necessary, because primitive values will return 0 even when null
                if (cursor.isNull(columnIndex)) {
                    mapForModel.put(fieldName, null);
                    continue;
                }

                final String stringValueFromCursor;
                switch (fieldJavaType) {
                    case STRING:
                        mapForModel.put(fieldName, cursor.getString(columnIndex));
                        break;
                    case MODEL:
                        // Eager load model if the necessary columns are present inside the cursor.
                        // At the time of implementation, cursor should have been joined with these
                        // columns IF AND ONLY IF the model is a foreign key to the inner model.
                        Class<?> classType = modelClass.getDeclaredField(fieldName).getType();
                        @SuppressWarnings("unchecked") // Safe type casting since fieldJavaType enum value is MODEL.
                        Class<? extends Model> innerModelType = (Class<? extends Model>) classType;
                        String className = innerModelType.getSimpleName();
                        ModelSchema innerModelSchema = ModelSchemaRegistry.singleton()
                                .getModelSchemaForModelClass(className);
                        Map<String, Object> mapForInnerModel = buildMapForModel(
                                innerModelType,
                                innerModelSchema,
                                cursor);
                        mapForModel.put(fieldName, deserializeModelFromRawMap(mapForInnerModel, innerModelType));
                        break;
                    case ENUM:
                        stringValueFromCursor = cursor.getString(columnIndex);
                        Class<?> enumType = modelClass.getDeclaredField(fieldName).getType();
                        Object enumValue = gson.getAdapter(enumType).fromJson(stringValueFromCursor);
                        mapForModel.put(fieldName, enumValue);
                        break;
                    case INTEGER:
                        mapForModel.put(fieldName, cursor.getInt(columnIndex));
                        break;
                    case BOOLEAN:
                        mapForModel.put(fieldName, cursor.getInt(columnIndex) != 0);
                        break;
                    case FLOAT:
                        mapForModel.put(fieldName, cursor.getFloat(columnIndex));
                        break;
                    case LONG:
                        mapForModel.put(fieldName, cursor.getLong(columnIndex));
                        break;
                    case DATE:
                        final String dateInStringFormat = cursor.getString(columnIndex);
                        if (dateInStringFormat != null) {
                            final Date dateInDateFormat = SimpleDateFormat
                                    .getDateInstance()
                                    .parse(dateInStringFormat);
                            mapForModel.put(fieldName, dateInDateFormat);
                        }
                        break;
                    case TIME:
                        final long timeInLongFormat = cursor.getLong(columnIndex);
                        mapForModel.put(fieldName, new Time(timeInLongFormat));
                        break;
                    default:
                        throw new DataStoreException(fieldJavaType + " is not supported.",
                                AmplifyException.TODO_RECOVERY_SUGGESTION);
                }
            } catch (Exception exception) {
                mapForModel.put(fieldName, null);
            }
        }
        return mapForModel;
    }

    // Extract the values of the fields of a model and bind the values to the SQLiteStatement
    // and execute the statement.
    // Return true if a model is successfully saved, false otherwise.
    private <T extends Model> boolean saveModel(
            @NonNull T model,
            @NonNull ModelSchema modelSchema,
            @NonNull SqlCommand sqlCommand,
            ModelConflictStrategy modelConflictStrategy
    ) throws IllegalAccessException, DataStoreException {
        Objects.requireNonNull(model);
        Objects.requireNonNull(modelSchema);
        Objects.requireNonNull(sqlCommand);
        Objects.requireNonNull(sqlCommand.getCompiledSqlStatement());

        LOG.debug("Writing data to table for: " + model.toString());
        final boolean writeSuccess;

        // SQLiteStatement object that represents the pre-compiled/prepared SQLite statements
        // are not thread-safe. Adding a synchronization barrier to access it.
        synchronized (sqlCommand.getCompiledSqlStatement()) {
            final SQLiteStatement compiledSqlStatement = sqlCommand.getCompiledSqlStatement();
            compiledSqlStatement.clearBindings();

            // fieldValues is a list of field values that are
            // applicable when binding to insert statement.
            final List<Object> fieldValues = new ArrayList<>(extractFieldValuesFromModel(model));
            if (sqlCommand.hasSelectionArgs()) {
                // These are additional values to bind in the case of updating SQLite table.
                fieldValues.addAll(sqlCommand.getSelectionArgs());
            }
            bindPreCompiledStatementWithFieldValues(compiledSqlStatement, fieldValues);

            switch (modelConflictStrategy) {
                case OVERWRITE_EXISTING:
                    // executeUpdateDelete returns the number of rows affected.
                    writeSuccess = compiledSqlStatement.executeUpdateDelete() > 0;
                    break;
                case THROW_EXCEPTION:
                    // executeInsert returns id if successful, -1 otherwise.
                    writeSuccess = compiledSqlStatement.executeInsert() != -1;
                    break;
                default:
                    throw new DataStoreException("ModelConflictStrategy " +
                            modelConflictStrategy + " is not supported.", AmplifyException.TODO_RECOVERY_SUGGESTION);
            }
            compiledSqlStatement.clearBindings();
        }

        if (writeSuccess) {
            LOG.debug("Successfully written data to table for: " + model.toString());
        } else {
            LOG.debug("Data was not written to table for: " + model.toString());
        }
        return writeSuccess;
    }

    private boolean dataExistsInSQLiteTable(
            @NonNull String tableName,
            @NonNull String columnName,
            @NonNull String columnValue) {
        final Cursor cursor = databaseConnectionHandle.rawQuery(
                "SELECT * FROM " + StringUtils.singleQuote(tableName) +
                        " WHERE " + columnName + " = " +
                        StringUtils.singleQuote(columnValue), null);
        if (cursor.getCount() <= 0) {
            cursor.close();
            return false;
        }
        cursor.close();
        return true;
    }

    /*
     * Detect if the version of the models stored in SQLite is different
     * from the version passed in through {@link ModelProvider#version()}.
     * Drop all tables if the version has changed.
     */
    private Completable updateModels() {
        return PersistentModelVersion.fromLocalStorage(this)
                .flatMap(iterator -> {
                    if (iterator.hasNext()) {
                        LOG.verbose("Successfully read model version from local storage. " +
                                "Checking if the model version need to be updated...");
                        PersistentModelVersion persistentModelVersion = iterator.next();
                        String oldVersion = persistentModelVersion.getVersion();
                        String newVersion = modelProvider.version();
                        if (!ObjectsCompat.equals(oldVersion, newVersion)) {
                            LOG.debug("Updating version as it has changed from " +
                                    oldVersion + " to " + newVersion);
                            Objects.requireNonNull(sqliteStorageHelper);
                            Objects.requireNonNull(databaseConnectionHandle);
                            sqliteStorageHelper.update(
                                    databaseConnectionHandle,
                                    oldVersion,
                                    newVersion);
                        }
                    }
                    return PersistentModelVersion.saveToLocalStorage(
                            this,
                            new PersistentModelVersion(modelProvider.version()));
                }).ignoreElement();
    }

    private <T extends Model> T deserializeModelFromRawMap(
            @NonNull Map<String, Object> mapForModel,
            @NonNull Class<T> itemClass) throws IOException {
        final String modelInJsonFormat = gson.toJson(mapForModel);
        return gson.getAdapter(itemClass).fromJson(modelInJsonFormat);
    }

    @VisibleForTesting
    Cursor getQueryAllCursor(@NonNull String tableName) throws DataStoreException {
        return getQueryAllCursor(tableName, null);
    }

    @VisibleForTesting
    Cursor getQueryAllCursor(@NonNull String tableName,
                             @Nullable QueryPredicate predicate) throws DataStoreException {
        final ModelSchema schema = ModelSchemaRegistry.singleton()
                .getModelSchemaForModelClass(tableName);
        final SqlCommand sqlCommand = sqlCommandFactory.queryFor(schema, predicate);
        final String rawQuery = sqlCommand.sqlStatement();
        final String[] selectionArgs = sqlCommand.getSelectionArgsAsArray();
        return this.databaseConnectionHandle.rawQuery(rawQuery, selectionArgs);
    }
}<|MERGE_RESOLUTION|>--- conflicted
+++ resolved
@@ -403,16 +403,10 @@
             @NonNull ResultListener<StorageItemChange.Record> itemDeleteListener) {
         threadPool.submit(() -> {
             try {
-                final ModelSchema modelSchema =
-<<<<<<< HEAD
-                        modelSchemaRegistry.getModelSchemaForModelClass(item.getClass().getSimpleName());
+                final ModelSchema modelSchema = modelSchemaRegistry.getModelSchemaForModelInstance(item);
                 final SQLiteTable sqliteTable = SQLiteTable.fromSchema(modelSchema);
                 final String primaryKeyName = sqliteTable.getPrimaryKeyColumnName();
                 final boolean deleteSuccess;
-=======
-                        modelSchemaRegistry.getModelSchemaForModelInstance(item);
-                final SQLiteTable sqLiteTable = SQLiteTable.fromSchema(modelSchema);
->>>>>>> 300cf79d
 
                 LOG.debug("Deleting item in table: " + sqliteTable.getName() +
                         " identified by ID: " + item.getId());
