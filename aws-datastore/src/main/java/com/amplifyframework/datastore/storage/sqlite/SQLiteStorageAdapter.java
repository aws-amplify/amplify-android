/*
 * Copyright 2019 Amazon.com, Inc. or its affiliates. All Rights Reserved.
 *
 * Licensed under the Apache License, Version 2.0 (the "License").
 * You may not use this file except in compliance with the License.
 * A copy of the License is located at
 *
 *  http://aws.amazon.com/apache2.0
 *
 * or in the "license" file accompanying this file. This file is distributed
 * on an "AS IS" BASIS, WITHOUT WARRANTIES OR CONDITIONS OF ANY KIND, either
 * express or implied. See the License for the specific language governing
 * permissions and limitations under the License.
 */

package com.amplifyframework.datastore.storage.sqlite;

import android.content.Context;
import android.database.Cursor;
import android.database.sqlite.SQLiteDatabase;
import android.database.sqlite.SQLiteOpenHelper;
import android.database.sqlite.SQLiteStatement;
import android.util.Log;
import androidx.annotation.NonNull;
import androidx.annotation.VisibleForTesting;

import com.amplifyframework.core.Immutable;
import com.amplifyframework.core.ResultListener;
import com.amplifyframework.core.model.Model;
import com.amplifyframework.core.model.ModelField;
import com.amplifyframework.core.model.ModelProvider;
import com.amplifyframework.core.model.ModelSchema;
import com.amplifyframework.core.model.ModelSchemaRegistry;
import com.amplifyframework.core.model.PrimaryKey;
import com.amplifyframework.core.model.types.JavaFieldType;
import com.amplifyframework.core.model.types.internal.TypeConverter;
import com.amplifyframework.datastore.DataStoreException;
import com.amplifyframework.datastore.storage.GsonStorageItemChangeConverter;
import com.amplifyframework.datastore.storage.LocalStorageAdapter;
import com.amplifyframework.datastore.storage.StorageItemChange;
import com.amplifyframework.datastore.storage.sqlite.adapter.SQLiteTable;
import com.amplifyframework.util.FieldFinder;
import com.amplifyframework.util.StringUtils;

import com.google.gson.Gson;

import java.lang.reflect.Field;
import java.sql.Time;
import java.text.SimpleDateFormat;
import java.util.ArrayList;
import java.util.Collections;
import java.util.Date;
import java.util.HashMap;
import java.util.HashSet;
import java.util.Iterator;
import java.util.List;
import java.util.Map;
import java.util.Objects;
import java.util.Set;
import java.util.concurrent.ExecutorService;
import java.util.concurrent.Executors;

import io.reactivex.Observable;
import io.reactivex.subjects.PublishSubject;

/**
 * An implementation of {@link LocalStorageAdapter} using {@link android.database.sqlite.SQLiteDatabase}.
 */
public final class SQLiteStorageAdapter implements LocalStorageAdapter {

    // LogCat Tag
    private static final String TAG = SQLiteStorageAdapter.class.getSimpleName();

    // Database Version
    private static final int DATABASE_VERSION = 1;

    // Name of the database
    private static final String DATABASE_NAME = "AmplifyDatastore.db";

    // Provider of the Models that will be warehouse-able by the DataStore
    private final ModelProvider modelProvider;

    // ModelSchemaRegistry instance that gives the ModelSchema and Model objects
    // based on Model class name lookup mechanism.
    private final ModelSchemaRegistry modelSchemaRegistry;

    // ThreadPool for SQLite operations.
    private final ExecutorService threadPool;

    // Data is read from SQLite and de-serialized using GSON
    // into a strongly typed Java object.
    private final Gson gson;

    // Used to publish events to the observables subscribed.
    private final PublishSubject<StorageItemChange.Record> itemChangeSubject;

    // Map of tableName => Insert Prepared statement.
    private Map<String, SqlCommand> insertSqlPreparedStatements;

    // Represents a connection to the SQLite database. This database reference
    // can be used to do all SQL operations against the underlying database
    // that this handle represents.
    private SQLiteDatabase databaseConnectionHandle;

    // The helper object controls the lifecycle of database creation, upgrade
    // and opening connection to database.
    private SQLiteOpenHelper sqliteOpenHelper;

    // Factory that produces SQL commands.
    private SQLCommandFactory sqlCommandFactory;

    // A utility to convert StorageItemChange to StorageItemChange.Record
    // and vice-versa
    private final GsonStorageItemChangeConverter storageItemChangeConverter;

    /**
     * Construct the SQLiteStorageAdapter object.
     * @param modelProvider Provides the models that will be usable by the DataStore
     */
    public SQLiteStorageAdapter(@NonNull ModelProvider modelProvider) {
        this.modelProvider = Objects.requireNonNull(modelProvider);
        this.modelSchemaRegistry = ModelSchemaRegistry.singleton();
        this.threadPool = Executors.newCachedThreadPool();
        this.insertSqlPreparedStatements = Collections.emptyMap();
        this.gson = new Gson();
        this.itemChangeSubject = PublishSubject.create();
        this.storageItemChangeConverter = new GsonStorageItemChangeConverter();
    }

    /**
     * Gets a SQLiteStorageAdapter that can be initialized to use the provided models.
     * @param modelProvider A provider of models that will be represented in SQL
     * @return A SQLiteStorageAdapter that will host the provided models in SQL tables
     */
    public static SQLiteStorageAdapter forModels(ModelProvider modelProvider) {
        return new SQLiteStorageAdapter(modelProvider);
    }

    /**
     * {@inheritDoc}
     */
    @Override
    public synchronized void initialize(
            @NonNull Context context,
            @NonNull final ResultListener<List<ModelSchema>> listener) {
        threadPool.submit(() -> {
            try {
                final Set<Class<? extends Model>> models = new HashSet<>();
                // StorageItemChange.Record.class is an internal system event
                // it is used to journal local storage changes
                models.add(StorageItemChange.Record.class);
                models.addAll(modelProvider.models());

                /*
                 * Start with a fresh registry.
                 */
                modelSchemaRegistry.clear();
                /*
                 * Create {@link ModelSchema} objects for the corresponding {@link Model}.
                 * Any exception raised during this when inspecting the Model classes
                 * through reflection will be notified via the
                 * {@link ResultListener#onError(Throwable)} method.
                 */
                modelSchemaRegistry.load(models);

                /*
                 * Create the CREATE TABLE and CREATE INDEX commands for each of the
                 * Models. Instantiate {@link SQLiteStorageHelper} to execute those
                 * create commands.
                 */
                this.sqlCommandFactory = new SQLiteCommandFactory();
                CreateSqlCommands createSqlCommands = getCreateCommands(models);
                sqliteOpenHelper = SQLiteStorageHelper.getInstance(
                        context,
                        DATABASE_NAME,
                        DATABASE_VERSION,
                        createSqlCommands);

                /*
                 * Create and/or open a database. This also invokes
                 * {@link SQLiteStorageHelper#onCreate(SQLiteDatabase)} which executes the tasks
                 * to create tables and indexes. When the function returns without any exception
                 * being thrown, invoke the {@link ResultListener#onResult(Object)}.
                 *
                 * Errors are thrown when there is no write permission to the database, no space
                 * left in the database for any write operation and other errors thrown while
                 * creating and opening a database. All errors are passed through the
                 * {@link ResultListener#onError(Throwable)}.
                 *
                 * databaseConnectionHandle represents a connection handle to the database.
                 * All database operations will happen through this handle.
                 */
                databaseConnectionHandle = sqliteOpenHelper.getWritableDatabase();
                this.sqlCommandFactory = new SQLiteCommandFactory(databaseConnectionHandle);

                /*
                 * Create INSERT INTO TABLE_NAME statements for all SQL tables
                 * and compile them and store in an in-memory map. Later, when a
                 * {@link #save(T, ResultListener)} operation needs to insert
                 * an object (sql rows) into the database, it can bind the input
                 * values with the prepared insert statement.
                 *
                 * This is done to improve performance of database write operations.
                 */
                this.insertSqlPreparedStatements = getInsertSqlPreparedStatements();

                listener.onResult(
                        new ArrayList<>(modelSchemaRegistry.getModelSchemaMap().values())
                );
            } catch (Exception exception) {
                listener.onError(new DataStoreException("Error in initializing the " +
                        "SQLiteStorageAdapter", exception));
            }
        });
    }

    /**
     * {@inheritDoc}
     */
    @Override
    @SuppressWarnings("unchecked") // model.getClass() has Class<?>, but we assume Class<T>
    public <T extends Model> void save(
            @NonNull T item,
            @NonNull StorageItemChange.Initiator initiator,
            @NonNull ResultListener<StorageItemChange.Record> itemSaveListener) {
        threadPool.submit(() -> {
            try {
                final ModelSchema modelSchema =
                    modelSchemaRegistry.getModelSchemaForModelClass(item.getClass().getSimpleName());
                final SQLiteTable sqLiteTable = SQLiteTable.fromSchema(modelSchema);

                if (dataExistsInSQLiteTable(
                        sqLiteTable.getName(),
                        PrimaryKey.fieldName(),
                        item.getId())) {
                    // update model stored in SQLite
                    final SqlCommand sqlCommand = sqlCommandFactory.updateFor(modelSchema, item);
                    if (sqlCommand == null || !sqlCommand.hasCompiledSqlStatement()) {
                        throw new DataStoreException("Error in saving the model. No update statement " +
                                "found for the Model: " + modelSchema.getName());
                    }
                    saveModel(item, modelSchema, sqlCommand, ModelConflictStrategy.OVERWRITE_EXISTING);
                } else {
                    // insert model in SQLite
                    final SqlCommand sqlCommand = insertSqlPreparedStatements.get(modelSchema.getName());
                    if (sqlCommand == null || !sqlCommand.hasCompiledSqlStatement()) {
                        throw new DataStoreException("Error in saving the model. No insert statement " +
                                "found for the Model: " + modelSchema.getName());
                    }
                    saveModel(item, modelSchema, sqlCommand, ModelConflictStrategy.THROW_EXCEPTION);
                }

                final StorageItemChange.Record record = StorageItemChange.<T>builder()
                        .item(item)
                        .itemClass((Class<T>) item.getClass())
                        .type(StorageItemChange.Type.SAVE)
                        .initiator(initiator)
                        .build()
                        .toRecord(storageItemChangeConverter);
                itemChangeSubject.onNext(record);
                itemSaveListener.onResult(record);
            } catch (Exception exception) {
                itemChangeSubject.onError(exception);
                itemSaveListener.onError(new DataStoreException("Error in saving the model.", exception));
            }
        });
    }

    // Extract the values of the fields of a model and bind the values to the SQLiteStatement
    // and execute the statement.
    private <T extends Model> void saveModel(
            @NonNull T model,
            @NonNull ModelSchema modelSchema,
            @NonNull SqlCommand sqlCommand,
            ModelConflictStrategy modelConflictStrategy) throws IllegalAccessException {
        Objects.requireNonNull(model);
        Objects.requireNonNull(modelSchema);
        Objects.requireNonNull(sqlCommand);
        Objects.requireNonNull(sqlCommand.getCompiledSqlStatement());

        Log.d(TAG, "Writing data to table for: " + model.toString());

        // SQLiteStatement object that represents the pre-compiled/prepared SQLite statements
        // are not thread-safe. Adding a synchronization barrier to access it.
        synchronized (sqlCommand.getCompiledSqlStatement()) {
            final SQLiteStatement compiledSqlStatement = sqlCommand.getCompiledSqlStatement();
            compiledSqlStatement.clearBindings();
            bindPreparedSQLStatementWithValues(model, sqlCommand);
            switch (modelConflictStrategy) {
                case OVERWRITE_EXISTING:
                    compiledSqlStatement.executeUpdateDelete();
                    break;
                case THROW_EXCEPTION:
                    compiledSqlStatement.executeInsert();
                    break;
                default:
                    throw new UnsupportedTypeException("ModelConflictStrategy " +
                            modelConflictStrategy + " is not supported.");
            }
            compiledSqlStatement.clearBindings();
        }

        Log.d(TAG, "Successfully written data to table for: " + model.toString());
    }

    /**
     * {@inheritDoc}
     */
    @Override
    public <T extends Model> void query(@NonNull Class<T> itemClass,
                                        @NonNull ResultListener<Iterator<T>> queryResultsListener) {
        threadPool.submit(() -> {
            try {
                Log.d(TAG, "Querying item for: " + itemClass.getSimpleName());

                final Set<T> models = new HashSet<>();
                final ModelSchema modelSchema =
                    modelSchemaRegistry.getModelSchemaForModelClass(itemClass.getSimpleName());

                final Cursor cursor = getQueryAllCursor(itemClass.getSimpleName());
                if (cursor == null) {
                    throw new DataStoreException("Error in getting a cursor to the " +
                            "table for class: " + itemClass.getSimpleName());
                }

                if (cursor.moveToFirst()) {
                    do {
                        final Map<String, Object> mapForModel = buildMapForModel(
                            itemClass, modelSchema, cursor);
                        final String modelInJsonFormat = gson.toJson(mapForModel);
                        models.add(gson.getAdapter(itemClass).fromJson(modelInJsonFormat));
                    } while (cursor.moveToNext());
                }
                if (!cursor.isClosed()) {
                    cursor.close();
                }

                queryResultsListener.onResult(models.iterator());
            } catch (Exception exception) {
                queryResultsListener.onError(new DataStoreException("Error in querying the model.", exception));
            }
        });
    }

    /**
     * {@inheritDoc}
     */
    @Override
    public <T extends Model> void delete(
            @NonNull T item,
            @NonNull StorageItemChange.Initiator initiator,
            @NonNull ResultListener<StorageItemChange.Record> listener) {
        /* TODO */
    }

    /**
     * {@inheritDoc}
     */
    @Override
    public Observable<StorageItemChange.Record> observe() {
        return itemChangeSubject;
    }

    /**
     * {@inheritDoc}
     */
    @Override
    public synchronized void terminate() {
        try {
            insertSqlPreparedStatements = null;

            if (itemChangeSubject != null) {
                itemChangeSubject.onComplete();
            }
            if (threadPool != null) {
                threadPool.shutdown();
            }
            if (databaseConnectionHandle != null) {
                databaseConnectionHandle.close();
            }
            if (sqliteOpenHelper != null) {
                sqliteOpenHelper.close();
            }
        } catch (Exception exception) {
            throw new DataStoreException("Error in terminating the SQLiteStorageAdapter.", exception);
        }
    }

    private CreateSqlCommands getCreateCommands(@NonNull Set<Class<? extends Model>> models) {
        final Set<SqlCommand> createTableCommands = new HashSet<>();
        final Set<SqlCommand> createIndexCommands = new HashSet<>();
        for (Class<? extends Model> model: models) {
            final ModelSchema modelSchema =
                modelSchemaRegistry.getModelSchemaForModelClass(model.getSimpleName());
            createTableCommands.add(sqlCommandFactory.createTableFor(modelSchema));
<<<<<<< HEAD
            createIndexCommands.addAll(sqlCommandFactory.createIndicesFor(modelSchema));
=======
            createIndexCommands.addAll(sqlCommandFactory.createIndexesFor(modelSchema));
>>>>>>> 30b14fbd
        }
        return new CreateSqlCommands(createTableCommands, createIndexCommands);
    }

    private Map<String, SqlCommand> getInsertSqlPreparedStatements() {
        final Map<String, SqlCommand> modifiableMap = new HashMap<>();
        final Set<Map.Entry<String, ModelSchema>> modelSchemaEntrySet =
                ModelSchemaRegistry.singleton().getModelSchemaMap().entrySet();
        for (final Map.Entry<String, ModelSchema> entry: modelSchemaEntrySet) {
            final String tableName = entry.getKey();
            final ModelSchema modelSchema = entry.getValue();
            modifiableMap.put(
                    tableName,
                    sqlCommandFactory.insertFor(modelSchema)
            );
        }
        return Immutable.of(modifiableMap);
    }

    private <T> void bindPreparedSQLStatementWithValues(@NonNull final T object,
                                                        @NonNull final SqlCommand sqlCommand)
            throws IllegalAccessException {
        final SQLiteStatement preCompiledInsertStatement = sqlCommand.getCompiledSqlStatement();
        final Set<Field> classFields = FieldFinder.findFieldsIn(object.getClass());
        final Iterator<Field> fieldIterator = classFields.iterator();

        final Cursor cursor = getQueryAllCursor(sqlCommand.tableName());
        if (cursor == null) {
            throw new IllegalAccessException("Error in getting a cursor to table: " +
                    sqlCommand.tableName());
        }
        cursor.moveToFirst();

        while (fieldIterator.hasNext()) {
            final Field field = fieldIterator.next();

            field.setAccessible(true);
            final String fieldName = field.getName();
            final Object fieldValue = field.get(object);

            final int columnIndex;
            try {
                // Move the columns index to 1-based index.
                columnIndex = cursor.getColumnIndexOrThrow(fieldName) + 1;
            } catch (IllegalArgumentException exception) {
                // Ignore field if there is no corresponding column
                continue;
            }

            if (fieldValue == null) {
                preCompiledInsertStatement.bindNull(columnIndex);
                continue;
            }

            final JavaFieldType javaFieldType;
            if (Model.class.isAssignableFrom(field.getType())) {
                javaFieldType = JavaFieldType.MODEL;
            } else if (Enum.class.isAssignableFrom(field.getType())) {
                javaFieldType = JavaFieldType.ENUM;
            } else {
                javaFieldType = JavaFieldType.from(field.getType().getSimpleName());
            }

            bindPreCompiledInsertStatementWithJavaFields(
                    preCompiledInsertStatement,
                    fieldValue,
                    columnIndex,
                    javaFieldType);
        }

        if (!cursor.isClosed()) {
            cursor.close();
        }
    }

    private void bindPreCompiledInsertStatementWithJavaFields(
            @NonNull SQLiteStatement preCompiledInsertStatement,
            @NonNull Object fieldValue,
            int columnIndex,
            JavaFieldType javaFieldType) {
        switch (javaFieldType) {
            case BOOLEAN:
                boolean booleanValue = (boolean) fieldValue;
                preCompiledInsertStatement.bindLong(columnIndex, booleanValue ? 1 : 0);
                break;
            case INTEGER:
                preCompiledInsertStatement.bindLong(columnIndex, (Integer) fieldValue);
                break;
            case LONG:
                preCompiledInsertStatement.bindLong(columnIndex, (Long) fieldValue);
                break;
            case FLOAT:
                preCompiledInsertStatement.bindDouble(columnIndex, (Float) fieldValue);
                break;
            case STRING:
                preCompiledInsertStatement.bindString(columnIndex, (String) fieldValue);
                break;
            case MODEL:
                preCompiledInsertStatement.bindString(columnIndex, ((Model) fieldValue).getId());
                break;
            case ENUM:
                preCompiledInsertStatement.bindString(columnIndex, gson.toJson(fieldValue));
                break;
            case DATE:
                final Date dateValue = (Date) fieldValue;
                final String dateString = SimpleDateFormat
                        .getDateInstance()
                        .format(dateValue);
                preCompiledInsertStatement.bindString(columnIndex, dateString);
                break;
            case TIME:
                Time timeValue = (Time) fieldValue;
                preCompiledInsertStatement.bindLong(columnIndex, timeValue.getTime());
                break;
            default:
                throw new UnsupportedTypeException(javaFieldType + " is not supported.");
        }
    }

    private <T extends Model> Map<String, Object> buildMapForModel(
            @NonNull Class<T> modelClass,
            @NonNull ModelSchema modelSchema,
            @NonNull Cursor cursor) {
        final Map<String, Object> mapForModel = new HashMap<>();

        for (Map.Entry<String, ModelField> entry : modelSchema.getFields().entrySet()) {
            final String fieldName = entry.getKey();
            try {
                final ModelField modelField = entry.getValue();
                final String fieldGraphQlType = entry.getValue().getTargetType();
                final JavaFieldType fieldJavaType;
                if (modelField.isModel()) {
                    fieldJavaType = JavaFieldType.MODEL;
                } else if (modelField.isEnum()) {
                    fieldJavaType = JavaFieldType.ENUM;
                } else {
                    fieldJavaType = TypeConverter.getJavaTypeForGraphQLType(fieldGraphQlType);
                }

                final int columnIndex = cursor.getColumnIndexOrThrow(fieldName);
                switch (fieldJavaType) {
                    case STRING:
                        mapForModel.put(fieldName, cursor.getString(columnIndex));
                        break;
                    case MODEL:
                        // This is not populated with models at the moment mainly for
                        // performance reasons as we do not know how much memory this would occupy.
                        // May be featured in future releases based on customer feedback
                        // in the form of streaming or size-based data fetch.
                        mapForModel.put(fieldName, null);
                        break;
                    case ENUM:
                        String stringValueFromCursor = cursor.getString(columnIndex);
                        Class<?> enumType = modelClass.getDeclaredField(fieldName).getType();
                        Object enumValue = gson.getAdapter(enumType).fromJson(stringValueFromCursor);
                        mapForModel.put(fieldName, enumValue);
                        break;
                    case INTEGER:
                        mapForModel.put(fieldName, cursor.getInt(columnIndex));
                        break;
                    case BOOLEAN:
                        mapForModel.put(fieldName, cursor.getInt(columnIndex) != 0);
                        break;
                    case FLOAT:
                        mapForModel.put(fieldName, cursor.getFloat(columnIndex));
                        break;
                    case LONG:
                        mapForModel.put(fieldName, cursor.getLong(columnIndex));
                        break;
                    case DATE:
                        final String dateInStringFormat = cursor.getString(columnIndex);
                        if (dateInStringFormat != null) {
                            final Date dateInDateFormat = SimpleDateFormat
                                    .getDateInstance()
                                    .parse(dateInStringFormat);
                            mapForModel.put(fieldName, dateInDateFormat);
                        }
                        break;
                    case TIME:
                        final long timeInLongFormat = cursor.getLong(columnIndex);
                        mapForModel.put(fieldName, new Time(timeInLongFormat));
                        break;
                    default:
                        throw new UnsupportedTypeException(fieldJavaType + " is not supported.");
                }
            } catch (Exception exception) {
                mapForModel.put(fieldName, null);
            }
        }
        return mapForModel;
    }

    private boolean dataExistsInSQLiteTable(
            @NonNull String tableName,
            @NonNull String columnName,
            @NonNull String columnValue) {
        final Cursor cursor = databaseConnectionHandle.rawQuery(
                "SELECT * FROM " + StringUtils.singleQuote(tableName) +
                    " WHERE " + columnName + " = " +
                    StringUtils.singleQuote(columnValue), null);
        if (cursor.getCount() <= 0) {
            cursor.close();
            return false;
        }
        cursor.close();
        return true;
    }

    @VisibleForTesting
    Cursor getQueryAllCursor(@NonNull String tableName) {
        // Query all rows in table.
        return this.databaseConnectionHandle.query(tableName,
                null,
                null,
                null,
                null,
                null,
                null);
    }
}<|MERGE_RESOLUTION|>--- conflicted
+++ resolved
@@ -393,11 +393,7 @@
             final ModelSchema modelSchema =
                 modelSchemaRegistry.getModelSchemaForModelClass(model.getSimpleName());
             createTableCommands.add(sqlCommandFactory.createTableFor(modelSchema));
-<<<<<<< HEAD
-            createIndexCommands.addAll(sqlCommandFactory.createIndicesFor(modelSchema));
-=======
             createIndexCommands.addAll(sqlCommandFactory.createIndexesFor(modelSchema));
->>>>>>> 30b14fbd
         }
         return new CreateSqlCommands(createTableCommands, createIndexCommands);
     }
