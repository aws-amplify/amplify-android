/*
 * Copyright 2019 Amazon.com, Inc. or its affiliates. All Rights Reserved.
 *
 * Licensed under the Apache License, Version 2.0 (the "License").
 * You may not use this file except in compliance with the License.
 * A copy of the License is located at
 *
 *  http://aws.amazon.com/apache2.0
 *
 * or in the "license" file accompanying this file. This file is distributed
 * on an "AS IS" BASIS, WITHOUT WARRANTIES OR CONDITIONS OF ANY KIND, either
 * express or implied. See the License for the specific language governing
 * permissions and limitations under the License.
 */

package com.amplifyframework.datastore.syncengine;

import androidx.annotation.NonNull;
import androidx.annotation.WorkerThread;

import com.amplifyframework.core.Amplify;
import com.amplifyframework.core.model.Model;
import com.amplifyframework.core.model.query.predicate.QueryField;
import com.amplifyframework.datastore.DataStoreException;
import com.amplifyframework.datastore.storage.LocalStorageAdapter;
import com.amplifyframework.datastore.storage.StorageItemChange;
import com.amplifyframework.logging.Logger;

import java.util.Objects;

import io.reactivex.Completable;
import io.reactivex.Observable;
import io.reactivex.Single;
import io.reactivex.schedulers.Schedulers;
import io.reactivex.subjects.PublishSubject;

import static com.amplifyframework.core.model.query.QueryOptions.byId;

/*
 * The {@link MutationOutbox} is a persistently-backed in-order staging ground
 * for changes that have already occurred in the storage adapter, and need
 * to be synchronized with a remote GraphQL API, via (a) GraphQL mutation(s).
 *
 * This component is an "offline mutation queue,"; items in the mutation outbox are observed,
 * and written out over the network. When an item is written out over the network successfully,
 * it is safe to remove it from this outbox.
 */
final class MutationOutbox {
    private static final Logger LOG = Amplify.Logging.forNamespace("amplify:aws-datastore");

    private final LocalStorageAdapter storage;
    private final PublishSubject<PendingMutation<? extends Model>> pendingMutations;
    private final PendingMutation.Converter converter;

    MutationOutbox(@NonNull final LocalStorageAdapter localStorageAdapter) {
        this.storage = Objects.requireNonNull(localStorageAdapter);
        this.pendingMutations = PublishSubject.create();
        this.converter = new GsonPendingMutationConverter();
    }

    /**
     * Checks to see if there is a pending mutation for a model with the given ID.
     * @param modelId ID of any model in the system
     * @return An {@link Single} which emits true if there is a pending mutation for
     *         the model id, emits false if not, and emits error if not determinable
     */
    @NonNull
<<<<<<< HEAD
    Single<Boolean> hasPendingMutation(String modelId) {
        return Single.create(emitter -> {
            localStorageAdapter.query(StorageItemChange.Record.class, byId(modelId),
=======
    Single<Boolean> hasPendingMutation(@NonNull String modelId) {
        Objects.requireNonNull(modelId);
        return Single.create(emitter ->
            storage.query(PendingMutation.PersistentRecord.class, QueryField.field("id").eq(modelId),
>>>>>>> 35511bc7
                results -> emitter.onSuccess(results.hasNext()),
                emitter::onError
            )
        );
    }

    /**
     * Write a new {@link PendingMutation} into the outbox.
     *
     * This involves:
     *
     *   1. Writing a {@link PendingMutation} into a persistent store, by first converting it
     *      to and {@link PendingMutation.PersistentRecord}.
     *
     *   2. Notifying the observers of the outbox that there is a new {@link PendingMutation}
     *      that needs to be processed.
     *
     * @param pendingMutation A mutation to be enqueued into the outbox
     * @param <T> The type of model to which the mutation refers; e.g., if the PendingMutation
     *            is intending to create Person object, this type could be Person.
     * @return A Completable that emits success upon successful enqueue, or failure if it is not
     *         possible to enqueue the mutation
     */
    @NonNull
    <T extends Model> Completable enqueue(@NonNull PendingMutation<T> pendingMutation) {
        Objects.requireNonNull(pendingMutation);

        // defer() the creation of a Completable, until someone subscribes enqueue().
        // When they do, create() a Completable that wraps a save() call to LocalStorageAdapter.
        return Completable.defer(() -> Completable.create(subscriber -> {
            // Convert the PendingMutation (that we want to store) into a Record
            PendingMutation.PersistentRecord record = converter.toRecord(pendingMutation);
            // Save it.
            storage.save(record, StorageItemChange.Initiator.SYNC_ENGINE,
                saved -> {
                    // The return value is a record that we saved a record.
                    // So, we would have to "unwrap" it, to get the item we saved, out.
                    // Forget that. We know the save succeeded, so just emit the
                    // original thing enqueue() got as a param.
                    LOG.info("Successfully enqueued " + pendingMutation);
                    pendingMutations.onNext(pendingMutation);
                    subscriber.onComplete();
                },
                error -> {
                    pendingMutations.onError(error);
                    subscriber.onError(error);
                }
            );
        }));
    }

    /**
     * Observe the {@link MutationOutbox}, for newly enqueued {@link PendingMutation}s.
     * The {@link SyncProcessor} may invoke this method to consume items out of the outbox. After
     * processing an item on this observable, that item should be removed from the
     * MutationOutbox via {@link #remove(PendingMutation)}.
     * @return An observable stream of items that have yet to be published via the network
     */
    @WorkerThread
    @NonNull
    Observable<PendingMutation<? extends Model>> observe() {
        return pendingMutations
            .observeOn(Schedulers.io())
            .subscribeOn(Schedulers.io())
            .startWith(previouslyUnprocessedMutations());
    }

    /**
     * Remove an item from the outbox. The {@link SyncProcessor} calls this after it successfully
     * publishes an update over the network.
     * @param pendingMutation A mutation that has been processed, and can be removed from the outbox
     * @param <T> Type of model to which the mutation makes reference; for example, if the mutation is
     *            to create a Person, T is Person.
     * @return A Completable which completes when the requests PendingMutation is deleted,
     *         -- or, emits an error, if unable to delete it
     */
    @NonNull
    <T extends Model> Completable remove(PendingMutation<T> pendingMutation) {
        // defer() creation of the Completable until someone subscribe()s via remove() method.
        // At that time, create() a Completable that wraps a call to LocalStorageAdapter#delete(...).
        return Completable.defer(() -> Completable.create(subscriber -> {
            // Convert the PendingMutation into a Record
            PendingMutation.PersistentRecord record = converter.toRecord(pendingMutation);
            // Delete it.
            storage.delete(
                record,
                StorageItemChange.Initiator.SYNC_ENGINE,
                ignored -> subscriber.onComplete(),
                subscriber::onError
            );
        }));
    }

    /**
     * Builds an Observable stream onto which any/all previously unhandled mutations are emitted.
     * The {@link PendingMutation}s on this stream are taken out of durable storage.
     * That storage may still contain mutations, perhaps remaining from a previously-terminated session.
     * This contents of this stream should be processed whenever the {@link Orchestrator} comes online.
     * @return An observable stream of mutations that weren't handled in the last session
     */
    private Observable<PendingMutation<? extends Model>> previouslyUnprocessedMutations() {
        // defer() creation of this Observable until someone subscribe()s to previouslyUnprocessedMutations()
        // when they do, respond by create()ing an Observable which emits the results of a
        // query to LocalStorageAdapter, for any existing instances of PendingMutation.Record.
        return Observable.defer(() -> Observable.create(emitter ->
            storage.query(PendingMutation.PersistentRecord.class,
                results -> {
                    while (results.hasNext()) {
                        try {
                            emitter.onNext(converter.fromRecord(results.next()));
                        } catch (DataStoreException conversionFailure) {
                            emitter.onError(conversionFailure);
                        }
                    }
                    emitter.onComplete();
                },
                emitter::onError
            )
        ));
    }
}<|MERGE_RESOLUTION|>--- conflicted
+++ resolved
@@ -65,16 +65,10 @@
      *         the model id, emits false if not, and emits error if not determinable
      */
     @NonNull
-<<<<<<< HEAD
-    Single<Boolean> hasPendingMutation(String modelId) {
-        return Single.create(emitter -> {
-            localStorageAdapter.query(StorageItemChange.Record.class, byId(modelId),
-=======
     Single<Boolean> hasPendingMutation(@NonNull String modelId) {
         Objects.requireNonNull(modelId);
         return Single.create(emitter ->
-            storage.query(PendingMutation.PersistentRecord.class, QueryField.field("id").eq(modelId),
->>>>>>> 35511bc7
+            storage.query(PendingMutation.PersistentRecord.class, byId(modelId),
                 results -> emitter.onSuccess(results.hasNext()),
                 emitter::onError
             )
