/*
 * Copyright 2019 Amazon.com, Inc. or its affiliates. All Rights Reserved.
 *
 * Licensed under the Apache License, Version 2.0 (the "License").
 * You may not use this file except in compliance with the License.
 * A copy of the License is located at
 *
 *  http://aws.amazon.com/apache2.0
 *
 * or in the "license" file accompanying this file. This file is distributed
 * on an "AS IS" BASIS, WITHOUT WARRANTIES OR CONDITIONS OF ANY KIND, either
 * express or implied. See the License for the specific language governing
 * permissions and limitations under the License.
 */

package com.amplifyframework.datastore.syncengine;

import androidx.annotation.NonNull;

import com.amplifyframework.api.graphql.GraphQLResponse;
import com.amplifyframework.core.Amplify;
import com.amplifyframework.core.Consumer;
import com.amplifyframework.core.model.Model;
import com.amplifyframework.datastore.DataStoreChannelEventName;
import com.amplifyframework.datastore.DataStoreException;
import com.amplifyframework.datastore.appsync.AppSync;
import com.amplifyframework.datastore.appsync.ModelWithMetadata;
import com.amplifyframework.hub.HubChannel;
import com.amplifyframework.hub.HubEvent;
import com.amplifyframework.logging.Logger;

import java.util.Objects;
import java.util.concurrent.TimeUnit;

import io.reactivex.Completable;
import io.reactivex.Single;
import io.reactivex.disposables.CompositeDisposable;
import io.reactivex.schedulers.Schedulers;

/**
 * The {@link MutationProcessor} observes the {@link MutationOutbox}, and publishes its items to an
 * {@link AppSync}. The responses to these mutations are themselves forwarded to the Merger,
 * which may again modify the store.
 */
final class MutationProcessor {
    private static final Logger LOG = Amplify.Logging.forNamespace("amplify:aws-datastore");
    private static final long ITEM_PROCESSING_TIMEOUT_MS = TimeUnit.SECONDS.toMillis(10);

    private final VersionRepository versionRepository;
    private final Merger merger;
    private final AppSync appSync;
    private final MutationOutbox mutationOutbox;
    private final CompositeDisposable ongoingOperationsDisposable;

    MutationProcessor(
            @NonNull Merger merger,
            @NonNull VersionRepository versionRepository,
            @NonNull MutationOutbox mutationOutbox,
            @NonNull AppSync appSync) {
        this.merger = Objects.requireNonNull(merger);
        this.versionRepository = Objects.requireNonNull(versionRepository);
        this.appSync = Objects.requireNonNull(appSync);
        this.mutationOutbox = Objects.requireNonNull(mutationOutbox);
        this.ongoingOperationsDisposable = new CompositeDisposable();
    }

    /**
     * Start observing the mutation outbox for locally-initiated changes.
     *
     * To process a pending mutation, we try to publish it to the remote GraphQL
     * API. If that succeeds, then we can remove it from the outbox. Otherwise,
     * we have to keep the mutation in the outbox, so that we can try to publish
     * it again later, when network conditions become favorable again.
     */
    void startDrainingMutationOutbox() {
        ongoingOperationsDisposable.add(mutationOutbox.events()
            .doOnSubscribe(disposable ->
                LOG.info(
                    "Started processing the mutation outbox. " +
                        "Pending mutations will be published to the cloud."
                )
            )
            .startWith(MutationOutbox.OutboxEvent.CONTENT_AVAILABLE) // To start draining immediately
            .subscribeOn(Schedulers.single())
            .observeOn(Schedulers.single())
            .flatMapCompletable(event -> drainMutationOutbox())
            .subscribe(
                () -> LOG.warn("Observation of mutation outbox was completed."),
                error -> LOG.warn("Error ended observation of mutation outbox: ", error)
            )
        );
    }

    private Completable drainMutationOutbox() {
        PendingMutation<? extends Model> next;
        do {
            next = mutationOutbox.peek();
            if (next == null) {
                return Completable.complete();
            }
            boolean itemFailedToProcess = !processOutboxItem(next)
                .blockingAwait(ITEM_PROCESSING_TIMEOUT_MS, TimeUnit.MILLISECONDS);
            if (itemFailedToProcess) {
                return Completable.error(new DataStoreException(
                    "Failed to process " + next, "Check your internet connection."
                ));
            }
        } while (true);
    }

    /**
     * Checks if the mutation processor is actively observing the mutation outbox.
     * @return True if the mutation processor is subscribed the mutation outbox.
     */
    boolean isDrainingMutationOutbox() {
        return disposable.size() > 0;
    }

    /**
     * Process an item in the mutation outbox.
     * @param mutationOutboxItem An item in the mutation outbox
     * @param <T> Type of model
     * @return A Completable that emits success when the item is processed, emits failure, otherwise
     */
    private <T extends Model> Completable processOutboxItem(PendingMutation<T> mutationOutboxItem) {
        // First, publish the mutation over the network.
        return publishToNetwork(mutationOutboxItem)
            .flatMapCompletable(mutation ->
                // Once the server knows about it, it's safe to remove from the outbox.
                // This is done before merging, because the merger will refuse to merge
                // if there are outstanding mutations in the outbox.
                mutationOutbox.remove(mutationOutboxItem).andThen(merger.merge(mutation))
            )
            .doOnComplete(() -> {
                LOG.debug(
                    "Pending mutation was published to cloud successfully, " +
                        "and removed from the mutation outbox: " + mutationOutboxItem
                );
                announceSuccessfulPublication(mutationOutboxItem);
            })
            .doOnError(error -> LOG.warn("Failed to publish a local change = " + mutationOutboxItem, error));
    }

    /**
     * Publish a successfully processed pending mutation to hub.
     * @param processedMutation A mutation that has been successfully processed and removed from outbox
     * @param <T> Type of model
     */
    private <T extends Model> void announceSuccessfulPublication(PendingMutation<T> processedMutation) {
        Amplify.Hub.publish(
            HubChannel.DATASTORE,
            HubEvent.create(DataStoreChannelEventName.PUBLISHED_TO_CLOUD, processedMutation)
        );
    }

    /**
     * Don't process any more mutations.
     */
    void stopDrainingMutationOutbox() {
<<<<<<< HEAD
        disposable.clear();
=======
        ongoingOperationsDisposable.dispose();
>>>>>>> 557baae6
    }

    /**
     * Attempt to publish a mutation (update, delete, creation) over the network.
     * @param pendingMutation A pending mutation, waiting to be published to remote API
     * @param <T> Type of model
     * @return A single which completes with the successfully published item, or emits error
     *         if the publication fails
     */
    private <T extends Model> Single<ModelWithMetadata<T>> publishToNetwork(PendingMutation<T> pendingMutation) {
        switch (pendingMutation.getMutationType()) {
            case UPDATE:
                return update(pendingMutation);
            case CREATE:
                return create(pendingMutation);
            case DELETE:
                return delete(pendingMutation);
            default:
                return Single.error(new DataStoreException(
                   "Unknown mutation type in storage = " + pendingMutation.getMutationType(),
                   "This is likely a bug. Please file a ticket with AWS."
                ));
        }
    }

    // For an item in the outbox, dispatch an update mutation
    private <T extends Model> Single<ModelWithMetadata<T>> update(PendingMutation<T> mutation) {
        final T updatedItem = mutation.getMutatedItem();
        return versionRepository.findModelVersion(updatedItem).flatMap(version ->
            publishWithStrategy(mutation, (model, onSuccess, onError) ->
                appSync.update(model, version, onSuccess, onError)
            )
        );
    }

    // For an item in the outbox, dispatch a create mutation
    private <T extends Model> Single<ModelWithMetadata<T>> create(PendingMutation<T> mutation) {
        return publishWithStrategy(mutation, appSync::create);
    }

    // For an item in the outbox, dispatch a delete mutation
    private <T extends Model> Single<ModelWithMetadata<T>> delete(PendingMutation<T> mutation) {
        final T deletedItem = mutation.getMutatedItem();
        final Class<T> deletedItemClass = mutation.getClassOfMutatedItem();
        return versionRepository.findModelVersion(deletedItem).flatMap(version ->
            publishWithStrategy(mutation, (model, onSuccess, onError) ->
                appSync.delete(deletedItemClass, deletedItem.getId(), version, onSuccess, onError)
            )
        );
    }

    /**
     * For an pending mutation, publish mutated item using a publication strategy.
     * @param mutation A mutation that is waiting to be published
     * @param publicationStrategy A strategy to publish the mutated item
     * @param <T> The model type of the item
     * @return A single which emits the model with its metadata, upon success; emits
     *         a failure, if publication does not succeed
     */
    private <T extends Model> Single<ModelWithMetadata<T>> publishWithStrategy(
            PendingMutation<T> mutation, PublicationStrategy<T> publicationStrategy) {
        T mutatedItem = mutation.getMutatedItem();
        String modelClassName = mutation.getClassOfMutatedItem().getSimpleName();
        return Single.defer(() -> Single.create(subscriber ->
            publicationStrategy.publish(
                mutatedItem,
                result -> {
                    if (!result.hasErrors() && result.hasData()) {
                        subscriber.onSuccess(result.getData());
                        return;
                    }
                    subscriber.onError(new DataStoreException(
                        "Mutation failed. Failed mutation = " + mutation + ". " +
                            "AppSync response contained errors = " + result.getErrors(),
                        "Verify that your AppSync endpoint is able to store " + modelClassName + " models."
                    ));
                },
                subscriber::onError
            )
        ));
    }

    /**
     * A strategy to publish an item over the network.
     * @param <T> Type of model being published
     */
    interface PublicationStrategy<T extends Model> {
        /**
         * Publish a pending mutation, over the network.
         * @param item An item to publish
         * @param onSuccess Called when publication succeeds
         * @param onFailure Called when publication fails
         */
        void publish(
            T item,
            Consumer<GraphQLResponse<ModelWithMetadata<T>>> onSuccess,
            Consumer<DataStoreException> onFailure
        );
    }
}<|MERGE_RESOLUTION|>--- conflicted
+++ resolved
@@ -113,7 +113,7 @@
      * @return True if the mutation processor is subscribed the mutation outbox.
      */
     boolean isDrainingMutationOutbox() {
-        return disposable.size() > 0;
+        return ongoingOperationsDisposable.size() > 0;
     }
 
     /**
@@ -157,11 +157,8 @@
      * Don't process any more mutations.
      */
     void stopDrainingMutationOutbox() {
-<<<<<<< HEAD
-        disposable.clear();
-=======
         ongoingOperationsDisposable.dispose();
->>>>>>> 557baae6
+        //disposable.clear();
     }
 
     /**
