/*
 * Copyright 2019 Amazon.com, Inc. or its affiliates. All Rights Reserved.
 *
 * Licensed under the Apache License, Version 2.0 (the "License").
 * You may not use this file except in compliance with the License.
 * A copy of the License is located at
 *
 *  http://aws.amazon.com/apache2.0
 *
 * or in the "license" file accompanying this file. This file is distributed
 * on an "AS IS" BASIS, WITHOUT WARRANTIES OR CONDITIONS OF ANY KIND, either
 * express or implied. See the License for the specific language governing
 * permissions and limitations under the License.
 */

package com.amplifyframework.datastore.syncengine;

import android.content.Context;
import androidx.annotation.NonNull;

import com.amplifyframework.AmplifyException;
import com.amplifyframework.core.Amplify;
import com.amplifyframework.core.model.ModelProvider;
import com.amplifyframework.core.model.ModelSchemaRegistry;
import com.amplifyframework.datastore.DataStoreConfigurationProvider;
import com.amplifyframework.datastore.DataStoreException;
import com.amplifyframework.datastore.appsync.AppSync;
import com.amplifyframework.datastore.storage.LocalStorageAdapter;
import com.amplifyframework.logging.Logger;

import org.json.JSONObject;

import java.util.Objects;
import java.util.concurrent.Semaphore;
import java.util.concurrent.TimeUnit;
import java.util.concurrent.atomic.AtomicReference;

import io.reactivex.Completable;

/**
 * Synchronizes changed data between the {@link LocalStorageAdapter}
 * and {@link AppSync}.
 */
public final class Orchestrator {
    private static final Logger LOG = Amplify.Logging.forNamespace("amplify:aws-datastore");
    private static final long SYNC_TIMEOUT_MS = TimeUnit.SECONDS.toMillis(10);
    private static final long ACQUIRE_PERMIT_TIMEOUT_MS = TimeUnit.SECONDS.toMillis(1);

    private final SubscriptionProcessor subscriptionProcessor;
    private final SyncProcessor syncProcessor;
    private final MutationOutbox mutationOutbox;
    private final MutationProcessor mutationProcessor;
    private final StorageObserver storageObserver;
    private final AtomicReference<OrchestratorStatus> status;
    private final Semaphore startStopSemaphore;
    private Completable initializationCompletable;

    /**
     * Constructs a new Orchestrator.
     * The Orchestrator will synchronize data between the {@link AppSync}
     * and the {@link LocalStorageAdapter}.
     * @param modelProvider A provider of the models to be synchronized
     * @param modelSchemaRegistry A registry of model schema
     * @param localStorageAdapter Interface to local storage, used to
     *                       durably store offline changes until
     *                       then can be written to the network
     * @param appSync An AppSync Endpoint
     * @param dataStoreConfigurationProvider An instance that implements {@link DataStoreConfigurationProvider}
     *                       Note that the provider-style interface is needed because
     *                       at the time this constructor is called from the
     *                       {@link com.amplifyframework.datastore.AWSDataStorePlugin}'s constructor,
     *                       the plugin is not fully configured yet. The reference to the
     *                       variable returned by the provider only get set after the plugin's
     *                       #{@link com.amplifyframework.datastore.AWSDataStorePlugin#configure(JSONObject, Context)}
     *                       is invoked by Amplify.
     *
     */
    public Orchestrator(
            @NonNull final ModelProvider modelProvider,
            @NonNull final ModelSchemaRegistry modelSchemaRegistry,
            @NonNull final LocalStorageAdapter localStorageAdapter,
            @NonNull final AppSync appSync,
            @NonNull final DataStoreConfigurationProvider dataStoreConfigurationProvider) {
        Objects.requireNonNull(modelSchemaRegistry);
        Objects.requireNonNull(modelProvider);
        Objects.requireNonNull(appSync);
        Objects.requireNonNull(localStorageAdapter);
        this.status = new AtomicReference<>(OrchestratorStatus.STOPPED);
        this.mutationOutbox = new PersistentMutationOutbox(localStorageAdapter);
        VersionRepository versionRepository = new VersionRepository(localStorageAdapter);
        Merger merger = new Merger(mutationOutbox, versionRepository, localStorageAdapter);
        SyncTimeRegistry syncTimeRegistry = new SyncTimeRegistry(localStorageAdapter);

        this.mutationProcessor = new MutationProcessor(merger, versionRepository, mutationOutbox, appSync);
        this.syncProcessor = SyncProcessor.builder()
            .modelProvider(modelProvider)
            .modelSchemaRegistry(modelSchemaRegistry)
            .syncTimeRegistry(syncTimeRegistry)
            .appSync(appSync)
            .merger(merger)
            .dataStoreConfigurationProvider(dataStoreConfigurationProvider)
            .build();
        this.subscriptionProcessor = new SubscriptionProcessor(appSync, modelProvider, merger);
        this.storageObserver = new StorageObserver(localStorageAdapter, mutationOutbox);
        this.startStopSemaphore = new Semaphore(1);
    }

    /**
     * Checks whether the orchestrator is {@link OrchestratorStatus#STARTED}.
     * @return True if the orchestrator is started, false otherwise.
     */
    public boolean isStarted() {
        return OrchestratorStatus.STARTED.equals(status.get());
    }

    /**
     * Start performing sync operations between the local storage adapter
     * and the remote GraphQL endpoint.
     * @return A Completable operation to start the sync engine orchestrator
     */
    @NonNull
    public synchronized Completable start() {
<<<<<<< HEAD
        if (!performAction(OrchestratorAction.START)) {
=======
        boolean permitAcquired = acquirePermit(OrchestratorAction.START);
        // Only start if it's stopped AND if we can get a permit.
        if (!(permitAcquired && status.compareAndSet(OrchestratorStatus.STOPPED, OrchestratorStatus.STARTING)) {
            LOG.warn(String.format("Orchestrator could not be started. Orchestrator status: %s", status.get()));
            // If we acquired the permit but failed to set the status, let's release the permit.
            if (permitAcquired) {
                startStopSemaphore.release();
            }
            // If we're not going to start it up, just tell the caller to proceed with whatever they're doing
>>>>>>> 3a1f4a05
            return Completable.complete();
        }
        return mutationOutbox.load().andThen(
            Completable.fromAction(() -> {
                LOG.debug("Starting the orchestrator.");
                if (!storageObserver.isObservingStorageChanges()) {
                    LOG.debug("Starting local storage observer.");
                    storageObserver.startObservingStorageChanges();
                }
                if (!subscriptionProcessor.isObservingSubscriptionEvents()) {
                    LOG.debug("Starting subscription processor.");
                    subscriptionProcessor.startSubscriptions();
                }
                if (!syncProcessor.hydrate().blockingAwait(SYNC_TIMEOUT_MS, TimeUnit.MILLISECONDS)) {
                    throw new DataStoreException(
                        "Initial sync during DataStore initialization exceeded timeout of " + SYNC_TIMEOUT_MS,
                        AmplifyException.REPORT_BUG_TO_AWS_SUGGESTION
                    );
                }
                if (!mutationProcessor.isDrainingMutationOutbox()) {
                    LOG.debug("Starting mutation processor.");
                    mutationProcessor.startDrainingMutationOutbox();
                }
                if (!subscriptionProcessor.isDrainingMutationBuffer()) {
                    LOG.debug("Starting draining mutation buffer.");
                    subscriptionProcessor.startDrainingMutationBuffer();
                }
                status.compareAndSet(OrchestratorStatus.STARTING, OrchestratorStatus.STARTED);
                LOG.debug("Orchestrator started.");
            })
        ).doFinally(startStopSemaphore::release);
    }

    /**
     * Stop all model synchronization.
     */
    public synchronized void stop() {
        if (!performAction(OrchestratorAction.STOP)) {
            return;
        }
        try {
            LOG.info("Intentionally stopping cloud synchronization, now.");
            subscriptionProcessor.stopAllSubscriptionActivity();
            storageObserver.stopObservingStorageChanges();
            mutationProcessor.stopDrainingMutationOutbox();
            status.compareAndSet(OrchestratorStatus.STOPPING, OrchestratorStatus.STOPPED);
            LOG.debug("Stopped remote synchronization.");
        } finally {
            startStopSemaphore.release();
        }
    }

    private boolean performAction(OrchestratorAction intendedAction) {
        OrchestratorStatus expectedCurrentStatus = OrchestratorAction.START.equals(intendedAction) ?
            OrchestratorStatus.STOPPED : OrchestratorStatus.STARTED;
        try {
            LOG.debug(String.format("Trying to %s the orchestrator.", intendedAction.name()));
            boolean permitAcquired = startStopSemaphore.tryAcquire(ACQUIRE_PERMIT_TIMEOUT_MS, TimeUnit.MILLISECONDS);
            if (!permitAcquired) {
                LOG.warn(String.format("Unable to acquire permit to %s the orchestrator. ", intendedAction.name()));
                return false;
            }
            boolean statusSet = status.compareAndSet(intendedAction.expectedCurrentStatus,intendedAction.targetStatus);
            // only stop if it's started AND if we can get a permit.
            if (!statusSet) {
                LOG.warn(String.format("Failed %s orchestrator. Current status: %s",
                    intendedAction.name(),
                    status.get())
                );
                // Since we acquired the permit but failed to set the status, let's release the permit.
                startStopSemaphore.release();
                return false;
            }
        } catch (InterruptedException exception) {
            LOG.warn(String.format("Orchestrator %s attempt interrupted.", intendedAction.name()));
            return false;
        }
        return true;
    }

    /**
     * Represents possible status of the orchestrator.
     */
    enum OrchestratorStatus {
        /**
         * The orchestrator is in the process of shutting down all the necessary components. Any requests to
         * start it will be ignored.
         *
         * Upon completion, the state should be changed to {@link #STOPPED}.
         */
        STOPPING,
        /**
         * The orchestrator is stopped and it is currently not performing any background processing. At this point
         * it is safe to start it. Only possible transition from this state should be to {@link #STARTING}
         * which happens by invoking {@link #start()}
         */
        STOPPED,
        /**
         * The orchestrator is bootstrapping all the components needed to perform the different background
         * processes it orchestrates.
         *
         * Upon completion, the state should be changed to {@link #STARTED}
         */
        STARTING,
        /**
         * The orchestrator is started. Only possible transition from this state should be to {@link #STOPPING}
         * which happens by invoking {@link #stop()}
         */
        STARTED
    }

    enum OrchestratorAction {
        /**
         * Indicates intent to start the orchestrator and the fact that it
         * can only do so if it's {@link OrchestratorStatus#STOPPED}
         */
        START(OrchestratorStatus.STOPPED, OrchestratorStatus.STARTED),

        /**
         * Indicates intent to stop the orchestrator and the fact that it
         * can only do so if it's {@link OrchestratorStatus#STARTED}
         */
        STOP(OrchestratorStatus.STARTED, OrchestratorStatus.STOPPED);

        private final OrchestratorStatus expectedCurrentStatus;
        private final OrchestratorStatus targetStatus;

        OrchestratorAction(OrchestratorStatus expectedCurrentStatus, OrchestratorStatus targetStatus) {
            this.expectedCurrentStatus = expectedCurrentStatus;
            this.targetStatus = targetStatus;
        }
    }
}<|MERGE_RESOLUTION|>--- conflicted
+++ resolved
@@ -120,19 +120,7 @@
      */
     @NonNull
     public synchronized Completable start() {
-<<<<<<< HEAD
         if (!performAction(OrchestratorAction.START)) {
-=======
-        boolean permitAcquired = acquirePermit(OrchestratorAction.START);
-        // Only start if it's stopped AND if we can get a permit.
-        if (!(permitAcquired && status.compareAndSet(OrchestratorStatus.STOPPED, OrchestratorStatus.STARTING)) {
-            LOG.warn(String.format("Orchestrator could not be started. Orchestrator status: %s", status.get()));
-            // If we acquired the permit but failed to set the status, let's release the permit.
-            if (permitAcquired) {
-                startStopSemaphore.release();
-            }
-            // If we're not going to start it up, just tell the caller to proceed with whatever they're doing
->>>>>>> 3a1f4a05
             return Completable.complete();
         }
         return mutationOutbox.load().andThen(
