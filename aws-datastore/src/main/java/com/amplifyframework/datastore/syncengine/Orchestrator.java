/*
 * Copyright 2019 Amazon.com, Inc. or its affiliates. All Rights Reserved.
 *
 * Licensed under the Apache License, Version 2.0 (the "License").
 * You may not use this file except in compliance with the License.
 * A copy of the License is located at
 *
 *  http://aws.amazon.com/apache2.0
 *
 * or in the "license" file accompanying this file. This file is distributed
 * on an "AS IS" BASIS, WITHOUT WARRANTIES OR CONDITIONS OF ANY KIND, either
 * express or implied. See the License for the specific language governing
 * permissions and limitations under the License.
 */

package com.amplifyframework.datastore.syncengine;

import android.content.Context;
import androidx.annotation.NonNull;
import androidx.core.util.ObjectsCompat;
import androidx.core.util.Supplier;

import com.amplifyframework.AmplifyException;
import com.amplifyframework.core.Amplify;
import com.amplifyframework.core.model.ModelProvider;
import com.amplifyframework.core.model.ModelSchemaRegistry;
import com.amplifyframework.datastore.AWSDataStorePlugin;
import com.amplifyframework.datastore.DataStoreConfigurationProvider;
import com.amplifyframework.datastore.DataStoreException;
import com.amplifyframework.datastore.appsync.AppSync;
import com.amplifyframework.datastore.storage.LocalStorageAdapter;
import com.amplifyframework.logging.Logger;

import org.json.JSONObject;

import java.util.Locale;
import java.util.Objects;
import java.util.concurrent.Semaphore;
import java.util.concurrent.TimeUnit;
import java.util.concurrent.TimeoutException;
import java.util.concurrent.atomic.AtomicReference;

import io.reactivex.rxjava3.core.Completable;
import io.reactivex.rxjava3.core.Scheduler;
import io.reactivex.rxjava3.disposables.CompositeDisposable;
import io.reactivex.rxjava3.schedulers.Schedulers;

/**
 * Synchronizes changed data between the {@link LocalStorageAdapter} and {@link AppSync}.
 */
public final class Orchestrator {
    private static final Logger LOG = Amplify.Logging.forNamespace("amplify:aws-datastore");
    private static final long TIMEOUT_SECONDS_PER_MODEL = 2;
    private static final long NETWORK_OP_TIMEOUT_SECONDS = 10;
    private static final long LOCAL_OP_TIMEOUT_SECONDS = 2;

    private final SubscriptionProcessor subscriptionProcessor;
    private final SyncProcessor syncProcessor;
    private final MutationProcessor mutationProcessor;
    private final StorageObserver storageObserver;
    private final Supplier<Mode> targetMode;
    private final AtomicReference<Mode> currentMode;
    private final MutationOutbox mutationOutbox;
    private final CompositeDisposable disposables;
    private final Scheduler startStopScheduler;
<<<<<<< HEAD
    private final Semaphore startStopSemaphore;
=======
    private final long adjustedTimeoutSeconds;
>>>>>>> 62a51404

    /**
     * Constructs a new Orchestrator.
     * The Orchestrator will synchronize data between the {@link AppSync}
     * and the {@link LocalStorageAdapter}.
     * @param modelProvider A provider of the models to be synchronized
     * @param modelSchemaRegistry A registry of model schema
     * @param localStorageAdapter
     *        used to durably store offline changes until they can be written to the network
     * @param appSync An AppSync Endpoint
     * @param dataStoreConfigurationProvider
     *        A {@link DataStoreConfigurationProvider}; Note that the provider-style interface
     *        is needed because at the time this constructor is called from the
     *        {@link AWSDataStorePlugin}'s constructor, the plugin is not fully configured yet.
     *        The reference to the variable returned by the provider only get set after the plugin's
     *        {@link AWSDataStorePlugin#configure(JSONObject, Context)} is invoked by Amplify.
     * @param targetMode The desired mode of operation - online, or offline
     */
    public Orchestrator(
            @NonNull final ModelProvider modelProvider,
            @NonNull final ModelSchemaRegistry modelSchemaRegistry,
            @NonNull final LocalStorageAdapter localStorageAdapter,
            @NonNull final AppSync appSync,
            @NonNull final DataStoreConfigurationProvider dataStoreConfigurationProvider,
            @NonNull final Supplier<Mode> targetMode) {
        Objects.requireNonNull(modelSchemaRegistry);
        Objects.requireNonNull(modelProvider);
        Objects.requireNonNull(appSync);
        Objects.requireNonNull(localStorageAdapter);

        this.mutationOutbox = new PersistentMutationOutbox(localStorageAdapter);
        VersionRepository versionRepository = new VersionRepository(localStorageAdapter);
        Merger merger = new Merger(mutationOutbox, versionRepository, localStorageAdapter);
        SyncTimeRegistry syncTimeRegistry = new SyncTimeRegistry(localStorageAdapter);

        this.mutationProcessor = new MutationProcessor(merger, versionRepository, mutationOutbox, appSync);
        this.syncProcessor = SyncProcessor.builder()
            .modelProvider(modelProvider)
            .modelSchemaRegistry(modelSchemaRegistry)
            .syncTimeRegistry(syncTimeRegistry)
            .appSync(appSync)
            .merger(merger)
            .dataStoreConfigurationProvider(dataStoreConfigurationProvider)
            .build();
        this.subscriptionProcessor = new SubscriptionProcessor(appSync, modelProvider, merger);
        this.storageObserver = new StorageObserver(localStorageAdapter, mutationOutbox);
        this.currentMode = new AtomicReference<>(Mode.STOPPED);
        this.targetMode = targetMode;
        this.disposables = new CompositeDisposable();
        this.startStopScheduler = Schedulers.single();
<<<<<<< HEAD
        this.startStopSemaphore = new Semaphore(1);
=======

        // Operation times out after 10 seconds. If there are more than 5 models,
        // then 2 seconds are added to the timer per additional model count.
        this.adjustedTimeoutSeconds = Math.max(
            NETWORK_OP_TIMEOUT_SECONDS,
            TIMEOUT_SECONDS_PER_MODEL * modelProvider.models().size()
        );
>>>>>>> 62a51404
    }

    /**
     * Checks if the orchestrator is running in the desired target state.
     * @return true if so, false otherwise.
     */
    public boolean isStarted() {
        return ObjectsCompat.equals(targetMode.get(), currentMode.get());
    }

    /**
     * Checks if the orchestrator is stopped.
     * @return true if so, false otherwise.
     */
    @SuppressWarnings("unused")
    public boolean isStopped() {
        return Mode.STOPPED.equals(currentMode.get());
    }

    /**
     * Start the orchestrator with the default timeout of 10 seconds.
     * @return A completable that when subscribed to will attempt to start the orchestrator.
     */
    public synchronized Completable start() {
        return start(OP_TIMEOUT_SECONDS, TimeUnit.SECONDS);
    }

    /**
     * Start performing sync operations between the local storage adapter
     * and the remote GraphQL endpoint. The timeout parameters provided will be
     * used to block execution of the current thread until lock acquisition has
     * either failed or succeded, or the timeout is elapsed.
     *
     * @param opTimeout The desired timeout for the start operation.
     * @param timeUnit The unit of time of the opTimeout parameter.
     * @return A completable that when subscribed to will attempt to start the orchestrator.
     */
    public synchronized Completable start(long opTimeout, TimeUnit timeUnit) {
        if (tryAcquireStartStopLock(opTimeout, timeUnit)) {
            return transitionCompletable()
                .doOnSubscribe(subscriber -> {
                    LOG.debug("Starting the orchestrator.");
                })
                .doOnComplete(() -> LOG.debug("Orchestrator started."))
                .doOnDispose(() -> LOG.debug("Orchestrator disposed a transition."))
                .doFinally(startStopSemaphore::release)
                .subscribeOn(startStopScheduler);
        } else {
            return Completable.error(new DataStoreException("Unable to acquire orchestrator lock. " +
                                                        "Transition currently in progress.",
                                                        "Retry your operation."));
        }
    }

    private boolean tryAcquireStartStopLock(long opTimeout, TimeUnit timeUnit) {
        LOG.debug("Attempting to acquire lock. Permits available = " + startStopSemaphore.availablePermits());
        try {
            if (!startStopSemaphore.tryAcquire(opTimeout, timeUnit)) {
                LOG.warn("Unable to acquire orchestrator lock. Transition currently in progress.");
                return false;
            }
        } catch (InterruptedException exception) {
            return false;
        }
        LOG.debug("Lock acquired.");
        return true;
    }

    private Completable transitionCompletable() {
        Mode current = currentMode.get();
        Mode target = targetMode.get();
        if (ObjectsCompat.equals(current, target)) {
            return Completable.complete();
        }
        LOG.info(String.format(Locale.US,
            "DataStore orchestrator transitioning states. " +
                "Current mode = %s, target mode = %s.", current, target
        ));

        switch (target) {
            case STOPPED:
                return transitionToStopped(current);
            case LOCAL_ONLY:
                return transitionToLocalOnly(current);
            case SYNC_VIA_API:
                return transitionToApiSync(current);
            default:
                return unknownMode(target);
        }
    }

    /**
     * Stop the orchestrator.
     * @return A completable which emits success when orchestrator stops
     */
    public synchronized Completable stop() {
        LOG.info("DataStore orchestrator stopping. Current mode = " + currentMode.get().name());
        if (tryAcquireStartStopLock(OP_TIMEOUT_SECONDS, TimeUnit.SECONDS)) {
            disposables.clear();
            return transitionToStopped(currentMode.get())
                .subscribeOn(startStopScheduler)
                .doFinally(startStopSemaphore::release);
        } else {
            return Completable.error(new DataStoreException("Unable to acquire orchestrator lock. " +
                                                                "Transition currently in progress.",
                                                            "Retry your operation"));
        }

    }

    private static Completable unknownMode(Mode mode) {
        return Completable.error(new DataStoreException(
            "Orchestrator state machine made reference to unknown mode = " + mode.name(),
            AmplifyException.REPORT_BUG_TO_AWS_SUGGESTION
        ));
    }

    private Completable transitionToStopped(Mode current) {
        switch (current) {
            case SYNC_VIA_API:
                return stopApiSync().doFinally(this::stopObservingStorageChanges);
            case LOCAL_ONLY:
                stopObservingStorageChanges();
                return Completable.complete();
            case STOPPED:
                return Completable.complete();
            default:
                return unknownMode(current);
        }
    }

    private Completable transitionToLocalOnly(Mode current) {
        switch (current) {
            case STOPPED:
                startObservingStorageChanges();
                return Completable.complete();
            case LOCAL_ONLY:
                return Completable.complete();
            case SYNC_VIA_API:
                return stopApiSync();
            default:
                return unknownMode(current);
        }
    }

    private Completable transitionToApiSync(Mode current) {
        switch (current) {
            case SYNC_VIA_API:
                return Completable.complete();
            case LOCAL_ONLY:
                return startApiSync();
            case STOPPED:
                startObservingStorageChanges();
                return startApiSync();
            default:
                return unknownMode(current);
        }
    }

    /**
     * Start observing the local storage adapter for changes;
     * enqueue them into the mutation outbox.
     */
    private void startObservingStorageChanges() {
        LOG.info("Starting to observe local storage changes.");
        try {
            boolean subscribed = mutationOutbox.load()
                .andThen(Completable.create(emitter -> {
                    storageObserver.startObservingStorageChanges(emitter::onComplete);
                    currentMode.set(Mode.LOCAL_ONLY);
                })).blockingAwait(LOCAL_OP_TIMEOUT_SECONDS, TimeUnit.SECONDS);
            if (!subscribed) {
                throw new TimeoutException("Timed out while preparing local-only mode.");
            }
        } catch (Throwable throwable) {
            LOG.warn("Failed to start observing storage changes.", throwable);
        }
    }

    /**
     * Stop observing the local storage. Do not enqueue changes to the outbox.
     */
    private void stopObservingStorageChanges() {
        LOG.info("Stopping observation of local storage changes.");
        storageObserver.stopObservingStorageChanges();
        currentMode.set(Mode.STOPPED);
    }

    /**
     * Start syncing models to and from a remote API.
     * @return A Completable that succeeds when API sync is enabled.
     */
    private Completable startApiSync() {
        return Completable.create(emitter -> {
            LOG.info("Starting API synchronization mode.");

            subscriptionProcessor.startSubscriptions();

            LOG.debug("About to hydrate...");
            try {
                boolean subscribed = syncProcessor.hydrate()
                    .blockingAwait(adjustedTimeoutSeconds, TimeUnit.SECONDS);
                if (!subscribed) {
                    throw new TimeoutException("Timed out while performing initial model sync.");
                }
            } catch (Throwable failure) {
                if (!emitter.isDisposed()) {
                    emitter.onError(new DataStoreException(
                        "Initial sync during DataStore initialization failed.", failure,
                        AmplifyException.REPORT_BUG_TO_AWS_SUGGESTION
                    ));
                } else {
                    LOG.warn("Initial sync during DataStore initialization failed.", failure);
                    emitter.onComplete();
                }
                return;
            }

            LOG.debug("Draining outbox...");
            mutationProcessor.startDrainingMutationOutbox();

            LOG.debug("Draining subscription buffer...");
            subscriptionProcessor.startDrainingMutationBuffer(this::stopApiSyncBlocking);

            currentMode.set(Mode.SYNC_VIA_API);
            emitter.onComplete();
        })
        .doOnError(error -> {
            LOG.error("Failure encountered while attempting to start API sync.", error);
            stopApiSyncBlocking();
        })
        .onErrorComplete();
    }

    private void stopApiSyncBlocking() {
        try {
            boolean stopped = stopApiSync()
                .subscribeOn(startStopScheduler)
                .blockingAwait(NETWORK_OP_TIMEOUT_SECONDS, TimeUnit.SECONDS);
            if (!stopped) {
                throw new TimeoutException("Timed out while waiting for API synchronization to end.");
            }
        } catch (Throwable failure) {
            LOG.warn("Failed to stop API sync.", failure);
        }
    }

    /**
     * Stop all model synchronization with the remote API.
     * A Completable that ends when API sync is stopped.
     */
    private Completable stopApiSync() {
        return Completable.fromAction(() -> {
            LOG.info("Stopping synchronization with remote API.");
            subscriptionProcessor.stopAllSubscriptionActivity();
            mutationProcessor.stopDrainingMutationOutbox();
        })
        .onErrorComplete()
        .doOnComplete(() -> currentMode.set(Mode.LOCAL_ONLY));
    }

    /**
     * The mode of operation for the Orchestrator's synchronization logic.
     */
    public enum Mode {
        /**
         * The sync orchestrator is fully stopped.
         */
        STOPPED,

        /**
         * The orchestrator will enqueue mutations into a holding pen, to sync with server, later.
         */
        LOCAL_ONLY,

        /**
         * The orchestrator maintains components to actively sync data up and down.
         */
        SYNC_VIA_API
    }
}<|MERGE_RESOLUTION|>--- conflicted
+++ resolved
@@ -63,11 +63,8 @@
     private final MutationOutbox mutationOutbox;
     private final CompositeDisposable disposables;
     private final Scheduler startStopScheduler;
-<<<<<<< HEAD
+    private final long adjustedTimeoutSeconds;
     private final Semaphore startStopSemaphore;
-=======
-    private final long adjustedTimeoutSeconds;
->>>>>>> 62a51404
 
     /**
      * Constructs a new Orchestrator.
@@ -118,9 +115,6 @@
         this.targetMode = targetMode;
         this.disposables = new CompositeDisposable();
         this.startStopScheduler = Schedulers.single();
-<<<<<<< HEAD
-        this.startStopSemaphore = new Semaphore(1);
-=======
 
         // Operation times out after 10 seconds. If there are more than 5 models,
         // then 2 seconds are added to the timer per additional model count.
@@ -128,7 +122,7 @@
             NETWORK_OP_TIMEOUT_SECONDS,
             TIMEOUT_SECONDS_PER_MODEL * modelProvider.models().size()
         );
->>>>>>> 62a51404
+        this.startStopSemaphore = new Semaphore(1);
     }
 
     /**
