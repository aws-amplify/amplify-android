--- conflicted
+++ resolved
@@ -92,14 +92,9 @@
             @NonNull final LocalStorageAdapter localStorageAdapter,
             @NonNull final AppSync appSync,
             @NonNull final DataStoreConfigurationProvider dataStoreConfigurationProvider,
-<<<<<<< HEAD
-            @NonNull final Supplier<State> targetState) {
-        Objects.requireNonNull(schemaRegistry);
-=======
             @NonNull final Supplier<State> targetState,
             final boolean isSyncRetryEnabled) {
-        Objects.requireNonNull(modelSchemaRegistry);
->>>>>>> 602eef1f
+        Objects.requireNonNull(schemaRegistry);
         Objects.requireNonNull(modelProvider);
         Objects.requireNonNull(appSync);
         Objects.requireNonNull(localStorageAdapter);
