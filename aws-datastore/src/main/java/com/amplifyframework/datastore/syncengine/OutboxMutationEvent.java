/*
 * Copyright 2020 Amazon.com, Inc. or its affiliates. All Rights Reserved.
 *
 * Licensed under the Apache License, Version 2.0 (the "License").
 * You may not use this file except in compliance with the License.
 * A copy of the License is located at
 *
 *  http://aws.amazon.com/apache2.0
 *
 * or in the "license" file accompanying this file. This file is distributed
 * on an "AS IS" BASIS, WITHOUT WARRANTIES OR CONDITIONS OF ANY KIND, either
 * express or implied. See the License for the specific language governing
 * permissions and limitations under the License.
 */

package com.amplifyframework.datastore.syncengine;

import androidx.annotation.NonNull;
import androidx.annotation.Nullable;
import androidx.core.util.ObjectsCompat;

import com.amplifyframework.core.model.Model;
import com.amplifyframework.core.model.temporal.Temporal;
import com.amplifyframework.datastore.DataStoreChannelEventName;
import com.amplifyframework.datastore.appsync.ModelMetadata;
import com.amplifyframework.datastore.appsync.ModelWithMetadata;
<<<<<<< HEAD
import com.amplifyframework.hub.HubEvent;
=======
import com.amplifyframework.datastore.appsync.SerializedModel;
>>>>>>> 580fa21d

import java.util.Objects;

/**
 * Event payload for the {@link DataStoreChannelEventName#OUTBOX_MUTATION_ENQUEUED} event
 * and {@link DataStoreChannelEventName#OUTBOX_MUTATION_PROCESSED} event.
 * @param <M> The class type of the model in the mutation outbox.
 */
<<<<<<< HEAD
public final class OutboxMutationEvent<M extends Model> implements HubEvent.Data<OutboxMutationEvent<M>> {
    private final Class<M> model;
    private final ModelWithMetadata<M> element;
=======
public final class OutboxMutationEvent<M extends Model> {
    private final String modelName;
    private final OutboxMutationEventElement<M> element;
>>>>>>> 580fa21d

    private OutboxMutationEvent(String modelName, OutboxMutationEventElement<M> element) {
        this.modelName = modelName;
        this.element = element;
    }

    /**
     * Constructs an outbox mutation event from a pending mutation.
     * This format will be used for representing a pending mutation that has
     * been successfully enqueued into the outbox.
     * @param pendingMutation Enqueued model.
     * @param <M> Class type of the model.
     * @return An OutboxMutationEvent
     */
    @NonNull
    public static <M extends Model> OutboxMutationEvent<M> fromPendingMutation(
            @NonNull PendingMutation<M> pendingMutation) {
        Objects.requireNonNull(pendingMutation);
        OutboxMutationEventElement<M> element =
            new OutboxMutationEventElement<>(pendingMutation.getMutatedItem(), null, null, null);
        return new OutboxMutationEvent<>(pendingMutation.getModelSchema().getName(), element);
    }

    /**
     * Constructs an outbox mutation event containing both the model and its
     * sync metadata.
     * This format will be used for representing a pending mutation that has
     * successfully undergone cloud publication.
     * @param modelWithMetadata Processed model with its sync metadata.
     * @param <M> Class type of the model.
     * @return Outbox mutation event with sync metadata.
     */
    @NonNull
    public static <M extends Model> OutboxMutationEvent<M> fromModelWithMetadata(
            @NonNull ModelWithMetadata<M> modelWithMetadata) {
        Objects.requireNonNull(modelWithMetadata);
        final M model = modelWithMetadata.getModel();

        final String modelName;
        if (model instanceof SerializedModel) {
            modelName = ((SerializedModel) model).getModelName();
        } else {
            modelName = model.getClass().getSimpleName();
        }

        ModelMetadata metadata = modelWithMetadata.getSyncMetadata();
        Integer version = metadata.getVersion();
        Temporal.Timestamp lastChangedAt = metadata.getLastChangedAt();
        Boolean deleted = metadata.isDeleted();
        OutboxMutationEventElement<M> element =
            new OutboxMutationEventElement<>(model, version, lastChangedAt, deleted);

        return new OutboxMutationEvent<>(modelName, element);
    }

    /**
     * Returns the name of the model being mutated.
     * @return the model name.
     */
    @NonNull
    public String getModelName() {
        return modelName;
    }

    /**
     * Returns the element of the model being mutated. The element
     * will contain the contents of the model as well as its sync
     * metadata if relevant.
     * @return the model element.
     */
    @NonNull
    public OutboxMutationEventElement<M> getElement() {
        return element;
    }

    @Override
    public HubEvent<OutboxMutationEvent<M>> toHubEvent() {
        if (getElement().getSyncMetadata().getVersion() == null) {
            return HubEvent.create(DataStoreChannelEventName.OUTBOX_MUTATION_ENQUEUED, this);
        }
        return HubEvent.create(DataStoreChannelEventName.OUTBOX_MUTATION_PROCESSED, this);
    }

    @Override
    public int hashCode() {
        int result = modelName.hashCode();
        result = 31 * result + element.hashCode();
        return result;
    }

    @Override
    public boolean equals(@Nullable Object thatObject) {
        if (this == thatObject) {
            return true;
        }
        if (thatObject == null || getClass() != thatObject.getClass()) {
            return false;
        }

        OutboxMutationEvent<?> that = (OutboxMutationEvent<?>) thatObject;

        return ObjectsCompat.equals(modelName, that.modelName) &&
                ObjectsCompat.equals(element, that.element);
    }

    @NonNull
    @Override
    public String toString() {
        return "OutboxMutationEvent{" +
                "modelName='" + modelName + '\'' +
                ", element='" + element + '\'' +
                '}';
    }

    /**
     * An element representing the data that changed in this outbox event.
     * @param <M> A model type
     */
    public static final class OutboxMutationEventElement<M extends Model> {
        private final M model;
        private final Integer version;
        private final Temporal.Timestamp lastChangedAt;
        private final Boolean deleted;

        private OutboxMutationEventElement(
                M model, Integer version, Temporal.Timestamp lastChangedAt, Boolean deleted) {
            this.model = model;
            this.version = version;
            this.lastChangedAt = lastChangedAt;
            this.deleted = deleted;
        }

        /**
         * Checks if the model has been deleted.
         * @return True if the model is deleted, now.
         */
        @Nullable
        public Boolean isDeleted() {
            return deleted;
        }

        /**
         * The last time the model was updated locally, if available.
         * @return Last time the model was updated locally
         */
        @Nullable
        public Temporal.Timestamp getLastChangedAt() {
            return lastChangedAt;
        }

        /**
         * The version of the {@link #getModel()}, if available.
         * @return The version of the model if available
         */
        @Nullable
        public Integer getVersion() {
            return version;
        }

        /**
         * Gets the model on which the outbox event occurred.
         * @return Model that is the subject of an outbox event
         */
        @NonNull
        public M getModel() {
            return model;
        }

        @NonNull
        @Override
        public String toString() {
            return "OutboxMutationEventElement{" +
                "model=" + model +
                ", version=" + version +
                ", lastChangedAt=" + lastChangedAt +
                ", deleted=" + deleted +
                '}';
        }

        @Override
        public boolean equals(@Nullable Object thatObject) {
            if (this == thatObject) {
                return true;
            }
            if (thatObject == null || getClass() != thatObject.getClass()) {
                return false;
            }
            OutboxMutationEventElement<?> that = (OutboxMutationEventElement<?>) thatObject;
            return getModel().equals(that.getModel()) &&
                ObjectsCompat.equals(getVersion(), that.getVersion()) &&
                ObjectsCompat.equals(getLastChangedAt(), that.getLastChangedAt()) &&
                ObjectsCompat.equals(isDeleted(), that.isDeleted());
        }

        @Override
        public int hashCode() {
            return ObjectsCompat.hash(getModel(), getVersion(), getLastChangedAt(), isDeleted());
        }
    }
}<|MERGE_RESOLUTION|>--- conflicted
+++ resolved
@@ -24,11 +24,8 @@
 import com.amplifyframework.datastore.DataStoreChannelEventName;
 import com.amplifyframework.datastore.appsync.ModelMetadata;
 import com.amplifyframework.datastore.appsync.ModelWithMetadata;
-<<<<<<< HEAD
+import com.amplifyframework.datastore.appsync.SerializedModel;
 import com.amplifyframework.hub.HubEvent;
-=======
-import com.amplifyframework.datastore.appsync.SerializedModel;
->>>>>>> 580fa21d
 
 import java.util.Objects;
 
@@ -37,15 +34,9 @@
  * and {@link DataStoreChannelEventName#OUTBOX_MUTATION_PROCESSED} event.
  * @param <M> The class type of the model in the mutation outbox.
  */
-<<<<<<< HEAD
 public final class OutboxMutationEvent<M extends Model> implements HubEvent.Data<OutboxMutationEvent<M>> {
-    private final Class<M> model;
-    private final ModelWithMetadata<M> element;
-=======
-public final class OutboxMutationEvent<M extends Model> {
     private final String modelName;
     private final OutboxMutationEventElement<M> element;
->>>>>>> 580fa21d
 
     private OutboxMutationEvent(String modelName, OutboxMutationEventElement<M> element) {
         this.modelName = modelName;
@@ -123,7 +114,7 @@
 
     @Override
     public HubEvent<OutboxMutationEvent<M>> toHubEvent() {
-        if (getElement().getSyncMetadata().getVersion() == null) {
+        if (getElement().getVersion() == null) {
             return HubEvent.create(DataStoreChannelEventName.OUTBOX_MUTATION_ENQUEUED, this);
         }
         return HubEvent.create(DataStoreChannelEventName.OUTBOX_MUTATION_PROCESSED, this);
