--- conflicted
+++ resolved
@@ -24,11 +24,7 @@
 import com.amplifyframework.datastore.DataStoreChannelEventName;
 import com.amplifyframework.datastore.appsync.ModelMetadata;
 import com.amplifyframework.datastore.appsync.ModelWithMetadata;
-<<<<<<< HEAD
-import com.amplifyframework.datastore.appsync.SerializedModel;
 import com.amplifyframework.hub.HubEvent;
-=======
->>>>>>> 123a2f05
 
 import java.util.Objects;
 
@@ -37,7 +33,8 @@
  * and {@link DataStoreChannelEventName#OUTBOX_MUTATION_PROCESSED} event.
  * @param <M> The class type of the model in the mutation outbox.
  */
-public final class OutboxMutationEvent<M extends Model> implements HubEvent.Data<OutboxMutationEvent<M>> {
+public final class OutboxMutationEvent<M extends Model>
+        implements HubEvent.Data<OutboxMutationEvent<M>> {
     private final String modelName;
     private final OutboxMutationEventElement<M> element;
 
@@ -113,14 +110,6 @@
     }
 
     @Override
-    public HubEvent<OutboxMutationEvent<M>> toHubEvent() {
-        if (getElement().getVersion() == null) {
-            return HubEvent.create(DataStoreChannelEventName.OUTBOX_MUTATION_ENQUEUED, this);
-        }
-        return HubEvent.create(DataStoreChannelEventName.OUTBOX_MUTATION_PROCESSED, this);
-    }
-
-    @Override
     public int hashCode() {
         int result = modelName.hashCode();
         result = 31 * result + element.hashCode();
@@ -149,6 +138,14 @@
                 "modelName='" + modelName + '\'' +
                 ", element='" + element + '\'' +
                 '}';
+    }
+
+    @Override
+    public HubEvent<OutboxMutationEvent<M>> toHubEvent() {
+        if (getElement().getVersion() == null) {
+            return HubEvent.create(DataStoreChannelEventName.OUTBOX_MUTATION_ENQUEUED, this);
+        }
+        return HubEvent.create(DataStoreChannelEventName.OUTBOX_MUTATION_PROCESSED, this);
     }
 
     /**
