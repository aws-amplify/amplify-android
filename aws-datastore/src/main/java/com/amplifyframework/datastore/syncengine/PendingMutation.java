--- conflicted
+++ resolved
@@ -93,18 +93,12 @@
      * @param <T> The type of the item that has undergone mutation
      * @return A {@link PendingMutation}
      */
-<<<<<<< HEAD
+    @NonNull
     static <T extends Model> PendingMutation<T> instance(@NonNull T mutatedItem,
                                                          @NonNull Class<T> classOfMutatedItem,
                                                          @NonNull Type mutationType,
                                                          @Nullable QueryPredicate predicate) {
         return instance(TimeBasedUuid.create(), mutatedItem, classOfMutatedItem, mutationType, predicate);
-=======
-    @NonNull
-    static <T extends Model> PendingMutation<T> instance(
-            @NonNull T mutatedItem, @NonNull Class<T> classOfMutatedItem, @NonNull Type mutationType) {
-        return instance(TimeBasedUuid.create(), mutatedItem, classOfMutatedItem, mutationType);
->>>>>>> 24243472
     }
 
     /**
@@ -127,16 +121,11 @@
      * @param <T> The type of updated model
      * @return A PendingMutation representing the model update
      */
-<<<<<<< HEAD
+    @NonNull
     static <T extends Model> PendingMutation<T> update(@NonNull T updatedItem,
                                                        @NonNull Class<T> classOfUpdatedItem,
                                                        @Nullable QueryPredicate predicate) {
         return instance(updatedItem, classOfUpdatedItem, Type.UPDATE, predicate);
-=======
-    @NonNull
-    static <T extends Model> PendingMutation<T> update(@NonNull T updatedItem, @NonNull Class<T> classOfUpdatedItem) {
-        return instance(updatedItem, classOfUpdatedItem, Type.UPDATE);
->>>>>>> 24243472
     }
 
     /**
@@ -147,16 +136,11 @@
      * @param predicate A condition to be used when updating the remote store
      * @return A PendingMutation representing the model deletion
      */
-<<<<<<< HEAD
+    @NonNull
     static <T extends Model> PendingMutation<T> deletion(@NonNull T deletedItem,
                                                          @NonNull Class<T> classOfDeletedItem,
                                                          @Nullable QueryPredicate predicate) {
         return instance(deletedItem, classOfDeletedItem, Type.DELETE, predicate);
-=======
-    @NonNull
-    static <T extends Model> PendingMutation<T> deletion(@NonNull T deletedItem, @NonNull Class<T> classOfDeletedItem) {
-        return instance(deletedItem, classOfDeletedItem, Type.DELETE);
->>>>>>> 24243472
     }
 
     /**
