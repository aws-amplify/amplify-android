--- conflicted
+++ resolved
@@ -72,7 +72,7 @@
         val methodName = "getMutationForModelId"
         val mutationResult = AtomicReference<PendingMutation<out Model>>()
         val semaphoreReleased = AtomicBoolean(false)
-        
+
         Completable.create { emitter: CompletableEmitter ->
             storage.query(
                 PersistentRecord::class.java,
@@ -97,7 +97,7 @@
                 }
             )
         }
-            .doOnSubscribe { 
+            .doOnSubscribe {
                 LOG.debug { "[$methodName] Acquiring outbox semaphore (permits: ${semaphore.availablePermits()})" }
                 semaphore.acquire()
                 LOG.debug { "[$methodName] Acquired outbox semaphore (permits: ${semaphore.availablePermits()})" }
@@ -180,7 +180,7 @@
         val methodName = "getMutationById"
         val mutationResult = AtomicReference<PendingMutation<out Model>>()
         val semaphoreReleased = AtomicBoolean(false)
-        
+
         Completable.create { emitter: CompletableEmitter ->
             storage.query(
                 PersistentRecord::class.java,
@@ -201,7 +201,7 @@
                 }
             )
         }
-            .doOnSubscribe { 
+            .doOnSubscribe {
                 LOG.debug { "[$methodName] Acquiring outbox semaphore (permits: ${semaphore.availablePermits()})" }
                 semaphore.acquire()
                 LOG.debug { "[$methodName] Acquired outbox semaphore (permits: ${semaphore.availablePermits()})" }
@@ -225,7 +225,7 @@
     override fun <T : Model> enqueue(incomingMutation: PendingMutation<T>): Completable {
         val methodName = "enqueue"
         val semaphoreReleased = AtomicBoolean(false)
-        
+
         return Completable.defer {
             // If there is no existing mutation for the model, then just apply the incoming
             // mutation, and be done with this.
@@ -239,7 +239,7 @@
                 return@defer resolveConflict<T>(existingMutation, incomingMutation)
             }
         }
-            .doOnSubscribe { 
+            .doOnSubscribe {
                 LOG.debug { "[$methodName] Acquiring outbox semaphore (permits: ${semaphore.availablePermits()})" }
                 semaphore.acquire()
                 LOG.debug { "[$methodName] Acquired outbox semaphore (permits: ${semaphore.availablePermits()})" }
@@ -295,13 +295,12 @@
         }
     }
 
-<<<<<<< HEAD
     override fun remove(pendingMutationId: TimeBasedUuid): Completable {
         val methodName = "remove"
         val semaphoreReleased = AtomicBoolean(false)
-        
+
         return removeNotLocking(pendingMutationId)
-            .doOnSubscribe { 
+            .doOnSubscribe {
                 LOG.debug { "[$methodName] Acquiring outbox semaphore (permits: ${semaphore.availablePermits()})" }
                 semaphore.acquire()
                 LOG.debug { "[$methodName] Acquired outbox semaphore (permits: ${semaphore.availablePermits()})" }
@@ -319,11 +318,6 @@
                 }
             }
     }
-=======
-    override fun remove(pendingMutationId: TimeBasedUuid): Completable = removeNotLocking(pendingMutationId)
-        .doOnSubscribe { semaphore.acquire() }
-        .doOnTerminate { semaphore.release() }
->>>>>>> fa82953f
 
     private fun removeNotLocking(pendingMutationId: TimeBasedUuid): Completable {
         Objects.requireNonNull(pendingMutationId)
@@ -362,7 +356,7 @@
     override fun load(): Completable {
         val methodName = "load"
         val semaphoreReleased = AtomicBoolean(false)
-        
+
         return Completable.create { emitter: CompletableEmitter ->
             inFlightMutations.clear()
             var queryOptions = Where.matchesAll()
@@ -408,7 +402,7 @@
                 }
             )
         }
-            .doOnSubscribe { 
+            .doOnSubscribe {
                 LOG.debug { "[$methodName] Acquiring outbox semaphore (permits: ${semaphore.availablePermits()})" }
                 semaphore.acquire()
                 LOG.debug { "[$methodName] Acquired outbox semaphore (permits: ${semaphore.availablePermits()})" }
