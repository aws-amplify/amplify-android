--- conflicted
+++ resolved
@@ -58,10 +58,7 @@
     private final AppSync appSync;
     private final Merger merger;
     private final long syncIntervalMs;
-<<<<<<< HEAD
     private final long syncIntervalInMinutes;
-=======
->>>>>>> 32010002
 
     private SyncProcessor(
             ModelProvider modelProvider,
@@ -69,22 +66,14 @@
             SyncTimeRegistry syncTimeRegistry,
             AppSync appSync,
             Merger merger,
-<<<<<<< HEAD
             long syncIntervalInMinutes) {
-=======
-            long syncIntervalMs) {
->>>>>>> 32010002
         this.modelProvider = Objects.requireNonNull(modelProvider);
         this.modelSchemaRegistry = Objects.requireNonNull(modelSchemaRegistry);
         this.syncTimeRegistry = Objects.requireNonNull(syncTimeRegistry);
         this.appSync = Objects.requireNonNull(appSync);
         this.merger = Objects.requireNonNull(merger);
-<<<<<<< HEAD
         this.syncIntervalInMinutes = syncIntervalInMinutes;
         this.syncIntervalMs = TimeUnit.MINUTES.toMillis(syncIntervalInMinutes);
-=======
-        this.syncIntervalMs = syncIntervalMs;
->>>>>>> 32010002
     }
 
     /**
@@ -234,11 +223,7 @@
         private SyncTimeRegistry syncTimeRegistry;
         private AppSync appSync;
         private Merger merger;
-<<<<<<< HEAD
         private long syncIntervalInMinutes;
-=======
-        private long syncIntervalMs;
->>>>>>> 32010002
 
         @NonNull
         @Override
@@ -277,13 +262,8 @@
 
         @NonNull
         @Override
-<<<<<<< HEAD
         public BuildStep syncIntervalInMinutes(long syncIntervalInMinutes) {
             this.syncIntervalInMinutes = syncIntervalInMinutes;
-=======
-        public BuildStep syncIntervalMs(long syncIntervalMs) {
-            this.syncIntervalMs = syncIntervalMs;
->>>>>>> 32010002
             return Builder.this;
         }
 
@@ -297,11 +277,7 @@
                 syncTimeRegistry,
                 appSync,
                 merger,
-<<<<<<< HEAD
                 syncIntervalInMinutes
-=======
-                syncIntervalMs
->>>>>>> 32010002
             );
         }
     }
@@ -333,18 +309,14 @@
 
     interface SyncIntervalStep {
         @NonNull
-<<<<<<< HEAD
         BuildStep syncIntervalInMinutes(long syncIntervalInMinutes);
-=======
-        BuildStep syncIntervalMs(long syncIntervalMs);
->>>>>>> 32010002
     }
 
     interface BuildStep {
         @NonNull
         SyncProcessor build();
     }
-    
+
     /**
      * Compares to {@link ModelWithMetadata}, according to the topological order
      * of the {@link Model} within each. Topological order is determined by the
