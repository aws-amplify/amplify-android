/*
 * Copyright 2019 Amazon.com, Inc. or its affiliates. All Rights Reserved.
 *
 * Licensed under the Apache License, Version 2.0 (the "License").
 * You may not use this file except in compliance with the License.
 * A copy of the License is located at
 *
 *  http://aws.amazon.com/apache2.0
 *
 * or in the "license" file accompanying this file. This file is distributed
 * on an "AS IS" BASIS, WITHOUT WARRANTIES OR CONDITIONS OF ANY KIND, either
 * express or implied. See the License for the specific language governing
 * permissions and limitations under the License.
 */

package com.amplifyframework.datastore.syncengine;

import androidx.annotation.NonNull;

import com.amplifyframework.api.graphql.GraphQLResponse;
import com.amplifyframework.core.Amplify;
import com.amplifyframework.core.Consumer;
import com.amplifyframework.core.async.Cancelable;
import com.amplifyframework.core.model.Model;
import com.amplifyframework.core.model.ModelProvider;
import com.amplifyframework.core.model.ModelSchema;
import com.amplifyframework.core.model.ModelSchemaRegistry;
import com.amplifyframework.datastore.AmplifyDisposables;
import com.amplifyframework.datastore.DataStoreChannelEventName;
import com.amplifyframework.datastore.DataStoreConfigurationProvider;
import com.amplifyframework.datastore.DataStoreErrorHandler;
import com.amplifyframework.datastore.DataStoreException;
import com.amplifyframework.datastore.appsync.AppSync;
import com.amplifyframework.datastore.appsync.ModelWithMetadata;
import com.amplifyframework.datastore.events.SyncQueriesStartedEvent;
import com.amplifyframework.hub.HubChannel;
import com.amplifyframework.hub.HubEvent;
import com.amplifyframework.logging.Logger;
import com.amplifyframework.util.ForEach;
import com.amplifyframework.util.Time;

import java.util.ArrayList;
import java.util.Collections;
import java.util.HashSet;
import java.util.List;
import java.util.Objects;
import java.util.Set;

import io.reactivex.Completable;
import io.reactivex.Observable;
import io.reactivex.Single;
import io.reactivex.SingleEmitter;

/**
 * "Hydrates" the local DataStore, using model metadata receive from the
 * {@link AppSync#sync(Class, Long, Consumer, Consumer)}.
 * Hydration refers to populating the local storage with values from a remote system.
 *
 * For all items returned by the sync, merge them back into local storage through
 * the {@link Merger}.
 */
final class SyncProcessor {
    private static final Logger LOG = Amplify.Logging.forNamespace("amplify:aws-datastore");

    private final ModelProvider modelProvider;
    private final ModelSchemaRegistry modelSchemaRegistry;
    private final SyncTimeRegistry syncTimeRegistry;
    private final AppSync appSync;
    private final Merger merger;
    private final DataStoreConfigurationProvider dataStoreConfigurationProvider;
    private final String[] modelNames;

    private SyncProcessor(
            ModelProvider modelProvider,
            ModelSchemaRegistry modelSchemaRegistry,
            SyncTimeRegistry syncTimeRegistry,
            AppSync appSync,
            Merger merger,
            DataStoreConfigurationProvider dataStoreConfigurationProvider) {
        this.modelProvider = Objects.requireNonNull(modelProvider);
        this.modelSchemaRegistry = Objects.requireNonNull(modelSchemaRegistry);
        this.syncTimeRegistry = Objects.requireNonNull(syncTimeRegistry);
        this.appSync = Objects.requireNonNull(appSync);
        this.merger = Objects.requireNonNull(merger);
        this.dataStoreConfigurationProvider = dataStoreConfigurationProvider;
        this.modelNames = ForEach.inCollection(modelProvider.models(), Class::getSimpleName).toArray(new String[0]);
    }

    /**
     * Gets a builder of {@link SyncProcessor}.
     * @return A {@link SyncProcessor.Builder} instance
     */
    public static Builder builder() {
        return new Builder();
    }

    /**
     * The task of hydrating the DataStore either succeeds (with no return value),
     * or it fails, with an explanation.
     * @return An Rx {@link Completable} which can be used to perform the operation.
     */
    Completable hydrate() {
<<<<<<< HEAD
        ModelWithMetadataComparator modelWithMetadataComparator =
            new ModelWithMetadataComparator(modelProvider, modelSchemaRegistry);
        final Set<Completable> hydrationTasks = new HashSet<>();
        for (Class<? extends Model> clazz : modelProvider.models()) {
            hydrationTasks.add(createHydrationTask(modelWithMetadataComparator, clazz));
=======

        ModelClassComparator modelClassComparator =
                new ModelClassComparator(modelProvider, modelSchemaRegistry);

        final List<Completable> hydrationTasks = new ArrayList<>();
        List<Class<? extends Model>> modelClsList =
            new ArrayList<Class<? extends Model>>(modelProvider.models());

        // And sort them all, according to their model's topological order,
        // So that when we save them, the references will exist.
        Collections.sort(modelClsList, modelClassComparator::compare);
        for (Class<? extends Model> clazz : modelClsList) {
            hydrationTasks.add(createHydrationTask(clazz));
>>>>>>> 106be3cf
        }

        return Completable.concat(hydrationTasks)
            .doOnSubscribe(ignore -> {
                // This is where we trigger the syncQueriesStarted event since
                // doOnSubscribe means that all upstream hydration tasks
                // have started.
                Amplify.Hub.publish(HubChannel.DATASTORE,
                    HubEvent.create(DataStoreChannelEventName.SYNC_QUERIES_STARTED,
                        new SyncQueriesStartedEvent(modelNames)
                    )
                );
            })
            .doOnComplete(() -> {
                // When the Completable completes, then emit syncQueriesReady.
                Amplify.Hub.publish(HubChannel.DATASTORE,
                    HubEvent.create(DataStoreChannelEventName.SYNC_QUERIES_READY));
            });
    }

<<<<<<< HEAD
    private Completable createHydrationTask(
            ModelWithMetadataComparator modelWithMetadataComparator, Class<? extends Model> modelClass) {
        ModelSyncMetricsAccumulator metricsAccumulator = new ModelSyncMetricsAccumulator(modelClass);
=======
    private Completable createHydrationTask(Class<? extends Model> modelClass) {
>>>>>>> 106be3cf
        return syncTimeRegistry.lookupLastSyncTime(modelClass)
            .map(this::filterOutOldSyncTimes)
            // And for each, perform a sync. The network response will contain an Iterable<ModelWithMetadata<T>>
            .flatMap(lastSyncTime -> {
                return syncModel(modelClass, lastSyncTime)
                    // Okay, but we want to flatten the Iterable elements back into an Observable stream.
                    .flatMapObservable(Observable::fromIterable)
                    // For each ModelWithMetadata, merge it into the local store.
                    .flatMapCompletable(modelWithMetadata ->
                        merger.merge(modelWithMetadata, metricsAccumulator::increment)
                    )
                    .toSingle(() -> lastSyncTime.exists() ? SyncType.DELTA : SyncType.BASE);
            })
            .flatMapCompletable(syncType -> {
                Completable syncTimeSaveCompletable = SyncType.DELTA.equals(syncType) ?
                    syncTimeRegistry.saveLastDeltaSyncTime(modelClass, SyncTime.now()) :
                    syncTimeRegistry.saveLastBaseSyncTime(modelClass, SyncTime.now());
                return syncTimeSaveCompletable.andThen(Completable.fromAction(() -> {
                    metricsAccumulator
                        .toModelSyncedEvent(syncType)
                        .toHubEvent()
                        .publish(HubChannel.DATASTORE, Amplify.Hub);
                }));
            })
            .doOnError(failureToSync -> {
                LOG.warn("Initial cloud sync failed.", failureToSync);
                DataStoreErrorHandler dataStoreErrorHandler =
                    dataStoreConfigurationProvider.getConfiguration().getDataStoreErrorHandler();
                dataStoreErrorHandler.accept(new DataStoreException(
                    "Initial cloud sync failed.", failureToSync,
                    "Check your internet connection."
                ));
            })
            .doOnComplete(() ->
                LOG.info("Successfully sync'd down model state from cloud.")
            );
    }

    /**
     * If a sync time is older than (now) - (the base sync interval), regard the provided sync time
     * as "too old", and return {@link SyncTime#never()}, instead. In all other cases,
     * just return the provided value.
     * @param lastSyncTime The time of a last successful sync.
     * @return The input, or {@link SyncTime#never()}, if the last sync time is "too old."
     */
    private SyncTime filterOutOldSyncTimes(SyncTime lastSyncTime) throws DataStoreException {
        if (!lastSyncTime.exists()) {
            return SyncTime.never();
        }

        // "If (now - last sync time) is within the base sync interval"
        if (Time.now() - lastSyncTime.toLong() <=
            dataStoreConfigurationProvider.getConfiguration().getSyncIntervalMs()) {
            // Pass through the last sync time, so that it can be used to compute delta sync.
            return lastSyncTime;
        }

        // In all other situations - such as when the last sync time was too long ago,
        // pretend a sync hasn't happened yet.
        return SyncTime.never();
    }

    /**
     * Sync models for a given model class.
     * This involves three steps:
     *  1. Lookup the last time the model class was synced;
     *  2. Make a request to the AppSync endpoint. If the last sync time is within a recent window
     *     of time, then request a *delta* sync. If the last sync time is outside a recent window of time,
     *     perform a *base* sync. A base sync is preformed by passing null.
     *  3. Update the
     * @param modelClass The model class to sync
     * @param <T> The type of model to sync
     * @return An {@link Single} which emits sync content, on success, {@link DataStoreException} on failure
     */
    private <T extends Model> Single<Iterable<ModelWithMetadata<T>>> syncModel(
            Class<T> modelClass, SyncTime syncTime) {
        final Long lastSyncTimeAsLong = syncTime.exists() ? syncTime.toLong() : null;
        return Single.<Iterable<ModelWithMetadata<T>>>create(emitter -> {
            final Cancelable cancelable =
                appSync.sync(modelClass, lastSyncTimeAsLong, metadataEmitter(emitter), emitter::onError);
            emitter.setDisposable(AmplifyDisposables.fromCancelable(cancelable));
        }).doOnSuccess(results ->
            LOG.debug("Successfully sync'd down cloud state for model type = " + modelClass.getSimpleName())
        ).doOnError(failureToSync ->
            LOG.warn("Failed to sync down cloud state for model type = " + modelClass.getSimpleName(), failureToSync)
        );
    }

    private static <T extends Model> Consumer<GraphQLResponse<Iterable<ModelWithMetadata<T>>>> metadataEmitter(
        SingleEmitter<Iterable<ModelWithMetadata<T>>> singleEmitter) {
        return resultFromEndpoint -> {
            if (resultFromEndpoint.hasErrors()) {
                singleEmitter.onError(new DataStoreException(
                    String.format("A model sync failed: %s", resultFromEndpoint.getErrors()),
                    "Check your schema."
                ));
            } else if (!resultFromEndpoint.hasData()) {
                singleEmitter.onError(new DataStoreException(
                    "Empty response from AppSync.", "Report to AWS team."
                ));
            } else {
                final Set<ModelWithMetadata<T>> emittedValue = new HashSet<>();
                for (ModelWithMetadata<T> modelWithMetadata : resultFromEndpoint.getData()) {
                    emittedValue.add(modelWithMetadata);
                }
                singleEmitter.onSuccess(emittedValue);
            }
        };
    }

    /**
     * Builds instances of {@link SyncProcessor}s.
     */
    public static final class Builder implements ModelProviderStep, ModelSchemaRegistryStep,
            SyncTimeRegistryStep, AppSyncStep, MergerStep, DataStoreConfigurationProviderStep, BuildStep {
        private ModelProvider modelProvider;
        private ModelSchemaRegistry modelSchemaRegistry;
        private SyncTimeRegistry syncTimeRegistry;
        private AppSync appSync;
        private Merger merger;
        private DataStoreConfigurationProvider dataStoreConfigurationProvider;

        @NonNull
        @Override
        public ModelSchemaRegistryStep modelProvider(@NonNull ModelProvider modelProvider) {
            this.modelProvider = Objects.requireNonNull(modelProvider);
            return Builder.this;
        }

        @NonNull
        @Override
        public SyncTimeRegistryStep modelSchemaRegistry(@NonNull ModelSchemaRegistry modelSchemaRegistry) {
            this.modelSchemaRegistry = Objects.requireNonNull(modelSchemaRegistry);
            return Builder.this;
        }

        @NonNull
        @Override
        public AppSyncStep syncTimeRegistry(@NonNull SyncTimeRegistry syncTimeRegistry) {
            this.syncTimeRegistry = Objects.requireNonNull(syncTimeRegistry);
            return Builder.this;
        }

        @NonNull
        @Override
        public MergerStep appSync(@NonNull AppSync appSync) {
            this.appSync = Objects.requireNonNull(appSync);
            return Builder.this;
        }

        @NonNull
        @Override
        public DataStoreConfigurationProviderStep merger(@NonNull Merger merger) {
            this.merger = Objects.requireNonNull(merger);
            return Builder.this;
        }

        @NonNull
        @Override
        public BuildStep dataStoreConfigurationProvider(
            DataStoreConfigurationProvider dataStoreConfigurationProvider) {
            this.dataStoreConfigurationProvider = dataStoreConfigurationProvider;
            return Builder.this;
        }

        @NonNull
        @Override
        public SyncProcessor build() {
            return new SyncProcessor(
                modelProvider,
                modelSchemaRegistry,
                syncTimeRegistry,
                appSync,
                merger,
                dataStoreConfigurationProvider
            );
        }
    }

    interface ModelProviderStep {
        @NonNull
        ModelSchemaRegistryStep modelProvider(@NonNull ModelProvider modelProvider);
    }

    interface ModelSchemaRegistryStep {
        @NonNull
        SyncTimeRegistryStep modelSchemaRegistry(@NonNull ModelSchemaRegistry modelSchemaRegistry);
    }

    interface SyncTimeRegistryStep {
        @NonNull
        AppSyncStep syncTimeRegistry(@NonNull SyncTimeRegistry syncTimeRegistry);
    }

    interface AppSyncStep {
        @NonNull
        MergerStep appSync(@NonNull AppSync appSync);
    }

    interface MergerStep {
        @NonNull
        DataStoreConfigurationProviderStep merger(@NonNull Merger merger);
    }

    interface DataStoreConfigurationProviderStep {
        @NonNull
        BuildStep dataStoreConfigurationProvider(DataStoreConfigurationProvider dataStoreConfiguration);
    }

    interface BuildStep {
        @NonNull
        SyncProcessor build();
    }

    /**
     * Compares to {@link ModelWithMetadata}, according to the topological order
     * of the {@link Model} within each. Topological order is determined by the
     * {@link TopologicalOrdering} utility.
     */
    private static final class ModelClassComparator {
        private final ModelSchemaRegistry modelSchemaRegistry;
        private final TopologicalOrdering topologicalOrdering;

        ModelClassComparator(ModelProvider modelProvider, ModelSchemaRegistry modelSchemaRegistry) {
            this.modelSchemaRegistry = modelSchemaRegistry;
            this.topologicalOrdering =
                    TopologicalOrdering.forRegisteredModels(modelSchemaRegistry, modelProvider);
        }

        private <M extends Class<? extends Model>> int compare(M left, M right) {
            return topologicalOrdering.compare(schemaFor(left), schemaFor(right));
        }

        /**
         * Gets the model schema for a model.
         * @param modelCls A model with metadata about it
         * @param <M> Type for ModelWithMetadata containing arbitrary model instances
         * @return Model Schema for model
         */
        @NonNull
        private <M extends Class<? extends Model>> ModelSchema schemaFor(M modelCls) {
            return modelSchemaRegistry.getModelSchemaForModelClass(modelCls.getSimpleName());
        }
    }
}<|MERGE_RESOLUTION|>--- conflicted
+++ resolved
@@ -100,13 +100,6 @@
      * @return An Rx {@link Completable} which can be used to perform the operation.
      */
     Completable hydrate() {
-<<<<<<< HEAD
-        ModelWithMetadataComparator modelWithMetadataComparator =
-            new ModelWithMetadataComparator(modelProvider, modelSchemaRegistry);
-        final Set<Completable> hydrationTasks = new HashSet<>();
-        for (Class<? extends Model> clazz : modelProvider.models()) {
-            hydrationTasks.add(createHydrationTask(modelWithMetadataComparator, clazz));
-=======
 
         ModelClassComparator modelClassComparator =
                 new ModelClassComparator(modelProvider, modelSchemaRegistry);
@@ -120,7 +113,6 @@
         Collections.sort(modelClsList, modelClassComparator::compare);
         for (Class<? extends Model> clazz : modelClsList) {
             hydrationTasks.add(createHydrationTask(clazz));
->>>>>>> 106be3cf
         }
 
         return Completable.concat(hydrationTasks)
@@ -141,13 +133,8 @@
             });
     }
 
-<<<<<<< HEAD
-    private Completable createHydrationTask(
-            ModelWithMetadataComparator modelWithMetadataComparator, Class<? extends Model> modelClass) {
+    private Completable createHydrationTask(Class<? extends Model> modelClass) {
         ModelSyncMetricsAccumulator metricsAccumulator = new ModelSyncMetricsAccumulator(modelClass);
-=======
-    private Completable createHydrationTask(Class<? extends Model> modelClass) {
->>>>>>> 106be3cf
         return syncTimeRegistry.lookupLastSyncTime(modelClass)
             .map(this::filterOutOldSyncTimes)
             // And for each, perform a sync. The network response will contain an Iterable<ModelWithMetadata<T>>
