/*
 * Copyright 2019 Amazon.com, Inc. or its affiliates. All Rights Reserved.
 *
 * Licensed under the Apache License, Version 2.0 (the "License").
 * You may not use this file except in compliance with the License.
 * A copy of the License is located at
 *
 *  http://aws.amazon.com/apache2.0
 *
 * or in the "license" file accompanying this file. This file is distributed
 * on an "AS IS" BASIS, WITHOUT WARRANTIES OR CONDITIONS OF ANY KIND, either
 * express or implied. See the License for the specific language governing
 * permissions and limitations under the License.
 */

package com.amplifyframework.datastore.syncengine;

import androidx.annotation.NonNull;

import com.amplifyframework.api.graphql.GraphQLResponse;
import com.amplifyframework.core.Amplify;
import com.amplifyframework.core.Consumer;
import com.amplifyframework.core.async.Cancelable;
import com.amplifyframework.core.model.Model;
import com.amplifyframework.core.model.ModelProvider;
import com.amplifyframework.core.model.ModelSchema;
import com.amplifyframework.core.model.ModelSchemaRegistry;
import com.amplifyframework.datastore.AsyncUtils;
import com.amplifyframework.datastore.DataStoreConfigurationProvider;
import com.amplifyframework.datastore.DataStoreException;
import com.amplifyframework.datastore.appsync.AppSync;
import com.amplifyframework.datastore.appsync.ModelWithMetadata;
import com.amplifyframework.logging.Logger;
import com.amplifyframework.util.Time;

import java.util.HashSet;
import java.util.Objects;
import java.util.Set;

import io.reactivex.Completable;
import io.reactivex.Observable;
import io.reactivex.Single;
import io.reactivex.SingleEmitter;
import io.reactivex.schedulers.Schedulers;

/**
 * "Hydrates" the local DataStore, using model metadata receive from the
 * {@link AppSync#sync(Class, Long, Consumer, Consumer)}.
 * Hydration refers to populating the local storage with values from a remote system.
 *
 * For all items returned by the sync, merge them back into local storage through
 * the {@link Merger}.
 */
final class SyncProcessor {
    private static final Logger LOG = Amplify.Logging.forNamespace("amplify:aws-datastore");

    private final ModelProvider modelProvider;
    private final ModelSchemaRegistry modelSchemaRegistry;
    private final SyncTimeRegistry syncTimeRegistry;
    private final AppSync appSync;
    private final Merger merger;
    private final DataStoreConfigurationProvider dataStoreConfigurationProvider;

    private SyncProcessor(
            ModelProvider modelProvider,
            ModelSchemaRegistry modelSchemaRegistry,
            SyncTimeRegistry syncTimeRegistry,
            AppSync appSync,
            Merger merger,
            DataStoreConfigurationProvider dataStoreConfigurationProvider) {
        this.modelProvider = Objects.requireNonNull(modelProvider);
        this.modelSchemaRegistry = Objects.requireNonNull(modelSchemaRegistry);
        this.syncTimeRegistry = Objects.requireNonNull(syncTimeRegistry);
        this.appSync = Objects.requireNonNull(appSync);
        this.merger = Objects.requireNonNull(merger);
        this.dataStoreConfigurationProvider = dataStoreConfigurationProvider;
    }

    /**
     * Gets a builder of {@link SyncProcessor}.
     * @return A {@link SyncProcessor.Builder} instance
     */
    public static Builder builder() {
        return new Builder();
    }

    /**
     * The task of hydrating the DataStore either succeeds (with no return value),
     * or it fails, with an explanation.
     * @return An Rx {@link Completable} which can be used to perform the operation.
     */
    Completable hydrate() {
        ModelWithMetadataComparator modelWithMetadataComparator =
            new ModelWithMetadataComparator(modelProvider, modelSchemaRegistry);

        // Observe the remote model states,
        // Get an observable stream of the set of model classes.
        return Observable.fromIterable(modelProvider.models())
            // Heavy network traffic, we require this to be done on IO scheduler.
            .subscribeOn(Schedulers.io())
            .observeOn(Schedulers.io())
            // For each model class, find the last time it was sync'd.
            .flatMapCompletable(modelClass ->
                syncTimeRegistry.lookupLastSyncTime(modelClass)
                    .map(this::filterOutOldSyncTimes)
                    // And for each, perform a sync. The network response will contain an Iterable<ModelWithMetadata<T>>
                    .flatMapCompletable(lastSyncTime -> syncModel(modelClass, lastSyncTime)
                        // Okay, but we want to flatten the Iterable elements back into an Observable stream.
                        .flatMapObservable(Observable::fromIterable)
                        // And sort them all, according to their model's topological order,
                        // So that when we save them, the references will exist.
                        .sorted(modelWithMetadataComparator::compare)
                        // For each ModelWithMetadata, merge it into the local store.
                        .flatMapCompletable(merger::merge)
                    )
                    .andThen(syncTimeRegistry.saveLastSyncTime(modelClass, SyncTime.now()))
                    .doOnError(failureToSync ->
                        LOG.warn("Initial cloud sync failed.", failureToSync)
                    )
                    .doOnComplete(() ->
                        LOG.info("Successfully sync'd down model state from cloud.")
                    )
                    .onErrorComplete()
            );
    }

    /**
     * If a sync time is older than (now) - (the base sync interval), regard the provided sync time
     * as "too old", and return {@link SyncTime#never()}, instead. In all other cases,
     * just return the provided value.
     * @param lastSyncTime The time of a last successful sync.
     * @return The input, or {@link SyncTime#never()}, if the last sync time is "too old."
     */
    private SyncTime filterOutOldSyncTimes(SyncTime lastSyncTime) throws DataStoreException {
        if (!lastSyncTime.exists()) {
            return SyncTime.never();
        }

        // "If (now - last sync time) is within the base sync interval"
        if (Time.now() - lastSyncTime.toLong() <=
            dataStoreConfigurationProvider.getConfiguration().getSyncIntervalMs()) {
            // Pass through the last sync time, so that it can be used to compute delta sync.
            return lastSyncTime;
        }

        // In all other situations - such as when the last sync time was too long ago,
        // pretend a sync hasn't happened yet.
        return SyncTime.never();
    }

    /**
     * Sync models for a given model class.
     * This involves three steps:
     *  1. Lookup the last time the model class was synced;
     *  2. Make a request to the AppSync endpoint. If the last sync time is within a recent window
     *     of time, then request a *delta* sync. If the last sync time is outside a recent window of time,
     *     perform a *base* sync. A base sync is preformed by passing null.
     *  3. Update the
     * @param modelClass The model class to sync
     * @param <T> The type of model to sync
     * @return An {@link Single} which emits sync content, on success, {@link DataStoreException} on failure
     */
    private <T extends Model> Single<Iterable<ModelWithMetadata<T>>> syncModel(
            Class<T> modelClass, SyncTime syncTime) {
        final Long lastSyncTimeAsLong = syncTime.exists() ? syncTime.toLong() : null;
        return Single.<Iterable<ModelWithMetadata<T>>>create(emitter -> {
            final Cancelable cancelable =
                appSync.sync(modelClass, lastSyncTimeAsLong, metadataEmitter(emitter), emitter::onError);
<<<<<<< HEAD
            emitter.setDisposable(AsyncUtils.asDisposable(cancelable));
        });
=======
            emitter.setDisposable(asDisposable(cancelable));
        }).doOnSuccess(results ->
            LOG.debug("Successfully sync'd down cloud state for model type = " + modelClass.getSimpleName())
        ).doOnError(failureToSync ->
            LOG.warn("Failed to sync down cloud state for model type = " + modelClass.getSimpleName(), failureToSync)
        );
>>>>>>> 557baae6
    }

    private static <T extends Model> Consumer<GraphQLResponse<Iterable<ModelWithMetadata<T>>>> metadataEmitter(
        SingleEmitter<Iterable<ModelWithMetadata<T>>> singleEmitter) {
        return resultFromEndpoint -> {
            if (resultFromEndpoint.hasErrors()) {
                singleEmitter.onError(new DataStoreException(
                    String.format("A model sync failed: %s", resultFromEndpoint.getErrors()),
                    "Check your schema."
                ));
            } else if (!resultFromEndpoint.hasData()) {
                singleEmitter.onError(new DataStoreException(
                    "Empty response from AppSync.", "Report to AWS team."
                ));
            } else {
                final Set<ModelWithMetadata<T>> emittedValue = new HashSet<>();
                for (ModelWithMetadata<T> modelWithMetadata : resultFromEndpoint.getData()) {
                    emittedValue.add(modelWithMetadata);
                }
                singleEmitter.onSuccess(emittedValue);
            }
        };
    }

    /**
     * Builds instances of {@link SyncProcessor}s.
     */
    public static final class Builder implements ModelProviderStep, ModelSchemaRegistryStep,
            SyncTimeRegistryStep, AppSyncStep, MergerStep, DataStoreConfigurationProviderStep, BuildStep {
        private ModelProvider modelProvider;
        private ModelSchemaRegistry modelSchemaRegistry;
        private SyncTimeRegistry syncTimeRegistry;
        private AppSync appSync;
        private Merger merger;
        private DataStoreConfigurationProvider dataStoreConfigurationProvider;

        @NonNull
        @Override
        public ModelSchemaRegistryStep modelProvider(@NonNull ModelProvider modelProvider) {
            this.modelProvider = Objects.requireNonNull(modelProvider);
            return Builder.this;
        }

        @NonNull
        @Override
        public SyncTimeRegistryStep modelSchemaRegistry(@NonNull ModelSchemaRegistry modelSchemaRegistry) {
            this.modelSchemaRegistry = Objects.requireNonNull(modelSchemaRegistry);
            return Builder.this;
        }

        @NonNull
        @Override
        public AppSyncStep syncTimeRegistry(@NonNull SyncTimeRegistry syncTimeRegistry) {
            this.syncTimeRegistry = Objects.requireNonNull(syncTimeRegistry);
            return Builder.this;
        }

        @NonNull
        @Override
        public MergerStep appSync(@NonNull AppSync appSync) {
            this.appSync = Objects.requireNonNull(appSync);
            return Builder.this;
        }

        @NonNull
        @Override
        public DataStoreConfigurationProviderStep merger(@NonNull Merger merger) {
            this.merger = Objects.requireNonNull(merger);
            return Builder.this;
        }

        @NonNull
        @Override
        public BuildStep dataStoreConfigurationProvider(DataStoreConfigurationProvider dataStoreConfigurationProvider) {
            this.dataStoreConfigurationProvider = dataStoreConfigurationProvider;
            return Builder.this;
        }

        @NonNull
        @Override
        public SyncProcessor build() {
            return new SyncProcessor(
                modelProvider,
                modelSchemaRegistry,
                syncTimeRegistry,
                appSync,
                merger,
                dataStoreConfigurationProvider
            );
        }
    }

    interface ModelProviderStep {
        @NonNull
        ModelSchemaRegistryStep modelProvider(@NonNull ModelProvider modelProvider);
    }

    interface ModelSchemaRegistryStep {
        @NonNull
        SyncTimeRegistryStep modelSchemaRegistry(@NonNull ModelSchemaRegistry modelSchemaRegistry);
    }

    interface SyncTimeRegistryStep {
        @NonNull
        AppSyncStep syncTimeRegistry(@NonNull SyncTimeRegistry syncTimeRegistry);
    }

    interface AppSyncStep {
        @NonNull
        MergerStep appSync(@NonNull AppSync appSync);
    }

    interface MergerStep {
        @NonNull
        DataStoreConfigurationProviderStep merger(@NonNull Merger merger);
    }

    interface DataStoreConfigurationProviderStep {
        @NonNull
        BuildStep dataStoreConfigurationProvider(DataStoreConfigurationProvider dataStoreConfiguration);
    }

    interface BuildStep {
        @NonNull
        SyncProcessor build();
    }
    
    /**
     * Compares to {@link ModelWithMetadata}, according to the topological order
     * of the {@link Model} within each. Topological order is determined by the
     * {@link TopologicalOrdering} utility.
     */
    private static final class ModelWithMetadataComparator {
        private final ModelSchemaRegistry modelSchemaRegistry;
        private final TopologicalOrdering topologicalOrdering;

        ModelWithMetadataComparator(ModelProvider modelProvider, ModelSchemaRegistry modelSchemaRegistry) {
            this.modelSchemaRegistry = modelSchemaRegistry;
            this.topologicalOrdering =
                TopologicalOrdering.forRegisteredModels(modelSchemaRegistry, modelProvider);
        }

        private <M extends ModelWithMetadata<? extends Model>> int compare(M left, M right) {
            return topologicalOrdering.compare(schemaFor(left), schemaFor(right));
        }

        /**
         * Gets the model schema for a model.
         * @param modelWithMetadata A model with metadata about it
         * @param <M> Type for ModelWithMetadata containing arbitrary model instances
         * @return Model Schema for model
         */
        @NonNull
        private <M extends ModelWithMetadata<? extends Model>> ModelSchema schemaFor(M modelWithMetadata) {
            return modelSchemaRegistry.getModelSchemaForModelInstance(modelWithMetadata.getModel());
        }
    }
}<|MERGE_RESOLUTION|>--- conflicted
+++ resolved
@@ -166,17 +166,12 @@
         return Single.<Iterable<ModelWithMetadata<T>>>create(emitter -> {
             final Cancelable cancelable =
                 appSync.sync(modelClass, lastSyncTimeAsLong, metadataEmitter(emitter), emitter::onError);
-<<<<<<< HEAD
             emitter.setDisposable(AsyncUtils.asDisposable(cancelable));
-        });
-=======
-            emitter.setDisposable(asDisposable(cancelable));
         }).doOnSuccess(results ->
             LOG.debug("Successfully sync'd down cloud state for model type = " + modelClass.getSimpleName())
         ).doOnError(failureToSync ->
             LOG.warn("Failed to sync down cloud state for model type = " + modelClass.getSimpleName(), failureToSync)
         );
->>>>>>> 557baae6
     }
 
     private static <T extends Model> Consumer<GraphQLResponse<Iterable<ModelWithMetadata<T>>>> metadataEmitter(
