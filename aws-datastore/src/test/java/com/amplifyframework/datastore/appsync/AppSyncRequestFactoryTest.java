/*
 * Copyright 2019 Amazon.com, Inc. or its affiliates. All Rights Reserved.
 *
 * Licensed under the Apache License, Version 2.0 (the "License").
 * You may not use this file except in compliance with the License.
 * A copy of the License is located at
 *
 *  http://aws.amazon.com/apache2.0
 *
 * or in the "license" file accompanying this file. This file is distributed
 * on an "AS IS" BASIS, WITHOUT WARRANTIES OR CONDITIONS OF ANY KIND, either
 * express or implied. See the License for the specific language governing
 * permissions and limitations under the License.
 */

package com.amplifyframework.datastore.appsync;

import androidx.annotation.NonNull;

import com.amplifyframework.AmplifyException;
import com.amplifyframework.api.aws.AppSyncGraphQLRequest;
import com.amplifyframework.api.aws.AuthModeStrategyType;
import com.amplifyframework.api.graphql.GraphQLRequest;
import com.amplifyframework.api.graphql.SubscriptionType;
import com.amplifyframework.core.model.AuthStrategy;
import com.amplifyframework.core.model.Model;
import com.amplifyframework.core.model.ModelSchema;
import com.amplifyframework.core.model.annotations.AuthRule;
import com.amplifyframework.core.model.annotations.ModelConfig;
import com.amplifyframework.core.model.query.predicate.QueryPredicate;
import com.amplifyframework.core.model.query.predicate.QueryPredicates;
import com.amplifyframework.core.model.temporal.Temporal;
import com.amplifyframework.datastore.DataStoreException;
import com.amplifyframework.testmodels.commentsblog.Blog;
import com.amplifyframework.testmodels.commentsblog.BlogOwner;
import com.amplifyframework.testmodels.commentsblog.Comment;
import com.amplifyframework.testmodels.commentsblog.Post;
import com.amplifyframework.testmodels.ecommerce.Item;
import com.amplifyframework.testmodels.ecommerce.Status;
import com.amplifyframework.testmodels.parenting.Address;
import com.amplifyframework.testmodels.parenting.Child;
import com.amplifyframework.testmodels.parenting.City;
import com.amplifyframework.testmodels.parenting.Parent;
import com.amplifyframework.testmodels.parenting.Phonenumber;
import com.amplifyframework.testmodels.personcar.Person;
import com.amplifyframework.testutils.Resources;

import org.json.JSONException;
import org.junit.Test;
import org.junit.runner.RunWith;
import org.robolectric.RobolectricTestRunner;
import org.skyscreamer.jsonassert.JSONAssert;

import java.util.Arrays;
import java.util.HashMap;
import java.util.Map;

import static org.junit.Assert.assertEquals;

/**
 * Tests the {@link AppSyncRequestFactory}.
 */
@RunWith(RobolectricTestRunner.class) // Adds Android library to make TextUtils.join available for tests.
public final class AppSyncRequestFactoryTest {
    private static final AuthModeStrategyType DEFAULT_STRATEGY =
        AuthModeStrategyType.DEFAULT;
    private static final AuthModeStrategyType MULTIAUTH_STRATEGY =
        AuthModeStrategyType.MULTIAUTH;

    /**
     * Validates the construction of a base-sync query document.
     * @throws DataStoreException On failure to interrogate fields in Blog.class
     * @throws AmplifyException On failure to parse ModelSchema from model class
     * @throws JSONException from JSONAssert.assertEquals
     */
    @Test
    public void validateRequestGenerationForBaseSync() throws AmplifyException, JSONException {
        ModelSchema schema = ModelSchema.fromModelClass(BlogOwner.class);
        JSONAssert.assertEquals(
            Resources.readAsString("base-sync-request-document-for-blog-owner.txt"),
            AppSyncRequestFactory.buildSyncRequest(schema,
                                                   null,
                                                   null,
                                                   QueryPredicates.all(),
                                                   DEFAULT_STRATEGY).getContent(),
            true
        );
    }

    /**
     * Validates the construction of a base-sync query document for models with custom types.
     * @throws DataStoreException On failure to interrogate fields in Parent.class
     * @throws AmplifyException On failure to parse ModelSchema from model class
     * @throws JSONException from JSONAssert.assertEquals
     */
    @Test
    public void validateCustomTypeRequestGenerationForBaseSync() throws AmplifyException, JSONException {
        ModelSchema schema = ModelSchema.fromModelClass(Parent.class);
        JSONAssert.assertEquals(
            Resources.readAsString("base-sync-request-document-for-parent.txt"),
            AppSyncRequestFactory.buildSyncRequest(schema,
                                                   null,
                                                   null,
                                                   QueryPredicates.all(),
                                                   MULTIAUTH_STRATEGY).getContent(),
            true
        );
    }

    /**
     * Validates the construction of a delta-sync query document.
     * @throws DataStoreException On failure to interrogate fields in Blog.class.
     * @throws AmplifyException On failure to parse ModelSchema from model class
     * @throws JSONException from JSONAssert.assertEquals
     */
    @Test
    public void validateRequestGenerationForDeltaSync() throws AmplifyException, JSONException {
        ModelSchema schema = ModelSchema.fromModelClass(Post.class);
        JSONAssert.assertEquals(Resources.readAsString("delta-sync-request-document-for-post.txt"),
                                AppSyncRequestFactory.buildSyncRequest(schema,
                                                                       123123123L,
                                                                       null,
                                                                       QueryPredicates.all(),
                                                                       DEFAULT_STRATEGY).getContent(),
            true);
    }

    /**
     * Validates that the nextToken parameter is correctly generate for a Sync query.
     * @throws DataStoreException On failure to interrogate the BlogOwner.class.
     * @throws AmplifyException On failure to parse ModelSchema from model class
     * @throws JSONException from JSONAssert.assertEquals.
     */
    @Test
    public void validateRequestGenerationForPagination() throws AmplifyException, JSONException {
        Integer limit = 1000;
        ModelSchema schema = ModelSchema.fromModelClass(BlogOwner.class);
        final GraphQLRequest<Iterable<Post>> request =
                AppSyncRequestFactory.buildSyncRequest(schema, null, limit, QueryPredicates.all(), MULTIAUTH_STRATEGY);
        JSONAssert.assertEquals(Resources.readAsString("base-sync-request-paginating-blog-owners.txt"),
                request.getContent(),
                true);
    }

    /**
     * If a QueryPredicateOperation is provided, it should be wrapped in an AND group.  This enables AppSync to
     * optimize by performing an DDB query instead of scan.
     * @throws AmplifyException On failure to parse ModelSchema from model class
     * @throws JSONException from JSONAssert.assertEquals.
     */
    @Test
    public void validatePredicateOperationForSyncExpressionIsWrappedWithAnd() throws AmplifyException, JSONException {
        String id = "426f8e8d-ea0f-4839-a73f-6a2a38565ba1";
        ModelSchema schema = ModelSchema.fromModelClass(BlogOwner.class);
        final GraphQLRequest<Iterable<Post>> request =
                AppSyncRequestFactory.buildSyncRequest(schema, null, null, BlogOwner.ID.eq(id));
        JSONAssert.assertEquals(Resources.readAsString("base-sync-request-with-predicate-operation.txt"),
                request.getContent(),
                true);
    }

    /**
     * If a QueryPredicateGroup is provided, it should be parsed as is, and not be wrapped with another AND group.
     * @throws AmplifyException On failure to parse ModelSchema from model class
     * @throws JSONException from JSONAssert.assertEquals.
     */
    @Test
    public void validatePredicateGroupForSyncExpressionIsNotWrappedWithAnd() throws AmplifyException, JSONException {
        String id = "426f8e8d-ea0f-4839-a73f-6a2a38565ba1";
        ModelSchema schema = ModelSchema.fromModelClass(BlogOwner.class);
        QueryPredicate predicate = BlogOwner.ID.eq(id).and(Blog.NAME.eq("Spaghetti"));
        final GraphQLRequest<Iterable<Post>> request =
                AppSyncRequestFactory.buildSyncRequest(schema, null, null, predicate);
        JSONAssert.assertEquals(Resources.readAsString("base-sync-request-with-predicate-group.txt"),
                request.getContent(),
                true);
    }

    /**
     * Checks that we're getting the expected output for a mutation with predicate.
     * @throws DataStoreException If the output does not match.
     * @throws AmplifyException On failure to parse ModelSchema from model class
     * @throws JSONException from JSONAssert.assertEquals.
     */
    @Test
    public void validateUpdateWithPredicateGeneration() throws AmplifyException, JSONException {
        String blogOwnerId = "926d7ee8-4ea5-40c0-8e62-3fb80b2a2edd";
        BlogOwner owner = BlogOwner.builder().name("John Doe").id(blogOwnerId).build();
        ModelSchema schema = ModelSchema.fromModelClass(BlogOwner.class);
        AppSyncGraphQLRequest<?> request = AppSyncRequestFactory.buildUpdateRequest(schema,
                                                                                    owner,
                                                                                    42,
                                                                                    BlogOwner.WEA.contains("ther"),
                                                                                    DEFAULT_STRATEGY);
        JSONAssert.assertEquals(
            Resources.readAsString("update-blog-owner-with-predicate.txt"),
            request.getContent(),
            true
        );
    }

    /**
     * Checks that we're getting the expected output for a mutation with predicate.
     * @throws DataStoreException If the output does not match.
     * @throws AmplifyException On failure to parse ModelSchema from model class
     * @throws JSONException from JSONAssert.assertEquals.
     */
    @Test
    public void validateUpdateNestedCustomTypeWithPredicateGeneration() throws AmplifyException, JSONException {
        ModelSchema schema = ModelSchema.fromModelClass(Parent.class);
        JSONAssert.assertEquals(
                Resources.readAsString("update-parent-with-predicate.txt"),
                AppSyncRequestFactory.buildUpdateRequest(
                        schema,
                        buildTestParentModel(),
                        42,
                        Parent.NAME.contains("Jane Doe"),
                        MULTIAUTH_STRATEGY
                ).getContent(),
                true
        );
    }

    /**
     * Checks that we're getting the expected output for a mutation with predicate.
     * @throws DataStoreException If the output does not match.
     * @throws AmplifyException On failure to parse ModelSchema from model class
     * @throws JSONException from JSONAssert.assertEquals.
     */
    @Test
    public void validateDeleteWithPredicateGeneration() throws AmplifyException, JSONException {
        ModelSchema schema = ModelSchema.fromModelClass(Person.class);
        Person person = Person.justId("17521540-ccaa-4357-a622-34c42d8cfa24");
        JSONAssert.assertEquals(
            Resources.readAsString("delete-person-with-predicate.txt"),
<<<<<<< HEAD
            AppSyncRequestFactory.buildDeletionRequest(schema,
                                                       "123",
                                                       456,
                                                       Person.AGE.gt(40),
                                                       DEFAULT_STRATEGY).getContent(),
=======
            AppSyncRequestFactory.buildDeletionRequest(schema, person, 456, Person.AGE.gt(40)).getContent(),
            true
        );
    }

    /**
     * Checks that we're getting the expected output for a delete mutation for an object with a custom primary key.
     * @throws DataStoreException If the output does not match.
     * @throws AmplifyException On failure to parse ModelSchema from model class
     * @throws JSONException from JSONAssert.assertEquals.
     */
    @Test
    public void validateDeleteWithCustomPrimaryKey() throws AmplifyException, JSONException {
        ModelSchema schema = ModelSchema.fromModelClass(Item.class);
        final Item item = Item.builder()
                .orderId("123a7asa")
                .status(Status.IN_TRANSIT)
                .createdAt(new Temporal.DateTime("2021-04-20T15:20:32.651Z"))
                .name("Gummy Bears")
                .build();
        JSONAssert.assertEquals(
            Resources.readAsString("delete-item.txt"),
            AppSyncRequestFactory.buildDeletionRequest(schema, item, 1, QueryPredicates.all()).getContent(),
>>>>>>> 50b63dc2
            true
        );
    }

    /**
     * Checks that the predicate expression matches the expected value.
     * @throws DataStoreException If the output does not match.
     */
    @Test
    public void validatePredicateGeneration() throws DataStoreException {
        Map<String, Object> predicate =
            AppSyncRequestFactory.parsePredicate(BlogOwner.NAME.eq("Test Dummy"));
        assertEquals(
            "{name={eq=Test Dummy}}",
            predicate.toString()
        );

        AppSyncRequestFactory.parsePredicate(
            Blog.NAME.beginsWith("A day in the life of a...").and(Blog.OWNER.eq("DUMMY_OWNER_ID"))
        );
    }

    /**
     * Validates that a GraphQL request document can be created, to get onCreate
     * subscription notifications for a Blog.class.
     * @throws DataStoreException On failure to interrogate the Blog.class.
     * @throws AmplifyException On failure to parse ModelSchema from model class
     * @throws JSONException from JSONAssert.assertEquals.
     */
    @Test
    public void validateSubscriptionGenerationOnCreateBlog() throws AmplifyException, JSONException {
        ModelSchema schema = ModelSchema.fromModelClass(Blog.class);
        JSONAssert.assertEquals(
            Resources.readAsString("on-create-request-for-blog.txt"),
            AppSyncRequestFactory.buildSubscriptionRequest(schema,
                                                           SubscriptionType.ON_CREATE,
                                                           DEFAULT_STRATEGY).getContent(),
            true
        );
    }

    /**
     * Validates that a GraphQL request document can be created, to get onCreate for nested custom type
     * subscription notifications for a Parent.class.
     * @throws DataStoreException On failure to interrogate the Blog.class.
     * @throws AmplifyException On failure to parse ModelSchema from model class
     * @throws JSONException from JSONAssert.assertEquals.
     */
    @Test
    public void validateSubscriptionGenerationOnCreateForNestedCustomType() throws AmplifyException, JSONException {
        ModelSchema schema = ModelSchema.fromModelClass(Parent.class);
        JSONAssert.assertEquals(
            Resources.readAsString("on-create-request-for-parent.txt"),
            AppSyncRequestFactory.buildSubscriptionRequest(schema,
                                                           SubscriptionType.ON_CREATE,
                                                           MULTIAUTH_STRATEGY).getContent(),
            true
        );
    }

    /**
     * Validates generation of a GraphQL document which requests a subscription for updates
     * to the Blog.class.
     * @throws DataStoreException On failure to interrogate fields in Blog.class.
     * @throws AmplifyException On failure to parse ModelSchema from model class
     * @throws JSONException from JSONAssert.assertEquals.
     */
    @Test
    public void validateSubscriptionGenerationOnUpdatePost() throws AmplifyException, JSONException {
        ModelSchema schema = ModelSchema.fromModelClass(Post.class);
        JSONAssert.assertEquals(
            Resources.readAsString("on-update-request-for-post.txt"),
            AppSyncRequestFactory.buildSubscriptionRequest(schema,
                                                           SubscriptionType.ON_UPDATE,
                                                           DEFAULT_STRATEGY).getContent(),
            true
        );
    }

    /**
     * Validates generation of a GraphQL document which requests a subscription for deletes.
     * for the BlogOwner.class.
     * @throws DataStoreException On failure to interrogate the fields in BlogOwner.class.
     * @throws AmplifyException On failure to parse ModelSchema from model class
     * @throws JSONException from JSONAssert.assertEquals.
     */
    @Test
    public void validateSubscriptionGenerationOnDeleteBlogOwner() throws AmplifyException, JSONException {
        ModelSchema schema = ModelSchema.fromModelClass(BlogOwner.class);
        JSONAssert.assertEquals(
            Resources.readAsString("on-delete-request-for-blog-owner.txt"),
            AppSyncRequestFactory.buildSubscriptionRequest(schema,
                                                           SubscriptionType.ON_DELETE,
                                                           MULTIAUTH_STRATEGY).getContent(),
            true
        );
    }

    /**
     * Validates creation of a "create a model" request.
     * @throws DataStoreException On failure to interrogate the model fields.
     * @throws AmplifyException On failure to parse ModelSchema from model class
     * @throws JSONException from JSONAssert.assertEquals.
     */
    @Test
    public void validateMutationGenerationOnCreateComment() throws AmplifyException, JSONException {
        Post post = Post.justId("9a4295d6-8225-495a-a531-beffc8b7ae7d");
        Comment comment = Comment.builder()
            .id("426f8e8d-ea0f-4839-a73f-6a2a38565ba1")
            .content("toast")
            .post(post)
            .build();
        ModelSchema schema = ModelSchema.fromModelClass(Comment.class);
        JSONAssert.assertEquals(
            Resources.readAsString("create-comment-request.txt"),
            AppSyncRequestFactory.buildCreationRequest(schema, comment, DEFAULT_STRATEGY).getContent(),
            true
        );
    }

    /**
     * Validates creation of a "create a model" request for nested custom type.
     * @throws AmplifyException On failure to interrogate the model fields.
     * @throws AmplifyException On failure to parse ModelSchema from model class
     * @throws JSONException from JSONAssert.assertEquals.
     */
    @Test
    public void validateMutationGenerationOnCreateNestedCustomType() throws AmplifyException, JSONException {
        ModelSchema schema = ModelSchema.fromModelClass(Parent.class);
        JSONAssert.assertEquals(
            Resources.readAsString("create-parent-request.txt"),
            AppSyncRequestFactory.buildCreationRequest(schema, buildTestParentModel(), DEFAULT_STRATEGY).getContent(),
            true
        );
    }

    /**
     * Verify that only the fields included in serializedData on the SerializedModel are included on the API request.
     * To test this, create a SerializedModel of a BlogOwner, which only has "id", and "name", not the "wea" field.
     * Then, verify that the request does not contain "wea" field.
     *
     * @throws JSONException from JSONAssert.assertEquals JSON parsing error
     * @throws AmplifyException from ModelSchema.fromModelClass to convert model to schema
     */
    @Test
    public void validateUpdateMutationOnlyContainsChangedFields() throws JSONException, AmplifyException {
        ModelSchema modelSchema = ModelSchema.fromModelClass(BlogOwner.class);
        Map<String, Object> serializedData = new HashMap<>();
        serializedData.put("id", "5aef1282-64d6-4fa8-ba2c-290f9d9c6973");
        serializedData.put("name", "John Smith");

        SerializedModel blogOwner = SerializedModel.builder()
                .serializedData(serializedData)
                .modelSchema(modelSchema)
                .build();

        // Assert
        JSONAssert.assertEquals(Resources.readAsString("update-blog-owner-only-changed-fields.txt"),
            AppSyncRequestFactory.buildUpdateRequest(
                modelSchema, blogOwner, 1, QueryPredicates.all(), MULTIAUTH_STRATEGY).getContent(), true);
    }

    private Parent buildTestParentModel() {
        Address address = Address.builder()
                .street("555 Five Fiver")
                .street2("township")
                .city(City.BO)
                .phonenumber(
                        Phonenumber.builder()
                                .code(232)
                                .carrier(54)
                                .number(11111111)
                                .build()
                )
                .country("Sierra Leone")
                .build();
        Child child1 = Child.builder()
                .name("SAM")
                .address(address)
                .build();
        Child child2 = Child.builder()
                .name("MAS")
                .address(address)
                .build();
        return Parent.builder()
                .name("Jane Doe")
                .address(address)
                .children(Arrays.asList(child1, child2))
                .id("426f8e8d-ea0f-4839-a73f-6a2a38565ba1")
                .build();
    }


    /**
     * Verify that the owner field is removed if the value is null.
     * @throws AmplifyException On failure to build schema
     */
    @Test
    public void ownerFieldIsRemovedIfNull() throws AmplifyException {
        // Expect
        Map<String, Object> expected = new HashMap<>();
        expected.put("id", "111");
        expected.put("description", "Mop the floor");
        expected.put("_version", 1);

        // Act
        Todo todo = new Todo("111", "Mop the floor", null);
        ModelSchema schema = ModelSchema.fromModelClass(Todo.class);
        @SuppressWarnings("unchecked")
        Map<String, Object> actual = (Map<String, Object>)
            AppSyncRequestFactory.buildUpdateRequest(schema, todo, 1, QueryPredicates.all(), DEFAULT_STRATEGY)
                .getVariables()
                .get("input");

        // Assert
        assertEquals(expected, actual);
    }

    /**
     * Verify that the owner field is NOT removed if the value is set.
     * @throws AmplifyException On failure to build schema
     */
    @Test
    public void ownerFieldIsNotRemovedIfSet() throws AmplifyException {
        // Expect
        Map<String, Object> expected = new HashMap<>();
        expected.put("id", "111");
        expected.put("description", "Mop the floor");
        expected.put("owner", "johndoe");

        // Act
        Todo todo = new Todo("111", "Mop the floor", "johndoe");
        ModelSchema schema = ModelSchema.fromModelClass(Todo.class);
        @SuppressWarnings("unchecked")
        Map<String, Object> actual = (Map<String, Object>)
            AppSyncRequestFactory.buildCreationRequest(schema, todo, MULTIAUTH_STRATEGY)
                .getVariables()
                .get("input");

        // Assert
        assertEquals(expected, actual);
    }

    @ModelConfig(authRules = { @AuthRule(allow = AuthStrategy.OWNER) })
    static final class Todo implements Model {
        @com.amplifyframework.core.model.annotations.ModelField(targetType = "ID", isRequired = true)
        private final String id;

        @com.amplifyframework.core.model.annotations.ModelField(isRequired = true)
        private final String description;

        @com.amplifyframework.core.model.annotations.ModelField
        private final String owner;

        @SuppressWarnings("ParameterName") // checkstyle wants variable names to be >2 chars, but id is only 2.
        Todo(String id, String description, String owner) {
            this.id = id;
            this.description = description;
            this.owner = owner;
        }

        @NonNull
        @Override
        public String getId() {
            return "111";
        }
    }
}<|MERGE_RESOLUTION|>--- conflicted
+++ resolved
@@ -233,14 +233,11 @@
         Person person = Person.justId("17521540-ccaa-4357-a622-34c42d8cfa24");
         JSONAssert.assertEquals(
             Resources.readAsString("delete-person-with-predicate.txt"),
-<<<<<<< HEAD
             AppSyncRequestFactory.buildDeletionRequest(schema,
-                                                       "123",
+                                                       person,
                                                        456,
                                                        Person.AGE.gt(40),
                                                        DEFAULT_STRATEGY).getContent(),
-=======
-            AppSyncRequestFactory.buildDeletionRequest(schema, person, 456, Person.AGE.gt(40)).getContent(),
             true
         );
     }
@@ -262,8 +259,11 @@
                 .build();
         JSONAssert.assertEquals(
             Resources.readAsString("delete-item.txt"),
-            AppSyncRequestFactory.buildDeletionRequest(schema, item, 1, QueryPredicates.all()).getContent(),
->>>>>>> 50b63dc2
+            AppSyncRequestFactory.buildDeletionRequest(schema,
+                                                       item,
+                                                       1,
+                                                       QueryPredicates.all(),
+                                                       DEFAULT_STRATEGY).getContent(),
             true
         );
     }
