--- conflicted
+++ resolved
@@ -15,14 +15,9 @@
 
 package com.amplifyframework.datastore.storage;
 
-<<<<<<< HEAD
 import com.amplifyframework.datastore.DataStoreException;
-import com.amplifyframework.testmodels.MaritalStatus;
-import com.amplifyframework.testmodels.Person;
-=======
 import com.amplifyframework.testmodels.personcar.MaritalStatus;
 import com.amplifyframework.testmodels.personcar.Person;
->>>>>>> de32407f
 
 import org.junit.Test;
 
@@ -40,6 +35,7 @@
      * Validate that the {@link GsonStorageItemChangeConverter} can be
      * used to convert a sample {@link StorageItemChange} to a
      * {@link StorageItemChange.Record}, and vice-versa.
+     * @throws DataStoreException from DataStore conversion
      */
     @SuppressWarnings("checkstyle:MagicNumber")
     @Test
