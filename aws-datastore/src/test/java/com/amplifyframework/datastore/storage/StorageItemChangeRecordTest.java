--- conflicted
+++ resolved
@@ -75,11 +75,7 @@
                 .name("Record")
                 .targetModelName("StorageItemChangeRecord")
                 .fields(expectedFields)
-<<<<<<< HEAD
-                .indices(Collections.singletonMap("itemClassBasedIndex", index))
-=======
                 .indexes(Collections.singletonMap("itemClassBasedIndex", index))
->>>>>>> 30b14fbd
                 .build(),
             // Actual
             ModelSchema.fromModelClass(StorageItemChange.Record.class)
