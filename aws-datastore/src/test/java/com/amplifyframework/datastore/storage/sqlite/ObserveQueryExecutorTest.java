--- conflicted
+++ resolved
@@ -272,15 +272,11 @@
      * @throws InterruptedException InterruptedException
      * @throws DataStoreException DataStoreException
      */
-<<<<<<< HEAD
-    @Ignore("Flaky test")
-=======
     @Ignore("Test is flacky in builds because of slowness of build environment. This test always passes locally." +
             " There is a corresponding integration tests " +
             "SQLiteStorageAdapterObserveQueryTest.querySavedDataWithMultipleItemsThenItemSavesSortedByString" +
             " which passes reliably.")
     @Test
->>>>>>> 63083d10
     public void observeQueryReturnsSortedListOfTotalItems() throws InterruptedException,
             DataStoreException {
         CountDownLatch latch = new CountDownLatch(1);
