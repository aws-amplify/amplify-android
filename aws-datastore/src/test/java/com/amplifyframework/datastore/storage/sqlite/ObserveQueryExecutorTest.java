--- conflicted
+++ resolved
@@ -34,7 +34,6 @@
 import com.amplifyframework.testmodels.commentsblog.BlogOwner;
 
 import org.junit.Assert;
-import org.junit.Ignore;
 import org.junit.Test;
 
 import java.util.ArrayList;
@@ -101,93 +100,6 @@
     }
 
     /***
-<<<<<<< HEAD
-     * observe Query Returns Records Based On Max Records.
-     * @throws InterruptedException InterruptedException
-     * @throws DataStoreException DataStoreException
-     * @throws AmplifyException AmplifyException
-     */
-    @Ignore("Flaky test")
-    public void observeQueryReturnsRecordsBasedOnMaxRecords() throws InterruptedException, AmplifyException {
-        CountDownLatch latch = new CountDownLatch(1);
-        CountDownLatch changeLatch = new CountDownLatch(3);
-        AtomicInteger count = new AtomicInteger();
-        BlogOwner blogOwner = BlogOwner.builder()
-                .name("Alan Turing")
-                .build();
-        List<BlogOwner> datastoreResultList = new ArrayList<>();
-        int maxRecords = 2;
-        datastoreResultList.add(blogOwner);
-        Consumer<Cancelable> observationStarted = NoOpConsumer.create();
-        SyncStatus mockSyncStatus = mock(SyncStatus.class);
-        when(mockSyncStatus.get(any(), any())).thenReturn(false)
-                                            .thenReturn(true)
-                                            .thenReturn(true);
-        Subject<StorageItemChange<? extends Model>> subject =
-                PublishSubject.<StorageItemChange<? extends Model>>create().toSerialized();
-        Consumer<DataStoreQuerySnapshot<BlogOwner>> onQuerySnapshot = value -> {
-            if (count.get() == 0) {
-                Assert.assertTrue(value.getItems().contains(blogOwner));
-                latch.countDown();
-            } else if (count.get() == 1) {
-                Assert.assertEquals(3, value.getItems().size());
-                Assert.assertTrue(value.getIsSynced());
-                changeLatch.countDown();
-            } else if (count.get() == 2) {
-                Assert.assertEquals(4, value.getItems().size());
-                changeLatch.countDown();
-            } else {
-                Assert.assertEquals(5, value.getItems().size());
-                changeLatch.countDown();
-            }
-            count.getAndIncrement();
-        };
-        Consumer<DataStoreException> onObservationError = NoOpConsumer.create();
-        Action onObservationComplete = NoOpAction.create();
-        SqlQueryProcessor mockSqlQueryProcessor = mock(SqlQueryProcessor.class);
-        when(mockSqlQueryProcessor.queryOfflineData(eq(BlogOwner.class), any(), any()))
-                .thenReturn(datastoreResultList);
-        when(mockSqlQueryProcessor.modelExists(any(), any())).thenReturn(true);
-
-        ExecutorService threadPool = Executors.newFixedThreadPool(
-                Runtime.getRuntime().availableProcessors() * 5);
-        ObserveQueryExecutor<BlogOwner> observeQueryExecutor = new ObserveQueryExecutor<>(subject,
-                mockSqlQueryProcessor,
-                threadPool,
-                mockSyncStatus,
-                new ModelSorter<>(),
-                maxRecords,
-                maxRecords);
-
-        observeQueryExecutor.observeQuery(
-                BlogOwner.class,
-                new ObserveQueryOptions(null, null),
-                observationStarted,
-                onQuerySnapshot,
-                onObservationError,
-                onObservationComplete);
-        Assert.assertTrue(latch.await(1, TimeUnit.SECONDS));
-        for (int i = 0; i < 5; i++) {
-            BlogOwner itemChange = BlogOwner.builder()
-                    .name("Alan Turing" + i)
-                    .build();
-            subject.onNext(StorageItemChange.<BlogOwner>builder()
-                .changeId(UUID.randomUUID().toString())
-                .initiator(StorageItemChange.Initiator.SYNC_ENGINE)
-                .item(itemChange)
-                .patchItem(SerializedModel.create(itemChange,
-                        ModelSchema.fromModelClass(BlogOwner.class)))
-                .modelSchema(ModelSchema.fromModelClass(BlogOwner.class))
-                .predicate(QueryPredicates.all())
-                .type(StorageItemChange.Type.UPDATE)
-                .build());
-        }
-        Assert.assertTrue(changeLatch.await(7, TimeUnit.SECONDS));
-    }
-
-    /***
-=======
->>>>>>> a572d54b
      * observe Query Returns batched Records Based On MaxTime.
      * @throws InterruptedException InterruptedException
      * @throws DataStoreException DataStoreException
@@ -265,191 +177,6 @@
     }
 
     /***
-<<<<<<< HEAD
-     * observe Query Returns Sorted List Of Total Items.
-     * @throws InterruptedException InterruptedException
-     * @throws DataStoreException DataStoreException
-     */
-    @Ignore("Test is flacky in builds because of slowness of build environment. This test always passes locally." +
-            " There is a corresponding integration tests " +
-            "SQLiteStorageAdapterObserveQueryTest.querySavedDataWithMultipleItemsThenItemSavesSortedByString" +
-            " which passes reliably.")
-    @Test
-    public void observeQueryReturnsSortedListOfTotalItems() throws InterruptedException,
-            DataStoreException {
-        CountDownLatch latch = new CountDownLatch(1);
-        CountDownLatch changeLatch = new CountDownLatch(1);
-        AtomicInteger count = new AtomicInteger();
-        List<String> names = Arrays.asList("John", "Jacob", "Joe", "Bob", "Bobby", "Bobb", "Dan", "Dany", "Daniel");
-        List<String> weas = Arrays.asList("pon", "lth", "ver", "kly", "ken", "sel", "ner", "rer", "ned");
-        List<BlogOwner> owners = new ArrayList<>();
-
-        for (int i = 0; i < names.size() / 2; i++) {
-            BlogOwner owner = BlogOwner.builder()
-                    .name(names.get(i))
-                    .wea(weas.get(i))
-                    .build();
-            owners.add(owner);
-        }
-        int maxRecords = 50;
-        Consumer<Cancelable> observationStarted = NoOpConsumer.create();
-        SyncStatus mockSyncStatus = mock(SyncStatus.class);
-        when(mockSyncStatus.get(any(), any())).thenReturn(false);
-        Subject<StorageItemChange<? extends Model>> subject =
-                PublishSubject.<StorageItemChange<? extends Model>>create().toSerialized();
-        Consumer<DataStoreQuerySnapshot<BlogOwner>> onQuerySnapshot = value -> {
-            if (count.get() == 0) {
-                Assert.assertTrue(value.getItems().contains(owners.get(0)));
-                latch.countDown();
-            } else if (count.get() == 1) {
-                List<BlogOwner> sorted = new ArrayList<>(owners);
-                Collections.sort(sorted, Comparator
-                        .comparing(BlogOwner::getName)
-                        .reversed()
-                        .thenComparing(BlogOwner::getWea)
-                );
-                assertEquals(sorted, value.getItems());
-                Assert.assertEquals(8, value.getItems().size());
-                changeLatch.countDown();
-            }
-            count.getAndIncrement();
-        };
-        Consumer<DataStoreException> onObservationError = NoOpConsumer.create();
-        Action onObservationComplete = () -> { };
-        SqlQueryProcessor mockSqlQueryProcessor = mock(SqlQueryProcessor.class);
-        when(mockSqlQueryProcessor.queryOfflineData(eq(BlogOwner.class), any(), any())).thenReturn(owners);
-        when(mockSqlQueryProcessor.modelExists(any(), any())).thenReturn(true);
-
-        ExecutorService threadPool = Executors.newFixedThreadPool(
-                Runtime.getRuntime().availableProcessors() * 5);
-        ObserveQueryExecutor<BlogOwner> observeQueryExecutor = new ObserveQueryExecutor<>(subject,
-                                                         mockSqlQueryProcessor,
-                                                         threadPool,
-                                                         mockSyncStatus,
-                                                         new ModelSorter<>(), maxRecords, 1);
-
-        List<QuerySortBy> sortBy = new ArrayList<>();
-        sortBy.add(BlogOwner.NAME.descending());
-        sortBy.add(BlogOwner.WEA.ascending());
-        observeQueryExecutor.observeQuery(
-                BlogOwner.class,
-                new ObserveQueryOptions(null, sortBy),
-                observationStarted,
-                onQuerySnapshot,
-                onObservationError,
-                onObservationComplete);
-        Assert.assertTrue(latch.await(1, TimeUnit.SECONDS));
-        for (int i = (names.size() / 2) + 1; i < names.size(); i++) {
-            BlogOwner itemChange = BlogOwner.builder()
-                    .name(names.get(i))
-                    .wea(weas.get(i))
-                    .build();
-            owners.add(itemChange);
-            try {
-                subject.onNext(StorageItemChange.<BlogOwner>builder()
-                        .changeId(UUID.randomUUID().toString())
-                        .initiator(StorageItemChange.Initiator.SYNC_ENGINE)
-                        .item(itemChange)
-                        .patchItem(SerializedModel.create(itemChange,
-                                ModelSchema.fromModelClass(BlogOwner.class)))
-                        .modelSchema(ModelSchema.fromModelClass(BlogOwner.class))
-                        .predicate(QueryPredicates.all())
-                        .type(StorageItemChange.Type.CREATE)
-                        .build());
-            } catch (AmplifyException exception) {
-                exception.printStackTrace();
-            }
-        }
-        Assert.assertTrue(changeLatch.await(10, TimeUnit.SECONDS));
-    }
-
-    /***
-     * ObserveQuery returns sorted list of total items with int.
-     * @throws InterruptedException interrupted exception.
-     * @throws AmplifyException data store exception.
-     */
-    @Test
-    @Ignore("Failing because of race condition. Added an integration test instead.")
-    public void observeQueryReturnsSortedListOfTotalItemsWithInt() throws InterruptedException,
-            AmplifyException {
-        CountDownLatch latch = new CountDownLatch(1);
-        CountDownLatch changeLatch = new CountDownLatch(1);
-        AtomicInteger count = new AtomicInteger();
-        List<Post> posts = new ArrayList<>();
-        for (int counter = 5; counter < 7; counter++) {
-            final Post post = Post.builder()
-                    .title(counter + "-title")
-                    .status(PostStatus.INACTIVE)
-                    .rating(counter)
-                    .build();
-            posts.add(post);
-        }
-        int maxRecords = 1;
-        Consumer<Cancelable> observationStarted = NoOpConsumer.create();
-        SyncStatus mockSyncStatus = mock(SyncStatus.class);
-        when(mockSyncStatus.get(any(), any())).thenReturn(false);
-        Subject<StorageItemChange<? extends Model>> subject =
-                PublishSubject.<StorageItemChange<? extends Model>>create();
-        Consumer<DataStoreQuerySnapshot<Post>> onQuerySnapshot = value -> {
-            if (count.get() == 0) {
-                Assert.assertTrue(value.getItems().contains(posts.get(0)));
-                latch.countDown();
-            } else if (count.get() == 1) {
-                List<Post> sorted = new ArrayList<>(posts);
-                Collections.sort(sorted, Comparator.comparing(Post::getRating));
-                assertEquals(sorted, value.getItems());
-                Assert.assertEquals(3, value.getItems().size());
-                changeLatch.countDown();
-            }
-            count.getAndIncrement();
-        };
-        Consumer<DataStoreException> onObservationError = NoOpConsumer.create();
-        Action onObservationComplete = NoOpAction.create();
-        SqlQueryProcessor mockSqlQueryProcessor = mock(SqlQueryProcessor.class);
-        when(mockSqlQueryProcessor.queryOfflineData(eq(Post.class), any(), any())).thenReturn(posts);
-        when(mockSqlQueryProcessor.modelExists(any(), any())).thenReturn(true);
-
-        ExecutorService threadPool = Executors.newFixedThreadPool(
-                Runtime.getRuntime().availableProcessors() * 5);
-        ObserveQueryExecutor<Post> observeQueryExecutor = new ObserveQueryExecutor<>(subject,
-            mockSqlQueryProcessor,
-            threadPool,
-            mockSyncStatus,
-            new ModelSorter<>(),
-            maxRecords, 0);
-
-        List<QuerySortBy> sortBy = new ArrayList<>();
-        sortBy.add(Post.RATING.ascending());
-        observeQueryExecutor.observeQuery(
-                Post.class,
-                new ObserveQueryOptions(null, sortBy),
-                observationStarted,
-                onQuerySnapshot,
-                onObservationError,
-                onObservationComplete);
-        Assert.assertTrue(latch.await(2, TimeUnit.SECONDS));
-        Post itemChange = Post.builder()
-                .title(1 + "-title")
-                .status(PostStatus.INACTIVE)
-                .rating(1)
-                .build();
-        posts.add(itemChange);
-        subject.onNext(StorageItemChange.<Post>builder()
-            .changeId(UUID.randomUUID().toString())
-            .initiator(StorageItemChange.Initiator.SYNC_ENGINE)
-            .item(itemChange)
-            .patchItem(SerializedModel.create(itemChange,
-                    ModelSchema.fromModelClass(Post.class)))
-            .modelSchema(ModelSchema.fromModelClass(Post.class))
-            .predicate(QueryPredicates.all())
-            .type(StorageItemChange.Type.CREATE)
-            .build());
-        Assert.assertTrue(changeLatch.await(5, TimeUnit.SECONDS));
-    }
-
-    /***
-=======
->>>>>>> a572d54b
      * testing cancel on observe query.
      * @throws DataStoreException DataStoreException
      */
