--- conflicted
+++ resolved
@@ -38,11 +38,7 @@
 
 /**
  * Tests {@link SQLiteCommandFactory#createTableFor(ModelSchema)}
-<<<<<<< HEAD
- * and {@link SQLiteCommandFactory#createIndicesFor(ModelSchema)}.
-=======
  * and {@link SQLiteCommandFactory#createIndexesFor(ModelSchema)}.
->>>>>>> 30b14fbd
  */
 @Config(sdk = Build.VERSION_CODES.P, manifest = Config.NONE)
 @RunWith(RobolectricTestRunner.class)
@@ -109,19 +105,11 @@
 
         final ModelSchema modelSchema = ModelSchema.builder()
                 .name("Person")
-<<<<<<< HEAD
-                .indices(Collections.singletonMap("idBasedIndex", index))
-                .build();
-
-        final Iterator<SqlCommand> sqlCommandIterator = sqlCommandFactory
-                .createIndicesFor(modelSchema)
-=======
                 .indexes(Collections.singletonMap("idBasedIndex", index))
                 .build();
 
         final Iterator<SqlCommand> sqlCommandIterator = sqlCommandFactory
                 .createIndexesFor(modelSchema)
->>>>>>> 30b14fbd
                 .iterator();
         assertTrue(sqlCommandIterator.hasNext());
 
@@ -138,11 +126,7 @@
     @Test
     public void createIndexForStorageItemChangeRecord() {
         final Iterator<SqlCommand> sqlCommandIterator = sqlCommandFactory
-<<<<<<< HEAD
-                .createIndicesFor(ModelSchema.fromModelClass(StorageItemChange.Record.class))
-=======
                 .createIndexesFor(ModelSchema.fromModelClass(StorageItemChange.Record.class))
->>>>>>> 30b14fbd
                 .iterator();
         assertTrue(sqlCommandIterator.hasNext());
         assertEquals(
