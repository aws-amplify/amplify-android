/*
 * Copyright 2020 Amazon.com, Inc. or its affiliates. All Rights Reserved.
 *
 * Licensed under the Apache License, Version 2.0 (the "License").
 * You may not use this file except in compliance with the License.
 * A copy of the License is located at
 *
 *  http://aws.amazon.com/apache2.0
 *
 * or in the "license" file accompanying this file. This file is distributed
 * on an "AS IS" BASIS, WITHOUT WARRANTIES OR CONDITIONS OF ANY KIND, either
 * express or implied. See the License for the specific language governing
 * permissions and limitations under the License.
 */

package com.amplifyframework.datastore.syncengine;

import androidx.test.core.app.ApplicationProvider;

import com.amplifyframework.AmplifyException;
import com.amplifyframework.api.graphql.GraphQLLocation;
import com.amplifyframework.api.graphql.GraphQLOperation;
import com.amplifyframework.api.graphql.GraphQLPathSegment;
import com.amplifyframework.api.graphql.GraphQLResponse;
import com.amplifyframework.core.Consumer;
import com.amplifyframework.core.model.Model;
import com.amplifyframework.core.model.ModelSchema;
import com.amplifyframework.core.model.SchemaRegistry;
import com.amplifyframework.core.model.query.predicate.QueryPredicate;
import com.amplifyframework.core.model.temporal.Temporal;
import com.amplifyframework.datastore.DataStoreChannelEventName;
import com.amplifyframework.datastore.DataStoreConfiguration;
import com.amplifyframework.datastore.DataStoreConfigurationProvider;
import com.amplifyframework.datastore.DataStoreException;
import com.amplifyframework.datastore.appsync.AppSync;
import com.amplifyframework.datastore.appsync.AppSyncMocking;
import com.amplifyframework.datastore.appsync.ModelMetadata;
import com.amplifyframework.datastore.appsync.ModelWithMetadata;
import com.amplifyframework.datastore.storage.LocalStorageAdapter;
import com.amplifyframework.datastore.storage.SynchronousStorageAdapter;
import com.amplifyframework.datastore.storage.sqlite.SQLiteStorageAdapter;
import com.amplifyframework.hub.HubChannel;
import com.amplifyframework.testmodels.commentsblog.AmplifyModelProvider;
import com.amplifyframework.testmodels.commentsblog.BlogOwner;
import com.amplifyframework.testutils.HubAccumulator;
import com.amplifyframework.testutils.Latch;

import org.junit.After;
import org.junit.Before;
import org.junit.BeforeClass;
import org.junit.Test;
import org.junit.runner.RunWith;
import org.mockito.ArgumentMatchers;
import org.robolectric.RobolectricTestRunner;
import org.robolectric.shadows.ShadowLog;

import java.time.Duration;
import java.util.ArrayList;
import java.util.Collections;
import java.util.HashMap;
import java.util.List;
import java.util.Map;
import java.util.Set;
import java.util.concurrent.CountDownLatch;
import java.util.concurrent.TimeUnit;

import static com.amplifyframework.datastore.syncengine.TestHubEventFilters.isOutboxEmpty;
import static com.amplifyframework.datastore.syncengine.TestHubEventFilters.isProcessed;
import static org.junit.Assert.assertEquals;
import static org.junit.Assert.assertFalse;
import static org.junit.Assert.assertTrue;
import static org.junit.Assert.fail;
import static org.mockito.ArgumentMatchers.anyInt;
import static org.mockito.Mockito.any;
import static org.mockito.Mockito.doAnswer;
import static org.mockito.Mockito.eq;
import static org.mockito.Mockito.mock;
import static org.mockito.Mockito.verify;
import static org.mockito.Mockito.when;


/**
 * Tests the {@link MutationProcessor}.
 */
@RunWith(RobolectricTestRunner.class)
public final class MutationProcessorTest {
    private static final long TIMEOUT_SECONDS = 5;

    private static SchemaRegistry schemaRegistry;
    private SynchronousStorageAdapter synchronousStorageAdapter;
    private MutationOutbox mutationOutbox;
    private AppSync appSync;
    private MutationProcessor mutationProcessor;
    private DataStoreConfigurationProvider configurationProvider;

    /**
     * Sets up test before class.
     * @throws AmplifyException When loading SchemaRegistry
     */
    @BeforeClass
    public static void setupBeforeClass() throws AmplifyException {
        schemaRegistry = SchemaRegistry.instance();
        schemaRegistry.register(Collections.singleton(BlogOwner.class));
    }

    /**
     * A {@link MutationProcessor} is being tested. To do so, we arrange mutations into
     * an {@link MutationOutbox}. Fake responses are returned from a mock {@link AppSync}.
     * @throws AmplifyException When loading SchemaRegistry
     */
    @Before
    public void setup() throws AmplifyException {
        ShadowLog.stream = System.out;

        LocalStorageAdapter localStorageAdapter = SQLiteStorageAdapter.forModels(
                schemaRegistry,
                AmplifyModelProvider.getInstance()
        );
        this.synchronousStorageAdapter = SynchronousStorageAdapter.delegatingTo(localStorageAdapter);
        synchronousStorageAdapter.initialize(
                ApplicationProvider.getApplicationContext(),
                DataStoreConfiguration.defaults()
        );

        this.mutationOutbox = new PersistentMutationOutbox(localStorageAdapter);
        VersionRepository versionRepository = new VersionRepository(localStorageAdapter);
        Merger merger = new Merger(mutationOutbox, versionRepository, localStorageAdapter);
        this.appSync = mock(AppSync.class);
        this.configurationProvider = mock(DataStoreConfigurationProvider.class);
        RetryHandler retryHandler = new RetryHandler(0, Duration.ofMinutes(1).toMillis());
        this.mutationProcessor = MutationProcessor.builder()
                .merger(merger)
                .versionRepository(versionRepository)
                .schemaRegistry(schemaRegistry)
                .mutationOutbox(mutationOutbox)
                .appSync(appSync)
                .dataStoreConfigurationProvider(configurationProvider)
                .retryHandler(retryHandler)
                .build();
    }

    /**
     * Test Cleanup.
     * @throws DataStoreException On storage adapter terminate failure
     */
    @After
    public void tearDown() throws DataStoreException {
        synchronousStorageAdapter.terminate();
    }

    /**
     * Processing a mutation should publish current outbox status.
     */
    @Test
    public void outboxStatusIsPublishedToHubOnProcess() {
        BlogOwner raphael = BlogOwner.builder()
                .name("Raphael Kim")
                .build();
        ModelSchema schema = schemaRegistry.getModelSchemaForModelClass(BlogOwner.class);
        PendingMutation<BlogOwner> createRaphael = PendingMutation.creation(raphael, schema);

        // Mock up a response from AppSync and enqueue a mutation.
        AppSyncMocking.create(appSync).mockSuccessResponse(raphael);
        assertTrue(mutationOutbox.enqueue(createRaphael)
            .blockingAwait(TIMEOUT_SECONDS, TimeUnit.SECONDS));

        // Start listening for publication events.
        // outbox should be empty after processing its only mutation
        HubAccumulator statusAccumulator =
            HubAccumulator.create(HubChannel.DATASTORE, isOutboxEmpty(true), 1)
                .start();

        // Start draining the outbox which has one mutation enqueued,
        // and make sure that outbox status is published to hub.
        mutationProcessor.startDrainingMutationOutbox();
        statusAccumulator.await();
    }

    /**
     * Tests the {@link MutationProcessor#startDrainingMutationOutbox()}. After this method
     * is called, any content in the {@link MutationOutbox} should be published via the {@link AppSync}
     * and then removed.
     * @throws DataStoreException On failure to interact with storage adapter during arrangement
     *                            and verification
     */
    @Test
    public void canDrainMutationOutbox() throws DataStoreException {
        // We will attempt to "sync" this model.
        BlogOwner tony = BlogOwner.builder()
            .name("Tony Daniels")
            .build();
        synchronousStorageAdapter.save(tony);

        // Arrange a cooked response from AppSync.
        AppSyncMocking.create(appSync).mockSuccessResponse(tony);

        // Start listening for publication events.
        HubAccumulator accumulator =
            HubAccumulator.create(HubChannel.DATASTORE, isProcessed(tony), 1)
                .start();

        ModelSchema schema = schemaRegistry.getModelSchemaForModelClass(BlogOwner.class);
        PendingMutation<BlogOwner> createTony = PendingMutation.creation(tony, schema);
        assertTrue(mutationOutbox.enqueue(createTony)
            .blockingAwait(TIMEOUT_SECONDS, TimeUnit.SECONDS));

        // Act! Start draining the outbox.
        mutationProcessor.startDrainingMutationOutbox();

        // Assert: the event was published
        assertEquals(1, accumulator.await().size());

        // And that it is no longer in the outbox.
<<<<<<< HEAD
        assertFalse(hasPendingMutation(tony,
                tony.getClass().getName()));
=======
        assertFalse(mutationOutbox.hasPendingMutation(tony.getPrimaryKeyString(),
                tony.getClass().getSimpleName()));
>>>>>>> 1bebd894

        // And that it was passed to AppSync for publication.
        verify(appSync).create(eq(tony), any(), any(), any());
    }

    /**
     * If the AppSync response to the mutation contains a ConflictUnhandled
     * error in the GraphQLResponse error list, then the user-provided
     * conflict handler should be invoked.
     * @throws DataStoreException On failure to obtain configuration from the provider
     * @throws AmplifyException On failure to build {@link ModelSchema}
     */
    @Test
    public void conflictHandlerInvokedForUnhandledConflictError() throws AmplifyException {
        // Arrange a user-provided conflict handler.
        CountDownLatch handlerInvocationsRemainingCount = new CountDownLatch(1);
        when(configurationProvider.getConfiguration())
            .thenReturn(DataStoreConfiguration.builder()
                .conflictHandler((conflictData, onDecision) ->
                    handlerInvocationsRemainingCount.countDown()
                )
                .build()
            );

        // Save a model, its metadata, and its last sync data.
        BlogOwner model = BlogOwner.builder()
            .name("Exceptional Blogger")
            .build();
        ModelMetadata metadata =
            new ModelMetadata(model.getModelName() + "|" + model.getPrimaryKeyString(), false, 1,
                    Temporal.Timestamp.now());
        ModelSchema schema = schemaRegistry.getModelSchemaForModelClass(BlogOwner.class);
        LastSyncMetadata lastSyncMetadata = LastSyncMetadata.baseSyncedAt(schema.getName(), 1_000L);
        synchronousStorageAdapter.save(model, metadata, lastSyncMetadata);

        // Enqueue an update in the mutation outbox
        assertTrue(mutationOutbox
            .enqueue(PendingMutation.update(model, schema))
            .blockingAwait(TIMEOUT_SECONDS, TimeUnit.SECONDS));

        // Fields that represent the "server's" understanding of the model state
        Map<String, Object> serverModelData = new HashMap<>();
        serverModelData.put("id", model.getId());
        serverModelData.put("name", "Server blogger name");
        serverModelData.put("_version", 1);
        serverModelData.put("_deleted", false);
        serverModelData.put("_lastChangedAt", 1_000);

        // When AppSync receives that update, have it respond
        // with a ConflictUnhandledError.
        String message = "Conflict resolver rejects mutation.";
        List<GraphQLPathSegment> paths = Collections.singletonList(new GraphQLPathSegment("updateBlogOwner"));
        List<GraphQLLocation> locations = Collections.singletonList(new GraphQLLocation(2, 3));
        Map<String, Object> extensions = new HashMap<>();
        extensions.put("errorType", "ConflictUnhandled");
        extensions.put("data", serverModelData);
        GraphQLResponse.Error error =
            new GraphQLResponse.Error(message, locations, paths, extensions);

        AppSyncMocking.update(appSync).mockErrorResponse(model, 1, error);

        // Start the mutation processor.
        mutationProcessor.startDrainingMutationOutbox();

        // Wait for the conflict handler to be called.
        Latch.await(handlerInvocationsRemainingCount);
        mutationProcessor.stopDrainingMutationOutbox();
    }

    /**
     * If the AppSync response to the mutation contains not-empty GraphQLResponse error
     * list without any ConflictUnhandled error, then
     * {@link DataStoreChannelEventName#OUTBOX_MUTATION_FAILED} event is published via Hub.
     * @throws DataStoreException On failure to save model and metadata
     */
    @Test
    public void hubEventPublishedForPublicationError() throws DataStoreException {
        // Save a model, its metadata, and its last sync data.
        BlogOwner model = BlogOwner.builder()
                .name("Average Joe")
                .build();
        ModelMetadata metadata =
                new ModelMetadata(model.getModelName() + "|" + model.getPrimaryKeyString(), false, 1,
                        Temporal.Timestamp.now());
        ModelSchema schema = schemaRegistry.getModelSchemaForModelClass(BlogOwner.class);
        synchronousStorageAdapter.save(model, metadata);

        // Enqueue an update in the mutation outbox
        assertTrue(mutationOutbox
                .enqueue(PendingMutation.update(model, schema))
                .blockingAwait(TIMEOUT_SECONDS, TimeUnit.SECONDS));

        // When AppSync receives that update, have it respond with an error.
        AppSyncMocking.update(appSync).mockErrorResponse(model, 1);

        // Start listening for publication events.
        HubAccumulator errorAccumulator = HubAccumulator.create(
                HubChannel.DATASTORE,
                DataStoreChannelEventName.OUTBOX_MUTATION_FAILED,
                1
        ).start();

        // Start the mutation processor and wait for hub event.
        mutationProcessor.startDrainingMutationOutbox();
        errorAccumulator.await();
    }

    /**
     * If error is caused by AppSync response, then the mutation outbox continues to
     * drain without getting blocked.
     * @throws DataStoreException On failure to save models
     */
    @Test
    public void canDrainMutationOutboxOnPublicationError() throws DataStoreException {
        ModelSchema schema = schemaRegistry.getModelSchemaForModelClass(BlogOwner.class);

        // We will attempt to "sync" 10 models.
        final int maxAttempts = 10;
        for (int attempt = 0; attempt < maxAttempts; attempt++) {
            BlogOwner model = BlogOwner.builder()
                .name("Blogger #" + attempt)
                .build();
            synchronousStorageAdapter.save(model);

            // Every other model triggers an AppSync error response.
            if (attempt % 2 == 0) {
                AppSyncMocking.create(appSync).mockErrorResponse(model);
            } else {
                AppSyncMocking.create(appSync).mockSuccessResponse(model);
            }

            // Enqueue a creation in the mutation outbox
            assertTrue(mutationOutbox
                .enqueue(PendingMutation.creation(model, schema))
                .blockingAwait(TIMEOUT_SECONDS, TimeUnit.SECONDS));
        }

        // Start listening for Mutation Outbox Empty event.
        HubAccumulator accumulator = HubAccumulator.create(
            HubChannel.DATASTORE,
            isOutboxEmpty(true),
            1
        ).start();

        // Start draining the outbox.
        mutationProcessor.startDrainingMutationOutbox();
        accumulator.await();
    }

    /**
     * If an error is caused by AppSync response, then the error handler gets invoked.
     * @throws DataStoreException On failure to save models
     */
    @Test
    public void callsErrorHandlerOnError() throws DataStoreException {
        CountDownLatch errorHandlerInvocationsLatch = new CountDownLatch(1);
        when(configurationProvider.getConfiguration()).thenReturn(DataStoreConfiguration.builder()
                .errorHandler(ignore -> errorHandlerInvocationsLatch.countDown())
                .build()
        );

        ModelSchema schema = schemaRegistry.getModelSchemaForModelClass(BlogOwner.class);

        BlogOwner model = BlogOwner.builder()
            .name("Blogger #1")
            .build();
        synchronousStorageAdapter.save(model);

        DataStoreException.GraphQLResponseException error = new DataStoreException.GraphQLResponseException(
                "Some exception.",
                Collections.emptyList()
        );

        AppSyncMocking.create(appSync).mockResponseFailure(model, error);

        // Enqueue a creation in the mutation outbox
        assertTrue(mutationOutbox
            .enqueue(PendingMutation.creation(model, schema))
            .blockingAwait(TIMEOUT_SECONDS, TimeUnit.SECONDS));

        // Start listening for Outbox Mutation Failed event.
        HubAccumulator accumulator = HubAccumulator.create(
            HubChannel.DATASTORE,
            DataStoreChannelEventName.OUTBOX_MUTATION_FAILED,
            1
        ).start();

        // Start draining the outbox.
        mutationProcessor.startDrainingMutationOutbox();
        accumulator.await();

        try {
            assertTrue("Error handler wasn't invoked",
                    errorHandlerInvocationsLatch.await(TIMEOUT_SECONDS, TimeUnit.SECONDS)
            );
        } catch (InterruptedException exception) {
            fail(exception.getMessage());
        }
    }


    /**
     * If the AppSync response to the mutation contains a retry able
     * error in the GraphQLResponse error list, then the request is retried until successful.
     *
     * @throws InterruptedException Latch
     * @throws AmplifyException   On failure to build {@link ModelSchema}
     */
    @Test
    public void retryStrategyAppliedAfterRecoverableError()
            throws AmplifyException, InterruptedException {
        CountDownLatch retryHandlerInvocationCount = new CountDownLatch(2);
        // Save a model, its metadata, and its last sync data.
        BlogOwner model = BlogOwner.builder()
                .name("Exceptional Blogger")
                .build();
        ModelMetadata metadata =
                new ModelMetadata(model.getModelName() + "|" + model.getPrimaryKeyString(), false, 1,
                        Temporal.Timestamp.now());
        doAnswer(invocation -> {
            int indexOfResponseConsumer = 5;
            Consumer<DataStoreException> onError =
                    invocation.getArgument(indexOfResponseConsumer);
            retryHandlerInvocationCount.countDown();
            onError.accept(new DataStoreException("Error", "Retryable error."));
            return mock(GraphQLOperation.class);
        }).doAnswer(invocation -> {
            //When mutate is called on the appsync for the second time success response is returned
            int indexOfResponseConsumer = 4;
            Consumer<GraphQLResponse<ModelWithMetadata<BlogOwner>>> onResponse =
                    invocation.getArgument(indexOfResponseConsumer);
            ModelMetadata modelMetadata = new ModelMetadata(model.getId(), false, 1,
                    Temporal.Timestamp.now());

            ModelWithMetadata<BlogOwner> modelWithMetadata = new ModelWithMetadata<>(model,
                    modelMetadata);
            retryHandlerInvocationCount.countDown();
            onResponse.accept(new GraphQLResponse<>(modelWithMetadata, Collections.emptyList()));
            // latch makes sure success response is returned.
            return mock(GraphQLOperation.class);
        }).when(appSync).update(ArgumentMatchers.any(),
                any(ModelSchema.class),
                anyInt(),
                any(QueryPredicate.class),
                ArgumentMatchers.<Consumer<GraphQLResponse<ModelWithMetadata<BlogOwner>>>>any(),
                ArgumentMatchers.any());

        ModelSchema schema = schemaRegistry.getModelSchemaForModelClass(BlogOwner.class);
        LastSyncMetadata lastSyncMetadata = LastSyncMetadata.baseSyncedAt(schema.getName(),
                1_000L);
        synchronousStorageAdapter.save(model, metadata, lastSyncMetadata);

        // Enqueue an update in the mutation outbox
        assertTrue(mutationOutbox
                .enqueue(PendingMutation.update(model, schema))
                .blockingAwait(30, TimeUnit.SECONDS));

        // Start the mutation processor.
        mutationProcessor.startDrainingMutationOutbox();
        // Wait for the retry handler to be called.
        assertTrue(retryHandlerInvocationCount.await(300, TimeUnit.SECONDS));
        mutationProcessor.stopDrainingMutationOutbox();
    }

    private <T extends Model>Boolean hasPendingMutation(T model, String modelClass) {
        List<T> modelIdList = new ArrayList<>();
        modelIdList.add(model);
        Set<String> results = mutationOutbox.fetchPendingMutations(modelIdList, modelClass);
        return results.contains(model.getPrimaryKeyString());
    }
}<|MERGE_RESOLUTION|>--- conflicted
+++ resolved
@@ -211,13 +211,8 @@
         assertEquals(1, accumulator.await().size());
 
         // And that it is no longer in the outbox.
-<<<<<<< HEAD
         assertFalse(hasPendingMutation(tony,
-                tony.getClass().getName()));
-=======
-        assertFalse(mutationOutbox.hasPendingMutation(tony.getPrimaryKeyString(),
                 tony.getClass().getSimpleName()));
->>>>>>> 1bebd894
 
         // And that it was passed to AppSync for publication.
         verify(appSync).create(eq(tony), any(), any(), any());
