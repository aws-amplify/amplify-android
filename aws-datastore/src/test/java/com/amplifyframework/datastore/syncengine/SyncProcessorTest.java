/*
 * Copyright 2019 Amazon.com, Inc. or its affiliates. All Rights Reserved.
 *
 * Licensed under the Apache License, Version 2.0 (the "License").
 * You may not use this file except in compliance with the License.
 * A copy of the License is located at
 *
 *  http://aws.amazon.com/apache2.0
 *
 * or in the "license" file accompanying this file. This file is distributed
 * on an "AS IS" BASIS, WITHOUT WARRANTIES OR CONDITIONS OF ANY KIND, either
 * express or implied. See the License for the specific language governing
 * permissions and limitations under the License.
 */

package com.amplifyframework.datastore.syncengine;

import android.util.Range;

import com.amplifyframework.AmplifyException;
import com.amplifyframework.api.graphql.GraphQLRequest;
import com.amplifyframework.api.graphql.GraphQLResponse;
import com.amplifyframework.api.graphql.PaginatedResult;
import com.amplifyframework.core.model.Model;
import com.amplifyframework.core.model.ModelProvider;
import com.amplifyframework.core.model.ModelSchema;
import com.amplifyframework.core.model.SchemaRegistry;
import com.amplifyframework.core.model.temporal.Temporal;
import com.amplifyframework.datastore.DataStoreChannelEventName;
import com.amplifyframework.datastore.DataStoreConfiguration;
import com.amplifyframework.datastore.DataStoreConfigurationProvider;
import com.amplifyframework.datastore.DataStoreException;
import com.amplifyframework.datastore.appsync.AppSync;
import com.amplifyframework.datastore.appsync.AppSyncMocking;
import com.amplifyframework.datastore.appsync.ModelMetadata;
import com.amplifyframework.datastore.appsync.ModelWithMetadata;
import com.amplifyframework.datastore.events.ModelSyncedEvent;
import com.amplifyframework.datastore.events.SyncQueriesStartedEvent;
import com.amplifyframework.datastore.model.SimpleModelProvider;
import com.amplifyframework.datastore.model.SystemModelsProviderFactory;
import com.amplifyframework.datastore.storage.InMemoryStorageAdapter;
import com.amplifyframework.datastore.storage.StorageItemChange;
import com.amplifyframework.datastore.storage.SynchronousStorageAdapter;
import com.amplifyframework.hub.HubChannel;
import com.amplifyframework.hub.HubEvent;
import com.amplifyframework.hub.HubEventFilter;
import com.amplifyframework.testmodels.commentsblog.AmplifyModelProvider;
import com.amplifyframework.testmodels.commentsblog.BlogOwner;
import com.amplifyframework.testmodels.commentsblog.Post;
import com.amplifyframework.testutils.HubAccumulator;
import com.amplifyframework.testutils.random.RandomString;
import com.amplifyframework.util.ForEach;
import com.amplifyframework.util.Time;

import org.junit.Before;
import org.junit.Test;
import org.junit.runner.RunWith;
import org.mockito.ArgumentCaptor;
import org.robolectric.RobolectricTestRunner;

import java.util.ArrayList;
import java.util.Arrays;
import java.util.HashSet;
import java.util.LinkedHashSet;
import java.util.List;
import java.util.Random;
import java.util.Timer;
import java.util.TimerTask;
import java.util.UUID;
import java.util.concurrent.TimeUnit;

import io.reactivex.rxjava3.core.Completable;
import io.reactivex.rxjava3.core.Observable;
import io.reactivex.rxjava3.core.Single;
import io.reactivex.rxjava3.observers.TestObserver;

import static com.amplifyframework.datastore.appsync.TestModelWithMetadataInstances.BLOGGER_ISLA;
import static com.amplifyframework.datastore.appsync.TestModelWithMetadataInstances.BLOGGER_JAMESON;
import static com.amplifyframework.datastore.appsync.TestModelWithMetadataInstances.DELETED_DRUM_POST;
import static com.amplifyframework.datastore.appsync.TestModelWithMetadataInstances.DRUM_POST;
import static org.junit.Assert.assertEquals;
import static org.junit.Assert.assertFalse;
import static org.junit.Assert.assertNull;
import static org.junit.Assert.assertTrue;
import static org.mockito.Mockito.any;
import static org.mockito.Mockito.mock;
import static org.mockito.Mockito.spy;
import static org.mockito.Mockito.times;
import static org.mockito.Mockito.verify;
import static org.mockito.Mockito.when;

/**
 * Tests the {@link SyncProcessor}.
 */
@RunWith(RobolectricTestRunner.class)
public final class SyncProcessorTest {
    private static final long OP_TIMEOUT_MS = TimeUnit.SECONDS.toMillis(2);
    private static final long BASE_SYNC_INTERVAL_MINUTES = TimeUnit.DAYS.toMinutes(1);
    private static final List<String> SYSTEM_MODEL_NAMES =
            ForEach.inCollection(SystemModelsProviderFactory.create().models(), Class::getSimpleName);

    private AppSync appSync;
    private ModelProvider modelProvider;
    private SynchronousStorageAdapter storageAdapter;

    private SyncProcessor syncProcessor;
    private int errorHandlerCallCount;
    private int modelCount;
    private RetryHandler requestRetry;
    private boolean isSyncRetryEnabled = true;


    /**
     * Wire up dependencies for the SyncProcessor, and build one for testing.
     * @throws AmplifyException On failure to load models into registry
     */
    @Before
    public void setup() throws AmplifyException {
        final LinkedHashSet<Class<? extends Model>> modelClasses = new LinkedHashSet<>();
        modelClasses.addAll(SystemModelsProviderFactory.create().models());
        modelClasses.addAll(AmplifyModelProvider.getInstance().models());
        this.modelProvider = SimpleModelProvider.instance(UUID.randomUUID().toString(), modelClasses);
        modelCount = modelProvider.models().size();

        this.appSync = mock(AppSync.class);
        this.errorHandlerCallCount = 0;
        this.requestRetry = new RetryHandler();

        initSyncProcessor(10_000);
    }

    private void initSyncProcessor(int syncMaxRecords) throws AmplifyException {
        SchemaRegistry schemaRegistry = SchemaRegistry.instance();
        schemaRegistry.clear();
        schemaRegistry.register(modelProvider.models());

        InMemoryStorageAdapter inMemoryStorageAdapter = InMemoryStorageAdapter.create();
        this.storageAdapter = SynchronousStorageAdapter.delegatingTo(inMemoryStorageAdapter);

        final SyncTimeRegistry syncTimeRegistry = new SyncTimeRegistry(inMemoryStorageAdapter);
        final MutationOutbox mutationOutbox = new PersistentMutationOutbox(inMemoryStorageAdapter);
        final VersionRepository versionRepository = new VersionRepository(inMemoryStorageAdapter);
        final Merger merger = new Merger(mutationOutbox, versionRepository, inMemoryStorageAdapter);

        DataStoreConfigurationProvider dataStoreConfigurationProvider = () -> DataStoreConfiguration
                .builder()
                .syncInterval(BASE_SYNC_INTERVAL_MINUTES, TimeUnit.MINUTES)
                .syncMaxRecords(syncMaxRecords)
                .syncPageSize(1_000)
                .errorHandler(dataStoreException -> errorHandlerCallCount++)
                .syncExpression(BlogOwner.class, () -> BlogOwner.NAME.beginsWith("J"))
                .build();

        QueryPredicateProvider queryPredicateProvider = new QueryPredicateProvider(dataStoreConfigurationProvider);
        queryPredicateProvider.resolvePredicates();

        this.syncProcessor = SyncProcessor.builder()
<<<<<<< HEAD
            .modelProvider(modelProvider)
            .schemaRegistry(schemaRegistry)
            .syncTimeRegistry(syncTimeRegistry)
            .appSync(appSync)
            .merger(merger)
            .dataStoreConfigurationProvider(dataStoreConfigurationProvider)
            .queryPredicateProvider(queryPredicateProvider)
            .build();
=======
                .modelProvider(modelProvider)
                .modelSchemaRegistry(modelSchemaRegistry)
                .syncTimeRegistry(syncTimeRegistry)
                .appSync(appSync)
                .merger(merger)
                .dataStoreConfigurationProvider(dataStoreConfigurationProvider)
                .queryPredicateProvider(queryPredicateProvider)
                .retryHandler(requestRetry)
                .isSyncRetryEnabled(isSyncRetryEnabled)
                .build();
>>>>>>> 602eef1f
    }

    /**
     * During a base sync, there are a series of events that should be emitted.
     * This test verifies that these events are published via Amplify Hub depending
     * on actions takes for each available model.
     * @throws DataStoreException Not expected.
     * @throws InterruptedException Not expected.
     */
    @Test
    public void dataStoreHubEventsTriggered() throws DataStoreException, InterruptedException {
        // Arrange - BEGIN
        int expectedModelCount = Arrays.asList(Post.class, BlogOwner.class).size();
        // Collects one syncQueriesStarted event.
        HubAccumulator syncStartAccumulator =
            createAccumulator(syncQueryStartedForModels(modelCount), 1);
        // Collects one syncQueriesReady event.
        HubAccumulator syncQueryReadyAccumulator =
            createAccumulator(forEvent(DataStoreChannelEventName.SYNC_QUERIES_READY), 1);
        // Collects one modelSynced event for each model.
        HubAccumulator modelSyncedAccumulator =
            createAccumulator(forEvent(DataStoreChannelEventName.MODEL_SYNCED), expectedModelCount);

        // Add a couple of seed records so they can be deleted/updated.
        storageAdapter.save(DRUM_POST.getModel());
        storageAdapter.save(BLOGGER_ISLA.getModel());

        // Mock sync query results for a couple of models.
        AppSyncMocking.sync(appSync)
            .mockSuccessResponse(Post.class, DELETED_DRUM_POST)
            .mockSuccessResponse(BlogOwner.class, BLOGGER_ISLA, BLOGGER_JAMESON);

        // Start the accumulators.
        syncQueryReadyAccumulator.start();
        syncStartAccumulator.start();
        modelSyncedAccumulator.start();

        TestObserver<ModelWithMetadata<? extends Model>> hydrationObserver = TestObserver.create();
        // Arrange - END

        // Act: kickoff sync.
        syncProcessor.hydrate().subscribe(hydrationObserver);

        // Check - BEGIN
        // Verify that sync completes.
        assertTrue(hydrationObserver.await(OP_TIMEOUT_MS, TimeUnit.MILLISECONDS));
        hydrationObserver.assertNoErrors();
        hydrationObserver.assertComplete();

        // Verify that syncQueriesStarted was emitted once.
        assertEquals(1, syncStartAccumulator.await((int) OP_TIMEOUT_MS, TimeUnit.MILLISECONDS).size());
        // Verify that syncQueriesReady was emitted once.
        assertEquals(1, syncQueryReadyAccumulator.await((int) OP_TIMEOUT_MS, TimeUnit.MILLISECONDS).size());

        // Get the list of modelSynced events captured.
        List<HubEvent<?>> hubEvents = modelSyncedAccumulator.await((int) OP_TIMEOUT_MS, TimeUnit.MILLISECONDS);
        // Verify that [number of events] = [number of models]
        assertEquals(expectedModelCount, hubEvents.size());

        ModelSyncedEvent expectedBlogOwnerCounts = new ModelSyncedEvent("BlogOwner", true, 1, 1, 0);
        ModelSyncedEvent expectedPostCounts = new ModelSyncedEvent("Post", true, 0, 0, 1);

        // For each event (excluding system models), verify the desired count.
        for (HubEvent<?> event : hubEvents) {
            ModelSyncedEvent eventData = (ModelSyncedEvent) event.getData();
            assertTrue(eventData.isFullSync());
            assertFalse(eventData.isDeltaSync());
            String eventModel = eventData.getModel();
            switch (eventModel) {
                case "BlogOwner":
                    // One BlogOwner added and one updated.
                    assertEquals(expectedBlogOwnerCounts, eventData);
                    break;
                case "Post":
                    // One post deleted.
                    assertEquals(expectedPostCounts, eventData);
                    break;
                default:
                    // Exclude system models
                    if (!SYSTEM_MODEL_NAMES.contains(eventModel)) {
                        ModelSyncedEvent otherCounts = new ModelSyncedEvent(eventModel, true, 0, 0, 0);
                        assertEquals(otherCounts, eventData);
                    }
            }
        }
        // Check - END
    }

    /**
     * When {@link SyncProcessor#hydrate()}'s {@link Completable} completes,
     * then the local storage adapter should have all of the remote model state.
     * @throws AmplifyException On failure interacting with storage adapter
     * @throws InterruptedException If interrupted while awaiting terminal result in test observer
     */
    @SuppressWarnings("unchecked") // Varied types in Observable.fromArray(...).
    @Test
    public void localStorageAdapterIsHydratedFromRemoteModelState() throws AmplifyException, InterruptedException {
        // Arrange: drum post is already in the adapter before hydration.
        storageAdapter.save(DRUM_POST.getModel());

        // Arrange a subscription to the storage adapter. We're going to watch for changes.
        // We expect to see content here as a result of the SyncProcessor applying updates.
        final TestObserver<StorageItemChange<? extends Model>> adapterObserver = storageAdapter.observe().test();
        // Arrange: return some responses for the sync() call on the RemoteModelState
        AppSyncMocking.sync(appSync)
            .mockSuccessResponse(Post.class, DELETED_DRUM_POST)
            .mockSuccessResponse(BlogOwner.class, BLOGGER_ISLA, BLOGGER_JAMESON);

        // Act: Call hydrate, and await its completion - assert it completed without error
        TestObserver<ModelWithMetadata<? extends Model>> hydrationObserver = TestObserver.create();
        syncProcessor.hydrate().subscribe(hydrationObserver);
        assertTrue(hydrationObserver.await(OP_TIMEOUT_MS, TimeUnit.MILLISECONDS));
        hydrationObserver.assertNoErrors();
        hydrationObserver.assertComplete();

        // Since hydrate() completed, the storage adapter observer should see some values.
        // There should be a total of six changes on storage adapter
        // A model and a metadata save for each of the two BlogOwner-type items,
        // and a model deletion and a metadata save for the deleted post about drums.
        // Additionally, there should be 6 last sync time records, one for each of the
        // models managed by the system.
        adapterObserver.awaitCount(6 + 6);

        // Validate the changes emitted from the storage adapter's observe().
        assertEquals(
            // Expect 6 items as described above.
            Observable.fromArray(DELETED_DRUM_POST, BLOGGER_JAMESON, BLOGGER_ISLA)
                // flatten each item into two items, the item's model, and the item's metadata
                .flatMap(modelWithMutation ->
                    Observable.fromArray(modelWithMutation.getModel(), modelWithMutation.getSyncMetadata()))
                // Get the items into a Single<List>, where the list is sorted by model ID
                .toSortedList(SortByModelId::compare)
                // Resolve the single into a success/error
                .blockingGet(),
            // Actually...
            Observable.fromIterable(adapterObserver.values())
                // Ignore the sync time records for a moment.
                .map(StorageItemChange::item)
                .filter(item -> !LastSyncMetadata.class.isAssignableFrom(item.getClass()))
                .toSortedList(SortByModelId::compare)
                .blockingGet()
        );

        // Lastly: validate the current contents of the storage adapter.
        // There should be 2 BlogOwners, 0 Posts, and 3 MetaData records:
        //   - two for the BlogOwner,
        //   - and 1 for the deleted drum post
        List<? extends Model> itemsInStorage = storageAdapter.query(modelProvider);
        assertEquals(
            itemsInStorage.toString(),
            2 + 3 + modelProvider.models().size(),
            itemsInStorage.size()
        );
        assertEquals(
            // Expect the 4 items for the bloggers (2 models and their metadata)
            Observable.fromArray(BLOGGER_ISLA, BLOGGER_JAMESON)
                .flatMap(blogger -> Observable.fromArray(blogger.getModel(), blogger.getSyncMetadata()))
                // And also the one metadata record for a deleted post
                .startWithItem(DELETED_DRUM_POST.getSyncMetadata())
                .toList()
                .map(HashSet::new)
                .blockingGet(),
            Observable.fromIterable(storageAdapter.query(modelProvider))
                .filter(item -> !LastSyncMetadata.class.isAssignableFrom(item.getClass()))
                .toList()
                .map(HashSet::new)
                .blockingGet()
        );

        // Assert that there is a list sync time for every model managed by the system.
        assertEquals(
            Observable.fromIterable(modelProvider.models())
                .map(Class::getSimpleName)
                .toList()
                .map(HashSet::new)
                .blockingGet(),
            Observable.fromIterable(storageAdapter.query(modelProvider))
                .filter(item -> LastSyncMetadata.class.isAssignableFrom(item.getClass()))
                .map(item -> (LastSyncMetadata) item)
                .map(LastSyncMetadata::getModelClassName)
                .toList()
                .map(HashSet::new)
                .blockingGet()
        );

        adapterObserver.dispose();
        hydrationObserver.dispose();
    }

    /**
     * Suppose that the remote AppSync endpoint has a deleted record, and tells the client to
     * delete a record. But suppose the client is sync'ing for the first time. So, the client
     * doesn't actually need to delete this record. The deletion attempt will fail. But, that's
     * okay. Generally speaking, we want to do a "best effort" to apply the remote updates.
     * @throws AmplifyException On failure to query items in storage
     * @throws InterruptedException If interrupted while awaiting terminal result in test observer
     */
    @Test
    public void hydrationContinuesEvenIfOneItemFailsToSync() throws AmplifyException, InterruptedException {
        // The local store does NOT have the drum post to start (or, for that matter, any items.)
        // inMemoryStorageAdapter.items().add(DRUM_POST.getModel());

        // Arrange some responses from AppSync
        AppSyncMocking.sync(appSync)
            .mockSuccessResponse(Post.class, DELETED_DRUM_POST)
            .mockSuccessResponse(BlogOwner.class, BLOGGER_JAMESON);

        // Act: hydrate the local store.
        TestObserver<Void> hydrationObserver = syncProcessor.hydrate().test();

        // Assert that hydration completed without error.
        assertTrue(hydrationObserver.await(OP_TIMEOUT_MS, TimeUnit.MILLISECONDS));
        hydrationObserver.assertNoErrors();
        hydrationObserver.assertComplete();

        // Local storage should have a metadata record for the deletion, but no entry for the drum post. +1
        // There should be an entry and a metadata for Jameson the BlogOwner. +2.
        // Plus an entry for last sync time for every model type.
        List<? extends Model> storageItems = storageAdapter.query(modelProvider);

        assertEquals(
            storageItems.toString(),
            1 + 2 + modelProvider.models().size(),
            storageItems.size()
        );

        // Consider the model instances and their metadata.
        assertEquals(
            // Expect a metadata for Jameson & deleted drum post, and an entry for Jameson
            Observable.just(BLOGGER_JAMESON)
                .flatMap(blogger -> Observable.fromArray(blogger.getModel(), blogger.getSyncMetadata()))
                .startWithItem(DELETED_DRUM_POST.getSyncMetadata())
                .toList()
                .map(HashSet::new)
                .blockingGet(),
            Observable.fromIterable(storageItems)
                // Ignore the sync time records, for this check.
                .filter(item -> !LastSyncMetadata.class.isAssignableFrom(item.getClass()))
                .toList()
                .map(HashSet::new)
                .blockingGet()
        );

        // Now, find the sync time records.
        Observable<LastSyncMetadata> actualSyncTimeRecords = Observable.fromIterable(storageItems)
            .filter(item -> LastSyncMetadata.class.isAssignableFrom(item.getClass()))
            .map(model -> (LastSyncMetadata) model)
            .sorted(SortByModelId::compare)
            .toSortedList(SortByModelId::compare)
            .flatMapObservable(Observable::fromIterable);

        assertEquals(
            modelProvider.models().size(),
            actualSyncTimeRecords.toList()
                .blockingGet()
                .size()
        );

        // Make sure that all of the system provided models have sync time records in storage, now.
        assertTrue(actualSyncTimeRecords
            .map(LastSyncMetadata::getModelClassName)
            .toList() // Get a list of the actual records,
            .map(HashSet::new) // Put them into a hash set.
            .blockingGet()
            .containsAll(Observable.fromIterable(modelProvider.models())
                .map(Class::getSimpleName)
                .toList()
                .map(HashSet::new)
                .blockingGet()
            )
        );

        actualSyncTimeRecords.blockingForEach(record ->
            assertTrue(RecentTimeWindow.contains(record.getLastSyncTime()))
        );

        // Cleanup!
        hydrationObserver.dispose();
    }

    /**
     * When a sync is requested, the last sync time should be considered.
     * If the last sync time is before (nowMs - baseSyncIntervalMs), then a base
     * sync will be performed.
     * @throws AmplifyException On failure to build GraphQLRequest for sync query
     */
    @Test
    public void baseSyncRequestedIfLastSyncBeyondInterval() throws AmplifyException {
        // Arrange: add LastSyncMetadata for the types, indicating that they
        // were sync'd too long ago. That is, longer ago than the base sync interval.
        long longAgoTimeMs = Time.now() - (TimeUnit.MINUTES.toMillis(BASE_SYNC_INTERVAL_MINUTES) * 2);
        Observable.fromIterable(modelProvider.modelNames())
            .map(modelName -> LastSyncMetadata.baseSyncedAt(modelName, longAgoTimeMs))
            .blockingForEach(storageAdapter::save);

        // Arrange: return some content from the fake AppSync endpoint
        AppSyncMocking.sync(appSync)
            .mockSuccessResponse(BlogOwner.class, BLOGGER_JAMESON);

        // Act: hydrate the store.
        assertTrue(syncProcessor.hydrate().blockingAwait(OP_TIMEOUT_MS, TimeUnit.MILLISECONDS));

        // Assert: the sync time that was passed to AppSync should have been `null`.
        int modelClassCount = modelProvider.models().size();
        @SuppressWarnings("unchecked") // ignore GraphQLRequest.class not being a parameterized type.
        ArgumentCaptor<GraphQLRequest<PaginatedResult<ModelWithMetadata<BlogOwner>>>> requestCaptor =
                ArgumentCaptor.forClass(GraphQLRequest.class);
        verify(appSync, times(modelClassCount)).sync(
            requestCaptor.capture(),
            any(),
            any()
        );
        List<GraphQLRequest<PaginatedResult<ModelWithMetadata<BlogOwner>>>> capturedValues =
                requestCaptor.getAllValues();
        assertEquals(modelClassCount, capturedValues.size());
        for (GraphQLRequest<PaginatedResult<ModelWithMetadata<BlogOwner>>> capturedValue : capturedValues) {
            assertNull(capturedValue.getVariables().get("lastSync"));
        }
    }

    /**
     * When a sync is requested, the last sync time should be considered.
     * If the last sync time is after (nowMs - baseSyncIntervalMs) - that is,
     * if the last sync time is within the base sync interval, then a DELTA sync
     * will be performed.
     * @throws AmplifyException On failure to build GraphQLRequest for sync query
     */
    @Test
    public void deltaSyncRequestedIfLastSyncIsRecent() throws AmplifyException {
        // Arrange: add LastSyncMetadata for the types, indicating that they
        // were sync'd very recently (within the interval.)
        long recentTimeMs = Time.now();
        Observable.fromIterable(modelProvider.modelNames())
            .map(modelName -> LastSyncMetadata.deltaSyncedAt(modelName, recentTimeMs))
            .blockingForEach(storageAdapter::save);

        // Arrange: return some content from the fake AppSync endpoint
        AppSyncMocking.sync(appSync)
            .mockSuccessResponse(BlogOwner.class, BLOGGER_JAMESON);

        // Act: hydrate the store.
        assertTrue(syncProcessor.hydrate().blockingAwait(OP_TIMEOUT_MS, TimeUnit.MILLISECONDS));

        // Assert: the sync time that was passed to AppSync should have been `null`.
        int modelClassCount = modelProvider.models().size();
        @SuppressWarnings("unchecked") // ignore GraphQLRequest.class not being a parameterized type.
        ArgumentCaptor<GraphQLRequest<PaginatedResult<ModelWithMetadata<BlogOwner>>>> requestCaptor =
                ArgumentCaptor.forClass(GraphQLRequest.class);
        verify(appSync, times(modelClassCount)).sync(
            requestCaptor.capture(),
            any(),
            any()
        );
        final List<GraphQLRequest<PaginatedResult<ModelWithMetadata<BlogOwner>>>> capturedValues =
                requestCaptor.getAllValues();
        assertEquals(modelClassCount, capturedValues.size());
        for (GraphQLRequest<PaginatedResult<ModelWithMetadata<BlogOwner>>> capturedValue : capturedValues) {
            assertEquals(recentTimeMs, capturedValue.getVariables().get("lastSync"));
        }
    }

    /**
     * Verify that the syncExpressions from the DataStoreConfiguration are applied to the sync request.
     * @throws AmplifyException On failure interacting with storage adapter
     * @throws InterruptedException If interrupted while awaiting terminal result in test observer
     */
    @Test
    public void syncExpressionsAppliedOnSyncRequest() throws AmplifyException, InterruptedException {
        // Arrange some responses from AppSync
        AppSyncMocking.sync(appSync)
                .mockSuccessResponse(Post.class, DELETED_DRUM_POST)
                .mockSuccessResponse(BlogOwner.class, BLOGGER_JAMESON);

        // Act: hydrate the local store.
        TestObserver<Void> hydrationObserver = syncProcessor.hydrate().test();

        // Assert that hydration completed without error.
        assertTrue(hydrationObserver.await(OP_TIMEOUT_MS, TimeUnit.MILLISECONDS));
        hydrationObserver.assertNoErrors();
        hydrationObserver.assertComplete();

        // Mock the AppSync interface, and verify that it gets calls with the expected predicate
        ModelSchema blogOwnerSchema = ModelSchema.fromModelClass(BlogOwner.class);
        verify(appSync, times(1)).buildSyncRequest(blogOwnerSchema, null, 1_000, BlogOwner.NAME.beginsWith("J"));
    }

    /**
     * Verify that the user-provided onError callback (if specified) is invoked if initial sync fails.
     * @throws DataStoreException On failure to build GraphQLRequest for sync query.
     */
    @Test
    public void userProvidedErrorCallbackInvokedOnFailure() throws DataStoreException {
        // Arrange: mock failure when invoking hydrate on the mock object.
        AppSyncMocking.sync(appSync)
            .mockFailure(new DataStoreException
                    .GraphQLResponseException("Something timed out during sync.",
                    new ArrayList<GraphQLResponse.Error>()));

        // Act: call hydrate.
        assertTrue(
                syncProcessor.hydrate()
                        .onErrorComplete()
                        .blockingAwait(OP_TIMEOUT_MS, TimeUnit.MILLISECONDS)
        );

        // Assert: sync process failed the first time the api threw an error
        assertEquals(1, errorHandlerCallCount);
    }


    /**
     * Verify that retry is called on appsync failure when syncRetry is set to true.
     *
     * @throws AmplifyException On failure to build GraphQLRequest for sync query.
     */
    @Test
    public void retriedOnAppSyncFailure() throws AmplifyException {
        // Arrange: mock failure when invoking hydrate on the mock object.
        requestRetry = mock(RetryHandler.class);
        when(requestRetry.retry(any(), any())).thenReturn(Single.error(
                new DataStoreException("PaginatedResult<ModelWithMetadata<BlogOwner>>", "")));

        initSyncProcessor(10_000);
        AppSyncMocking.sync(appSync)
                .mockFailure(new DataStoreException("Something timed out during sync.", ""));

        // Act: call hydrate.
        syncProcessor.hydrate()
                .test(false)
                .assertNotComplete();
        verify(requestRetry, times(1)).retry(any(), any());

    }

    /**
     * Verify that retry is called on appsync failure when syncRetry is set to true.
     *
     * @throws AmplifyException On failure to build GraphQLRequest for sync query.
     */
    @Test
    public void shouldNotRetryOnAppSyncFailureWhenSynRetryIsSetToFalse() throws AmplifyException {
        // Arrange: mock failure when invoking hydrate on the mock object.
        requestRetry = mock(RetryHandler.class);
        isSyncRetryEnabled = false;
        when(requestRetry.retry(any(), any())).thenReturn(Single.error(
                new DataStoreException("PaginatedResult<ModelWithMetadata<BlogOwner>>", "")));

        initSyncProcessor(10_000);
        AppSyncMocking.sync(appSync)
                .mockFailure(new DataStoreException("Something timed out during sync.", ""));

        // Act: call hydrate.
        syncProcessor.hydrate()
                .test(false)
                .assertNotComplete();
        verify(requestRetry, times(0)).retry(any(), any());

    }

    /**
     * Verify that retry is called on appsync failure and when dispose in called midway no exception is thrown.
     *
     * @throws AmplifyException On failure to build GraphQLRequest for sync query.
     */
    @Test
    public void retryHandlesHydrateSubscriptionDispose() throws AmplifyException {
        // Arrange: mock failure when invoking hydrate
        requestRetry = spy(RetryHandler.class);
        initSyncProcessor(10_000);
        AppSyncMocking.sync(appSync)
                .mockFailure(new DataStoreException("Something timed out during sync.", ""));

        // Act: call hydrate.
        TestObserver<Void> testObserver = syncProcessor.hydrate()
                .test(false);
        new Timer().schedule(new TimerTask() {
            @Override
            public void run() {
                testObserver.dispose();
            }
        }, 10000);
        verify(requestRetry, times(1)).retry(any(), any());
    }

    /**
     * Validate that all records are synced, via pagination.
     * @throws AmplifyException on error building sync request for next page.
     * @throws InterruptedException If interrupted while awaiting terminal result in test observer
     */
    @Test
    public void modelWithMultiplePagesSyncsAllPages() throws AmplifyException, InterruptedException {
        syncAndExpect(5, 10);
    }

    /**
     * Validate that sync stops after retrieving syncMaxRecords results, even if there are more pages available.
     * @throws AmplifyException on error building sync request for next page.
     * @throws InterruptedException If interrupted while awaiting terminal result in test observer
     */
    @Test
    public void syncStopsAfterMaxRecords() throws AmplifyException, InterruptedException {
        syncAndExpect(10, 5);
    }

    /**
     * Validate the sync can handle 100 of pages.  Even with a recursive, functional algorithm, this should pass.
     * @throws AmplifyException on error building sync request for next page.
     * @throws InterruptedException If interrupted while awaiting terminal result in test observer
     */
    @Test
    public void syncCanHandle100Pages() throws AmplifyException, InterruptedException {
        syncAndExpect(100, 10000);
    }

    /**
     * Validate that sync can handle 1000 more pages.  This fails with a StackOverflowError if sync is implemented
     * recursively, because each call to the sync method is saved on the stack before execution
     * begins.  The solution is to use an iterative algorithm.
     * @throws AmplifyException on error building sync request for next page.
     * @throws InterruptedException If interrupted while awaiting terminal result in test observer
     */
    @Test
    public void syncCanHandle1000Pages() throws AmplifyException, InterruptedException {
        syncAndExpect(1000, 10000);
    }

    private void syncAndExpect(int numPages, int maxSyncRecords) throws AmplifyException, InterruptedException {
        initSyncProcessor(maxSyncRecords);
        // Arrange a subscription to the storage adapter. We're going to watch for changes.
        // We expect to see content here as a result of the SyncProcessor applying updates.
        final TestObserver<StorageItemChange<? extends Model>> adapterObserver = storageAdapter.observe().test();

        // Arrange: return some responses for the sync() call on the RemoteModelState
        AppSyncMocking.SyncConfigurator configurator = AppSyncMocking.sync(appSync);
        List<ModelWithMetadata<BlogOwner>> expectedResponseItems = new ArrayList<>();

        String token = null;
        for (int pageIndex = 0; pageIndex < numPages; pageIndex++) {
            String nextToken = pageIndex < numPages - 1 ? RandomString.string() : null;
            ModelWithMetadata<BlogOwner> randomBlogOwner = randomBlogOwnerWithMetadata();
            configurator.mockSuccessResponse(BlogOwner.class, token, nextToken, randomBlogOwner);
            if (expectedResponseItems.size() < maxSyncRecords) {
                expectedResponseItems.add(randomBlogOwner);
            }
            token = nextToken;
        }

        // Act: Call hydrate, and await its completion - assert it completed without error
        TestObserver<ModelWithMetadata<? extends Model>> hydrationObserver = TestObserver.create();
        syncProcessor.hydrate().subscribe(hydrationObserver);

        // Wait 2 seconds, or 1 second per 100 pages, whichever is greater
        long timeoutMs = Math.max(OP_TIMEOUT_MS, TimeUnit.SECONDS.toMillis(numPages / 100));
        assertTrue(hydrationObserver.await(timeoutMs, TimeUnit.MILLISECONDS));
        hydrationObserver.assertNoErrors();
        hydrationObserver.assertComplete();

        // Since hydrate() completed, the storage adapter observer should see some values.
        // There should be a total of four changes on storage adapter
        // A model and a metadata save for each of the two BlogOwner-type items
        // Additionally, there should be 4 last sync time records, one for each of the
        // models managed by the system.
        adapterObserver.awaitCount(expectedResponseItems.size() * 2 + 4);

        // Validate the changes emitted from the storage adapter's observe().
        assertEquals(
                // Expect items as described above.
                Observable.fromIterable(expectedResponseItems)
                        // flatten each item into two items, the item's model, and the item's metadata
                        .flatMap(modelWithMutation ->
                                Observable.fromArray(modelWithMutation.getModel(), modelWithMutation.getSyncMetadata()))
                        // Get the items into a Single<List>, where the list is sorted by model ID
                        .toSortedList(SortByModelId::compare)
                        // Resolve the single into a success/error
                        .blockingGet(),
                // Actually...
                Observable.fromIterable(adapterObserver.values())
                        // Ignore the sync time records for a moment.
                        .map(StorageItemChange::item)
                        .filter(item -> !LastSyncMetadata.class.isAssignableFrom(item.getClass()))
                        .toSortedList(SortByModelId::compare)
                        .blockingGet()
        );

        // Lastly: validate the current contents of the storage adapter.
        // There should be 2 BlogOwners, and 2 MetaData records.
        List<? extends Model> itemsInStorage = storageAdapter.query(modelProvider);
        assertEquals(
                itemsInStorage.toString(),
                expectedResponseItems.size() * 2 + modelProvider.models().size(),
                itemsInStorage.size()
        );
        assertEquals(
                // Expect the 4 items for the bloggers (2 models and their metadata)
                Observable.fromIterable(expectedResponseItems)
                        .flatMap(blogger -> Observable.fromArray(blogger.getModel(), blogger.getSyncMetadata()))
                        .toList()
                        .map(HashSet::new)
                        .blockingGet(),
                Observable.fromIterable(storageAdapter.query(modelProvider))
                        .filter(item -> !LastSyncMetadata.class.isAssignableFrom(item.getClass()))
                        .toList()
                        .map(HashSet::new)
                        .blockingGet()
        );
        adapterObserver.dispose();
        hydrationObserver.dispose();
    }

    private static ModelWithMetadata<BlogOwner> randomBlogOwnerWithMetadata() {
        BlogOwner blogOwner = BlogOwner.builder()
                .name(RandomString.string())
                .id(RandomString.string())
                .build();
        Temporal.Timestamp randomTimestamp = new Temporal.Timestamp(new Random().nextLong(), TimeUnit.SECONDS);
        return new ModelWithMetadata<>(blogOwner,
                new ModelMetadata(blogOwner.getId(), null, new Random().nextInt(), randomTimestamp)
        );
    }

    private static HubAccumulator createAccumulator(HubEventFilter eventFilter, int times) {
        return HubAccumulator.create(HubChannel.DATASTORE, eventFilter, times);
    }

    private static HubEventFilter forEvent(DataStoreChannelEventName eventName) {
        return hubEvent -> eventName.toString().equals(hubEvent.getName());
    }

    @SuppressWarnings("unchecked")
    private HubEventFilter syncMetricsEmittedFor(Class<? extends Model>... models) {
        List<String> modelNames = ForEach.inCollection(Arrays.asList(models), Class::getSimpleName);

        return hubEvent -> {
            if (!(hubEvent.getData() instanceof ModelSyncedEvent)) {
                return false;
            }
            ModelSyncedEvent hubEventData = (ModelSyncedEvent) hubEvent.getData();
            return forEvent(DataStoreChannelEventName.MODEL_SYNCED).filter(hubEvent) &&
                modelNames.contains(hubEventData.getModel());
        };
    }

    private static HubEventFilter syncQueryStartedForModels(int modelCount) {
        return hubEvent -> {
            return forEvent(DataStoreChannelEventName.SYNC_QUERIES_STARTED).filter(hubEvent) &&
                hubEvent.getData() instanceof SyncQueriesStartedEvent &&
                ((SyncQueriesStartedEvent) hubEvent.getData()).getModels().length == modelCount;
        };
    }

    static final class RecentTimeWindow {
        private static final long ACCEPTABLE_DRIFT_MS = TimeUnit.SECONDS.toMillis(1);

        private RecentTimeWindow() {}

        /**
         * Checks if a timestamp refers to "recent" time.
         * @param millisSinceEpoch A timestamp, in milliseconds since UNIX epoch
         * @return True if this was a recent event, false otherwise
         */
        static boolean contains(long millisSinceEpoch) {
            long low = Time.now() - ACCEPTABLE_DRIFT_MS;
            long high = Time.now() + ACCEPTABLE_DRIFT_MS;
            return Range.create(low, high).contains(millisSinceEpoch);
        }
    }

    /**
     * Utilities for sorting collections of models, by their IDs.
     */
    public static final class SortByModelId {
        private SortByModelId() {}

        /**
         * A comparator implementation to sort models by ID.
         * @param left A model
         * @param right Another model
         * @return negative if left is first, positive if right is; zero if equivalent
         */
        static int compare(Model left, Model right) {
            return left.getId().compareTo(right.getId());
        }
    }
}<|MERGE_RESOLUTION|>--- conflicted
+++ resolved
@@ -155,7 +155,6 @@
         queryPredicateProvider.resolvePredicates();
 
         this.syncProcessor = SyncProcessor.builder()
-<<<<<<< HEAD
             .modelProvider(modelProvider)
             .schemaRegistry(schemaRegistry)
             .syncTimeRegistry(syncTimeRegistry)
@@ -163,19 +162,9 @@
             .merger(merger)
             .dataStoreConfigurationProvider(dataStoreConfigurationProvider)
             .queryPredicateProvider(queryPredicateProvider)
+            .retryHandler(requestRetry)
+            .isSyncRetryEnabled(isSyncRetryEnabled)
             .build();
-=======
-                .modelProvider(modelProvider)
-                .modelSchemaRegistry(modelSchemaRegistry)
-                .syncTimeRegistry(syncTimeRegistry)
-                .appSync(appSync)
-                .merger(merger)
-                .dataStoreConfigurationProvider(dataStoreConfigurationProvider)
-                .queryPredicateProvider(queryPredicateProvider)
-                .retryHandler(requestRetry)
-                .isSyncRetryEnabled(isSyncRetryEnabled)
-                .build();
->>>>>>> 602eef1f
     }
 
     /**
