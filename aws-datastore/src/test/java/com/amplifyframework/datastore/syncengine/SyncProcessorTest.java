--- conflicted
+++ resolved
@@ -43,12 +43,9 @@
 import com.amplifyframework.testmodels.commentsblog.AmplifyModelProvider;
 import com.amplifyframework.testmodels.commentsblog.BlogOwner;
 import com.amplifyframework.testmodels.commentsblog.Post;
-<<<<<<< HEAD
 import com.amplifyframework.testutils.HubAccumulator;
+import com.amplifyframework.testutils.random.RandomString;
 import com.amplifyframework.util.ForEach;
-=======
-import com.amplifyframework.testutils.random.RandomString;
->>>>>>> 4e687109
 import com.amplifyframework.util.Time;
 
 import org.junit.Before;
@@ -57,11 +54,8 @@
 import org.mockito.ArgumentCaptor;
 import org.robolectric.RobolectricTestRunner;
 
-<<<<<<< HEAD
+import java.util.ArrayList;
 import java.util.Arrays;
-=======
-import java.util.ArrayList;
->>>>>>> 4e687109
 import java.util.HashSet;
 import java.util.List;
 import java.util.Random;
@@ -154,9 +148,10 @@
      * This test verifies that these events are published via Amplify Hub depending
      * on actions takes for each available model.
      * @throws DataStoreException Not expected.
-     */
-    @Test
-    public void dataStoreHubEventsTriggered() throws DataStoreException {
+     * @throws InterruptedException Not expected.
+     */
+    @Test
+    public void dataStoreHubEventsTriggered() throws DataStoreException, InterruptedException {
         // Arrange - BEGIN
         int expectedModelCount = Arrays.asList(Post.class, BlogOwner.class).size();
         // Collects one syncQueriesStarted event.
@@ -191,7 +186,7 @@
 
         // Check - BEGIN
         // Verify that sync completes.
-        assertTrue(hydrationObserver.awaitTerminalEvent(OP_TIMEOUT_MS, TimeUnit.MILLISECONDS));
+        assertTrue(hydrationObserver.await(OP_TIMEOUT_MS, TimeUnit.MILLISECONDS));
         hydrationObserver.assertNoErrors();
         hydrationObserver.assertComplete();
 
@@ -528,36 +523,6 @@
         assertEquals(1, errorHandlerCallCount);
     }
 
-<<<<<<< HEAD
-    private static HubAccumulator createAccumulator(HubEventFilter eventFilter, int times) {
-        return HubAccumulator.create(HubChannel.DATASTORE, eventFilter, times);
-    }
-
-    private static HubEventFilter forEvent(DataStoreChannelEventName eventName) {
-        return hubEvent -> eventName.toString().equals(hubEvent.getName());
-    }
-
-    @SuppressWarnings("unchecked")
-    private HubEventFilter syncMetricsEmittedFor(Class<? extends Model>... models) {
-        List<String> modelNames = ForEach.inCollection(Arrays.asList(models), Class::getSimpleName);
-
-        return hubEvent -> {
-            if (!(hubEvent.getData() instanceof ModelSyncedEvent)) {
-                return false;
-            }
-            ModelSyncedEvent hubEventData = (ModelSyncedEvent) hubEvent.getData();
-            return forEvent(DataStoreChannelEventName.MODEL_SYNCED).filter(hubEvent) &&
-                modelNames.contains(hubEventData.getModel());
-        };
-    }
-
-    private static HubEventFilter syncQueryStartedForModels(int modelCount) {
-        return hubEvent -> {
-            return forEvent(DataStoreChannelEventName.SYNC_QUERIES_STARTED).filter(hubEvent) &&
-                hubEvent.getData() instanceof SyncQueriesStartedEvent &&
-                ((SyncQueriesStartedEvent) hubEvent.getData()).getModels().length == modelCount;
-        };
-=======
     /**
      * Validate that all records are synced, via pagination.
      * @throws AmplifyException on error building sync request for next page.
@@ -688,7 +653,36 @@
         return new ModelWithMetadata<>(blogOwner,
                 new ModelMetadata(blogOwner.getId(), null, new Random().nextInt(), new Random().nextLong())
         );
->>>>>>> 4e687109
+    }
+
+    private static HubAccumulator createAccumulator(HubEventFilter eventFilter, int times) {
+        return HubAccumulator.create(HubChannel.DATASTORE, eventFilter, times);
+    }
+
+    private static HubEventFilter forEvent(DataStoreChannelEventName eventName) {
+        return hubEvent -> eventName.toString().equals(hubEvent.getName());
+    }
+
+    @SuppressWarnings("unchecked")
+    private HubEventFilter syncMetricsEmittedFor(Class<? extends Model>... models) {
+        List<String> modelNames = ForEach.inCollection(Arrays.asList(models), Class::getSimpleName);
+
+        return hubEvent -> {
+            if (!(hubEvent.getData() instanceof ModelSyncedEvent)) {
+                return false;
+            }
+            ModelSyncedEvent hubEventData = (ModelSyncedEvent) hubEvent.getData();
+            return forEvent(DataStoreChannelEventName.MODEL_SYNCED).filter(hubEvent) &&
+                modelNames.contains(hubEventData.getModel());
+        };
+    }
+
+    private static HubEventFilter syncQueryStartedForModels(int modelCount) {
+        return hubEvent -> {
+            return forEvent(DataStoreChannelEventName.SYNC_QUERIES_STARTED).filter(hubEvent) &&
+                hubEvent.getData() instanceof SyncQueriesStartedEvent &&
+                ((SyncQueriesStartedEvent) hubEvent.getData()).getModels().length == modelCount;
+        };
     }
 
     static final class RecentTimeWindow {
