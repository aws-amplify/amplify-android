/*
 * Copyright 2023 Amazon.com, Inc. or its affiliates. All Rights Reserved.
 *
 * Licensed under the Apache License, Version 2.0 (the "License").
 * You may not use this file except in compliance with the License.
 * A copy of the License is located at
 *
 *  http://aws.amazon.com/apache2.0
 *
 * or in the "license" file accompanying this file. This file is distributed
 * on an "AS IS" BASIS, WITHOUT WARRANTIES OR CONDITIONS OF ANY KIND, either
 * express or implied. See the License for the specific language governing
 * permissions and limitations under the License.
 */
package com.amplifyframework.predictions.aws.models.liveness

import kotlinx.serialization.SerialName
import kotlinx.serialization.Serializable

@Serializable
internal sealed class LivenessResponseStream {
    @Serializable
    internal data class Event(
        @SerialName("ServerSessionInformationEvent") val serverSessionInformationEvent:
<<<<<<< HEAD
            ServerSessionInformationEvent? = null,
        @SerialName("DisconnectionEvent") val disconnectionEvent: DisconnectionEvent? = null,
        @SerialName("ChallengeEvent") val challengeEvent: ChallengeEvent? = null
=======
        ServerSessionInformationEvent? = null,
        @SerialName("DisconnectionEvent") val disconnectionEvent: DisconnectionEvent? = null
>>>>>>> 6b78fefd
    ) : LivenessResponseStream()

    @Serializable
    internal data class Exception(
        @SerialName("ValidationException") val validationException: ValidationException? = null,
        @SerialName("InternalServerException") val internalServerException: InternalServerException? = null,
        @SerialName("ThrottlingException") val throttlingException: ThrottlingException? = null,
        @SerialName("ServiceQuotaExceededException") val serviceQuotaExceededException:
        ServiceQuotaExceededException? = null,
        @SerialName("ServiceUnavailableException") val serviceUnavailableException: ServiceUnavailableException? = null,
        @SerialName("SessionNotFoundException") val sessionNotFoundException: SessionNotFoundException? = null,
        @SerialName("AccessDeniedException") val accessDeniedException: AccessDeniedException? = null,
        @SerialName("InvalidSignatureException") val invalidSignatureException: InvalidSignatureException? = null,
        @SerialName("UnrecognizedClientException") val unrecognizedClientException: UnrecognizedClientException? = null
    ) : LivenessResponseStream()
}<|MERGE_RESOLUTION|>--- conflicted
+++ resolved
@@ -22,14 +22,9 @@
     @Serializable
     internal data class Event(
         @SerialName("ServerSessionInformationEvent") val serverSessionInformationEvent:
-<<<<<<< HEAD
-            ServerSessionInformationEvent? = null,
+        ServerSessionInformationEvent? = null,
         @SerialName("DisconnectionEvent") val disconnectionEvent: DisconnectionEvent? = null,
         @SerialName("ChallengeEvent") val challengeEvent: ChallengeEvent? = null
-=======
-        ServerSessionInformationEvent? = null,
-        @SerialName("DisconnectionEvent") val disconnectionEvent: DisconnectionEvent? = null
->>>>>>> 6b78fefd
     ) : LivenessResponseStream()
 
     @Serializable
