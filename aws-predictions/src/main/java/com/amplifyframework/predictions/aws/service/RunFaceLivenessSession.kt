--- conflicted
+++ resolved
@@ -51,11 +51,6 @@
     onError: Consumer<PredictionsException>
 ) {
 
-<<<<<<< HEAD
-=======
-    private val livenessEndpoint = getStreamingEndpointForRegion(sessionInformation.region)
-
->>>>>>> 6b78fefd
     private val livenessWebSocket = LivenessWebSocket(
         credentialsProvider = credentialsProvider,
         endpoint = buildWebSocketEndpoint(),
@@ -210,7 +205,20 @@
         reasonCode?.let { livenessWebSocket.destroy(it) } ?: livenessWebSocket.destroy()
     }
 
-<<<<<<< HEAD
+
+    private fun getStreamingEndpointForRegion(region: String): String {
+        val baseDomain = when {
+            region.startsWith("us-isof", ignoreCase = true) -> ISO_PARTITION_BASE_DOMAIN
+            else -> DEFAULT_BASE_DOMAIN
+        }
+        return "wss://streaming-rekognition.$region.$baseDomain:443"
+    }
+
+    companion object {
+        private const val ISO_PARTITION_BASE_DOMAIN = "csp.hci.ic.gov"
+        private const val DEFAULT_BASE_DOMAIN = "amazonaws.com"
+    }
+
     @VisibleForTesting
     fun buildWebSocketEndpoint(): String {
         val challengeVersionString = clientSessionInformation.challengeVersions.joinToString(",") {
@@ -219,7 +227,7 @@
 
         val uriBuilder = Uri.Builder()
             .scheme("wss")
-            .encodedAuthority("streaming-rekognition.${clientSessionInformation.region}.amazonaws.com:443")
+            .encodedAuthority(getStreamingEndpointForRegion(clientSessionInformation.region)
             .appendPath("start-face-liveness-session-websocket")
             .appendQueryParameter("session-id", sessionId)
             .appendQueryParameter("video-width", clientSessionInformation.videoWidth.toInt().toString())
@@ -244,18 +252,5 @@
         }
 
         return uriBuilder.build().toString()
-=======
-    private fun getStreamingEndpointForRegion(region: String): String {
-        val baseDomain = when {
-            region.startsWith("us-isof", ignoreCase = true) -> ISO_PARTITION_BASE_DOMAIN
-            else -> DEFAULT_BASE_DOMAIN
-        }
-        return "wss://streaming-rekognition.$region.$baseDomain:443"
-    }
-
-    companion object {
-        private const val ISO_PARTITION_BASE_DOMAIN = "csp.hci.ic.gov"
-        private const val DEFAULT_BASE_DOMAIN = "amazonaws.com"
->>>>>>> 6b78fefd
     }
 }