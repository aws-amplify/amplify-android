/*
 * Copyright 2023 Amazon.com, Inc. or its affiliates. All Rights Reserved.
 *
 * Licensed under the Apache License, Version 2.0 (the "License").
 * You may not use this file except in compliance with the License.
 * A copy of the License is located at
 *
 *  http://aws.amazon.com/apache2.0
 *
 * or in the "license" file accompanying this file. This file is distributed
 * on an "AS IS" BASIS, WITHOUT WARRANTIES OR CONDITIONS OF ANY KIND, either
 * express or implied. See the License for the specific language governing
 * permissions and limitations under the License.
 */

package com.amplifyframework.predictions.aws.http

import android.os.Build
import aws.smithy.kotlin.runtime.auth.awscredentials.Credentials
import aws.smithy.kotlin.runtime.auth.awscredentials.CredentialsProvider
import aws.smithy.kotlin.runtime.collections.Attributes
import com.amplifyframework.core.Action
import com.amplifyframework.core.BuildConfig
import com.amplifyframework.core.Consumer
import com.amplifyframework.predictions.PredictionsException
import com.amplifyframework.predictions.aws.exceptions.FaceLivenessUnsupportedChallengeTypeException
import com.amplifyframework.predictions.aws.models.liveness.ChallengeConfig
import com.amplifyframework.predictions.aws.models.liveness.ChallengeEvent
import com.amplifyframework.predictions.aws.models.liveness.ColorSequence
import com.amplifyframework.predictions.aws.models.liveness.DisconnectionEvent
import com.amplifyframework.predictions.aws.models.liveness.FaceMovementAndLightServerChallenge
import com.amplifyframework.predictions.aws.models.liveness.FaceMovementServerChallenge
import com.amplifyframework.predictions.aws.models.liveness.FreshnessColor
import com.amplifyframework.predictions.aws.models.liveness.InvalidSignatureException
import com.amplifyframework.predictions.aws.models.liveness.LightChallengeType
import com.amplifyframework.predictions.aws.models.liveness.OvalParameters
import com.amplifyframework.predictions.aws.models.liveness.ServerChallenge
import com.amplifyframework.predictions.aws.models.liveness.ServerSessionInformationEvent
import com.amplifyframework.predictions.aws.models.liveness.SessionInformation
import com.amplifyframework.predictions.aws.models.liveness.ValidationException
import com.amplifyframework.predictions.models.Challenge
import com.amplifyframework.predictions.models.FaceLivenessChallengeType
import com.amplifyframework.predictions.models.FaceLivenessSessionInformation
import io.mockk.every
import io.mockk.mockk
import io.mockk.mockkConstructor
import io.mockk.verify
import java.net.URL
import java.text.SimpleDateFormat
import java.util.Date
import java.util.Locale
import java.util.TimeZone
import java.util.concurrent.CountDownLatch
import java.util.concurrent.TimeUnit
import kotlin.math.abs
import kotlinx.coroutines.Dispatchers
import kotlinx.coroutines.ExperimentalCoroutinesApi
import kotlinx.coroutines.test.resetMain
import kotlinx.coroutines.test.setMain
import kotlinx.serialization.Serializable
import kotlinx.serialization.encodeToString
import kotlinx.serialization.json.Json
import mockwebserver3.MockResponse
import mockwebserver3.MockWebServer
import okhttp3.Headers
import okhttp3.Protocol
import okhttp3.Request
import okhttp3.Response
import okhttp3.WebSocket
import okhttp3.WebSocketListener
import okio.ByteString
import okio.ByteString.Companion.toByteString
import org.junit.After
import org.junit.Assert.assertEquals
import org.junit.Assert.assertTrue
import org.junit.Before
import org.junit.Test
import org.junit.runner.RunWith
import org.robolectric.RobolectricTestRunner

@OptIn(ExperimentalCoroutinesApi::class)
@RunWith(RobolectricTestRunner::class)
internal class LivenessWebSocketTest {
    private val json = Json { encodeDefaults = true }

    private lateinit var server: MockWebServer

    private val onComplete = mockk<Action>(relaxed = true)
    private val onSessionResponseReceived = mockk<Consumer<LivenessWebSocket.SessionResponse>>(relaxed = true)
    private val onErrorReceived = mockk<Consumer<PredictionsException>>(relaxed = true)
    private val credentialsProvider = object : CredentialsProvider {
        override suspend fun resolve(attributes: Attributes): Credentials = Credentials(
            "",
            "",
            "",
            null,
            ""
        )
    }

    private val defaultSessionInformation = createClientSessionInformation(
        listOf(Challenge.FaceMovementChallenge("1.0.0"))
    )

    @Before
    fun setUp() {
        Dispatchers.setMain(Dispatchers.Unconfined)
        server = MockWebServer()
    }

    @After
    fun shutDown() {
        server.shutdown()
        Dispatchers.resetMain()
    }

    @Test
    fun `onClosing informs webSocket`() {
        val webSocket = mockk<WebSocket>(relaxed = true)
        val livenessWebSocket = createLivenessWebSocket()
        livenessWebSocket.webSocket = webSocket

        livenessWebSocket.webSocketListener.onClosing(webSocket, 4, "closing")

        verify { webSocket.close(4, "closing") }
    }

    @Test
    fun `normal status onClosed calls onComplete`() {
        val livenessWebSocket = createLivenessWebSocket()
        livenessWebSocket.webSocketListener.onClosed(mockk(), 1000, "closing")

        verify { onComplete.call() }
    }

    @Test
    fun `bad status onClosed calls onError`() {
        val livenessWebSocket = createLivenessWebSocket()
        livenessWebSocket.webSocketListener.onClosed(mockk(), 5000, "closing")

        verify { onErrorReceived.accept(any()) }
    }

    @Test
    fun `onClosed does not call onError if client stopped`() {
        val livenessWebSocket = createLivenessWebSocket()
        livenessWebSocket.clientStoppedSession = true

        livenessWebSocket.webSocketListener.onClosed(mockk(), 5000, "closing")

        verify(exactly = 0) { onErrorReceived.accept(any()) }
    }

    @Test
    fun `onFailure calls onError`() {
        val livenessWebSocket = createLivenessWebSocket()
        // Response does noted like to be mockk
        val response = Response.Builder()
            .code(200)
            .request(Request.Builder().url(URL("https://amazon.com")).build())
            .protocol(Protocol.HTTP_2)
            .message("Response")
            .build()

        livenessWebSocket.webSocketListener.onFailure(mockk(), mockk(), response)

        verify { onErrorReceived.accept(any()) }
    }

    @Test
    fun `onFailure does not call onError if client stopped`() {
        val livenessWebSocket = createLivenessWebSocket()
        livenessWebSocket.clientStoppedSession = true
        // Response does noted like to be mockk
        val response = Response.Builder()
            .code(200)
            .request(Request.Builder().url(URL("https://amazon.com")).build())
            .protocol(Protocol.HTTP_2)
            .message("Response")
            .build()

        livenessWebSocket.webSocketListener.onFailure(mockk(), mockk(), response)

        verify(exactly = 0) { onErrorReceived.accept(any()) }
    }

    @Test
    fun `web socket assigned on open`() {
        val livenessWebSocket = createLivenessWebSocket()
        val openLatch = CountDownLatch(1)
        val latchingListener = LatchingWebSocketResponseListener(
            livenessWebSocket.webSocketListener,
            openLatch = openLatch
        )
        livenessWebSocket.webSocketListener = latchingListener

        server.enqueue(MockResponse().withWebSocketUpgrade(ServerWebSocketListener()))
        server.start()
        livenessWebSocket.start()

        openLatch.await(3, TimeUnit.SECONDS)

        assertTrue(livenessWebSocket.webSocket != null)
        val originalRequest = livenessWebSocket.webSocket!!.request()

        assertTrue(
            originalRequest.url.queryParameter("X-Amz-Credential")!!.endsWith("//rekognition/aws4_request")
        )
        assertEquals("299", originalRequest.url.queryParameter("X-Amz-Expires"))
        assertEquals("host", originalRequest.url.queryParameter("X-Amz-SignedHeaders"))
        assertEquals("AWS4-HMAC-SHA256", originalRequest.url.queryParameter("X-Amz-Algorithm"))
    }

    @Test
    fun `unsupported challengetype returns an exception`() {
        val clientSessionInfo = createClientSessionInformation(
            listOf(Challenge.FaceMovementAndLightChallenge("2.0.0"))
        )
        val livenessWebSocket = createLivenessWebSocket(clientSessionInformation = clientSessionInfo)
        val unknownEvent = "{\"Type\":\"NewChallengeType\",\"Version\":\"1.0.0\"}"

        val challengeEventHeaders = mapOf(
            ":event-type" to "ChallengeEvent",
            ":content-type" to "application/json",
            ":message-type" to "event"
        )

        val encodedChallengeTypeByteString =
            LivenessEventStream.encode(unknownEvent.toByteArray(), challengeEventHeaders).array().toByteString()

        livenessWebSocket.webSocketListener.onMessage(mockk(), encodedChallengeTypeByteString)

        assertEquals(null, livenessWebSocket.challengeType)

        val event = ServerSessionInformationEvent(
            sessionInformation = SessionInformation(
                challenge = ServerChallenge(
                    faceMovementAndLightChallenge = FaceMovementAndLightServerChallenge(
                        ovalParameters = OvalParameters(1.0f, 2.0f, .5f, .7f),
                        lightChallengeType = LightChallengeType.SEQUENTIAL,
                        challengeConfig = ChallengeConfig(
                            1.0f,
                            1.1f,
                            1.2f,
                            1.3f,
                            1.4f,
                            1.5f,
                            1.6f,
                            1.7f,
                            1.8f,
                            1.9f,
                            10
                        ),
                        colorSequences = listOf(
                            ColorSequence(FreshnessColor(listOf(0, 1, 2)), 4.0f, 5.0f)
                        )
                    )
                )
            )
        )

        val headers = mapOf(
            ":event-type" to "ServerSessionInformationEvent",
            ":content-type" to "application/json",
            ":message-type" to "event"
        )

        val data = json.encodeToString(event)
        val encodedByteString = LivenessEventStream.encode(data.toByteArray(), headers).array().toByteString()

        livenessWebSocket.webSocketListener.onMessage(mockk(), encodedByteString)
        assertEquals(FaceLivenessUnsupportedChallengeTypeException(), livenessWebSocket.webSocketError)
    }

    @Test
    fun `ensure challengetype is properly set when using the deprecated sessioninformation`() {
        val sessionInfo = FaceLivenessSessionInformation(
            1f,
            1f,
            "FaceMovementAndLightChallenge_1.0.0",
            "3"
        )
        val livenessWebSocket = createLivenessWebSocket(clientSessionInformation = sessionInfo)
        val event = ChallengeEvent(
            challengeType = FaceLivenessChallengeType.FaceMovementAndLightChallenge,
            version = "1.0.0"
        )

        val headers = mapOf(
            ":event-type" to "ChallengeEvent",
            ":content-type" to "application/json",
            ":message-type" to "event"
        )

        val data = json.encodeToString(event)
        val encodedByteString = LivenessEventStream.encode(data.toByteArray(), headers).array().toByteString()

        livenessWebSocket.webSocketListener.onMessage(mockk(), encodedByteString)

        assertEquals(FaceLivenessChallengeType.FaceMovementAndLightChallenge, livenessWebSocket.challengeType)
    }

    @Test
    fun `server facemovementandlight challenge event tracked`() {
        val sessionInfo = createClientSessionInformation(listOf(Challenge.FaceMovementAndLightChallenge("2.0.0")))
        val livenessWebSocket = createLivenessWebSocket(clientSessionInformation = sessionInfo)
        val event = ChallengeEvent(
            challengeType = FaceLivenessChallengeType.FaceMovementAndLightChallenge,
            version = "2.0.0"
        )

        val headers = mapOf(
            ":event-type" to "ChallengeEvent",
            ":content-type" to "application/json",
            ":message-type" to "event"
        )

        val data = json.encodeToString(event)
        val encodedByteString = LivenessEventStream.encode(data.toByteArray(), headers).array().toByteString()

        livenessWebSocket.webSocketListener.onMessage(mockk(), encodedByteString)

        assertEquals(FaceLivenessChallengeType.FaceMovementAndLightChallenge, livenessWebSocket.challengeType)
    }

    @Test
    fun `server facemovement challenge event tracked`() {
        val sessionInfo = createClientSessionInformation(listOf(Challenge.FaceMovementChallenge("1.0.0")))
        val livenessWebSocket = createLivenessWebSocket(clientSessionInformation = sessionInfo)

        val event = ChallengeEvent(
            challengeType = FaceLivenessChallengeType.FaceMovementChallenge,
            version = "1.0.0"
        )

        val headers = mapOf(
            ":event-type" to "ChallengeEvent",
            ":content-type" to "application/json",
            ":message-type" to "event"
        )

        val data = json.encodeToString(event)
        val encodedByteString = LivenessEventStream.encode(data.toByteArray(), headers).array().toByteString()

        livenessWebSocket.webSocketListener.onMessage(mockk(), encodedByteString)

        assertEquals(FaceLivenessChallengeType.FaceMovementChallenge, livenessWebSocket.challengeType)
    }

    @Test
    fun `server facemovementandlight session event tracked`() {
        val sessionInfo = createClientSessionInformation(listOf(Challenge.FaceMovementAndLightChallenge("2.0.0")))
        val livenessWebSocket = createLivenessWebSocket(clientSessionInformation = sessionInfo)

        val challengeEvent = ChallengeEvent(
            challengeType = FaceLivenessChallengeType.FaceMovementAndLightChallenge,
            version = "2.0.0"
        )
        val challengeHeaders = mapOf(
            ":event-type" to "ChallengeEvent",
            ":content-type" to "application/json",
            ":message-type" to "event"
        )
        val challengeData = json.encodeToString(challengeEvent)
        val encodedChallengeHeadersByteString =
            LivenessEventStream.encode(challengeData.toByteArray(), challengeHeaders).array().toByteString()
        livenessWebSocket.webSocketListener.onMessage(mockk(), encodedChallengeHeadersByteString)

        assertEquals(FaceLivenessChallengeType.FaceMovementAndLightChallenge, livenessWebSocket.challengeType)

        val event = ServerSessionInformationEvent(
            sessionInformation = SessionInformation(
                challenge = ServerChallenge(
                    faceMovementAndLightChallenge = FaceMovementAndLightServerChallenge(
                        ovalParameters = OvalParameters(1.0f, 2.0f, .5f, .7f),
                        lightChallengeType = LightChallengeType.SEQUENTIAL,
                        challengeConfig = ChallengeConfig(
                            1.0f,
                            1.1f,
                            1.2f,
                            1.3f,
                            1.4f,
                            1.5f,
                            1.6f,
                            1.7f,
                            1.8f,
                            1.9f,
                            10
                        ),
                        colorSequences = listOf(
                            ColorSequence(FreshnessColor(listOf(0, 1, 2)), 4.0f, 5.0f)
                        )
                    )
                )
            )
        )
        val sessionResponse = LivenessWebSocket.SessionResponse(
            event.sessionInformation,
            FaceLivenessChallengeType.FaceMovementAndLightChallenge
        )
        val headers = mapOf(
            ":event-type" to "ServerSessionInformationEvent",
            ":content-type" to "application/json",
            ":message-type" to "event"
        )

        val data = json.encodeToString(event)
        val encodedByteString = LivenessEventStream.encode(data.toByteArray(), headers).array().toByteString()

        livenessWebSocket.webSocketListener.onMessage(mockk(), encodedByteString)

        verify { onSessionResponseReceived.accept(sessionResponse) }
    }

    @Test
    fun `server facemovement session event tracked`() {
        val sessionInfo = createClientSessionInformation(listOf(Challenge.FaceMovementChallenge("1.0.0")))
        val livenessWebSocket = createLivenessWebSocket(clientSessionInformation = sessionInfo)

        val challengeEvent = ChallengeEvent(
            challengeType = FaceLivenessChallengeType.FaceMovementChallenge,
            version = "1.0.0"
        )
        val challengeHeaders = mapOf(
            ":event-type" to "ChallengeEvent",
            ":content-type" to "application/json",
            ":message-type" to "event"
        )
        val challengeData = json.encodeToString(challengeEvent)
        val encodedChallengeHeadersByteString =
            LivenessEventStream.encode(challengeData.toByteArray(), challengeHeaders).array().toByteString()
        livenessWebSocket.webSocketListener.onMessage(mockk(), encodedChallengeHeadersByteString)

        assertEquals(FaceLivenessChallengeType.FaceMovementChallenge, livenessWebSocket.challengeType)

        val event = ServerSessionInformationEvent(
            sessionInformation = SessionInformation(
                challenge = ServerChallenge(
                    faceMovementChallenge = FaceMovementServerChallenge(
                        ovalParameters = OvalParameters(1.0f, 2.0f, .5f, .7f),
                        challengeConfig = ChallengeConfig(
                            1.0f,
                            1.1f,
                            1.2f,
                            1.3f,
                            1.4f,
                            1.5f,
                            1.6f,
                            1.7f,
                            1.8f,
                            1.9f,
                            10
                        )
                    )
                )
            )
        )
        val sessionResponse = LivenessWebSocket.SessionResponse(
            event.sessionInformation,
            FaceLivenessChallengeType.FaceMovementChallenge
        )
        val sessionHeaders = mapOf(
            ":event-type" to "ServerSessionInformationEvent",
            ":content-type" to "application/json",
            ":message-type" to "event"
        )

        val data = json.encodeToString(event)
        val encodedByteString = LivenessEventStream.encode(data.toByteArray(), sessionHeaders).array().toByteString()

        livenessWebSocket.webSocketListener.onMessage(mockk(), encodedByteString)

        verify { onSessionResponseReceived.accept(sessionResponse) }
    }

    @Test
    fun `unknown event-type ignored`() {
        val webSocket = mockk<WebSocket>(relaxed = true)
        val livenessWebSocket = createLivenessWebSocket()
        livenessWebSocket.webSocket = webSocket
        val event = UnknownEvent()
        val headers = mapOf(
            ":event-type" to "UnknownEvent",
            ":content-type" to "application/json",
            ":message-type" to "event"
        )

        val data = json.encodeToString(event)
        val encodedByteString = LivenessEventStream.encode(data.toByteArray(), headers).array().toByteString()

        livenessWebSocket.webSocketListener.onMessage(mockk(), encodedByteString)

        verify(exactly = 0) { onSessionResponseReceived.accept(any()) }
        verify(exactly = 0) { onErrorReceived.accept(any()) }
        verify(exactly = 0) { webSocket.close(any(), any()) }
    }

    @Test
    fun `unknown exception-type closes websocket`() {
        val webSocket = mockk<WebSocket>(relaxed = true)
        val livenessWebSocket = createLivenessWebSocket()
        livenessWebSocket.webSocket = webSocket
        val event = UnknownEvent()
        val headers = mapOf(
            ":exception-type" to "UnknownException",
            ":content-type" to "application/json",
            ":message-type" to "event"
        )

        val data = json.encodeToString(event)
        val encodedByteString = LivenessEventStream.encode(data.toByteArray(), headers).array().toByteString()

        livenessWebSocket.webSocketListener.onMessage(mockk(), encodedByteString)

        verify(exactly = 0) { onSessionResponseReceived.accept(any()) }
        verify(exactly = 0) { onErrorReceived.accept(any()) }
        verify(exactly = 1) { webSocket.close(any(), any()) }
    }

    @Test
    fun `disconnect event stops websocket`() {
        val livenessWebSocket = createLivenessWebSocket()
        livenessWebSocket.webSocket = mockk()
        val event = DisconnectionEvent(1)
        val headers = mapOf(
            ":exception-type" to "DisconnectionEvent",
            ":content-type" to "application/json",
            ":message-type" to "event"
        )

        val data = json.encodeToString(event)
        val encodedByteString = LivenessEventStream.encode(data.toByteArray(), headers).array().toByteString()

        livenessWebSocket.webSocketListener.onMessage(mockk(), encodedByteString)

        verify { livenessWebSocket.webSocket!!.close(1000, any()) }
    }

    @Test
    fun `web socket error closes websocket`() {
        val livenessWebSocket = createLivenessWebSocket()
        livenessWebSocket.webSocket = mockk()
        val event = ValidationException("ValidationException")
        val headers = mapOf(
            ":exception-type" to "ValidationException",
            ":content-type" to "application/json",
            ":message-type" to "event"
        )

        val data = json.encodeToString(event)
        val encodedByteString = LivenessEventStream.encode(data.toByteArray(), headers).array().toByteString()

        livenessWebSocket.webSocketListener.onMessage(mockk(), encodedByteString)

        verify { livenessWebSocket.webSocket!!.close(1000, any()) }
    }

    @Test
    fun `web socket user agent with null UI version`() {
        val livenessWebSocket = createLivenessWebSocket(livenessVersion = null)
        livenessWebSocket.webSocket = mockk()

        val version = BuildConfig.VERSION_NAME
        val os = Build.VERSION.SDK_INT
        val baseline = "amplify-android:$version md/unknown/robolectric md/locale/en_UNKNOWN os/Android/$os " +
            "md/device/robolectric md/device-manufacturer/unknown api/rekognitionstreaming/$version"
        assertEquals(livenessWebSocket.getUserAgent(), baseline)
    }

    @Test
    fun `web socket user agent with blank UI version`() {
        val livenessWebSocket = createLivenessWebSocket(livenessVersion = " ")
        livenessWebSocket.webSocket = mockk()

        val version = BuildConfig.VERSION_NAME
        val os = Build.VERSION.SDK_INT
        val baseline = "amplify-android:$version md/unknown/robolectric md/locale/en_UNKNOWN os/Android/$os " +
            "md/device/robolectric md/device-manufacturer/unknown api/rekognitionstreaming/$version"
        assertEquals(livenessWebSocket.getUserAgent(), baseline)
    }

    @Test
    fun `web socket user agent includes added UI version`() {
        val livenessWebSocket = createLivenessWebSocket(livenessVersion = "1.1.1")
        livenessWebSocket.webSocket = mockk()

        val version = BuildConfig.VERSION_NAME
        val os = Build.VERSION.SDK_INT
        val baseline = "amplify-android:$version md/unknown/robolectric md/locale/en_UNKNOWN os/Android/$os " +
            "md/device/robolectric md/device-manufacturer/unknown api/rekognitionstreaming/$version"
        val additional = "api/liveness/1.1.1"
        assertEquals(livenessWebSocket.getUserAgent(), "$baseline $additional")
    }

    @Test
    fun `web socket detects clock skew from server response`() {
        val livenessWebSocket = createLivenessWebSocket()
        mockkConstructor(WebSocket::class)
        val socket: WebSocket = mockk {
            every { close(any(), any()) } returns true
        }
        livenessWebSocket.webSocket = socket
        val sdf = SimpleDateFormat(LivenessWebSocket.datePattern, Locale.US)

        // server responds saying time is actually 1 hour in the future
        val oneHour = 1000 * 3600
        val futureDate = sdf.format(Date(Date().time + oneHour))
        val response: Response = mockk()
        every { response.headers }.returns(Headers.headersOf("Date", futureDate))
        every { response.header("Date") }.returns(futureDate)
        livenessWebSocket.webSocketListener.onOpen(socket, response)

        // now we should restart the websocket with an adjusted time
        val openLatch = CountDownLatch(2)
        val latchingListener = LatchingWebSocketResponseListener(
            livenessWebSocket.webSocketListener,
            openLatch = openLatch
        )
        livenessWebSocket.webSocketListener = latchingListener

        server.enqueue(MockResponse().withWebSocketUpgrade(ServerWebSocketListener()))
        server.start()

        livenessWebSocket.webSocketError = PredictionsException(
            "invalid signature",
            InvalidSignatureException("invalid signature"),
            "invalid signature"
        )
        livenessWebSocket.webSocketListener.onClosed(mockk(), 1011, "closing")

        openLatch.await(3, TimeUnit.SECONDS)

        assertTrue(livenessWebSocket.webSocket != null)
        val reconnectRequest = livenessWebSocket.webSocket!!.request()

        // make sure that followup request sends offset date
        val sdfGMT = SimpleDateFormat("yyyyMMdd'T'HHmmss'Z'", Locale.US)
        sdfGMT.timeZone = TimeZone.getTimeZone("GMT")
        val sentDate = reconnectRequest.url.queryParameter("X-Amz-Date") ?.let { sdfGMT.parse(it) }
        val diff = abs(Date().time - sentDate?.time!!)
        assert(oneHour - 10000 < diff && diff < oneHour + 10000)

        // also make sure that followup request is valid
        assertTrue(
            reconnectRequest.url.queryParameter("X-Amz-Credential")!!.endsWith("//rekognition/aws4_request")
        )
        assertEquals("299", reconnectRequest.url.queryParameter("X-Amz-Expires"))
        assertEquals("host", reconnectRequest.url.queryParameter("X-Amz-SignedHeaders"))
        assertEquals("AWS4-HMAC-SHA256", reconnectRequest.url.queryParameter("X-Amz-Algorithm"))
    }

<<<<<<< HEAD
    private fun createClientSessionInformation(challengeVersions: List<Challenge>) = FaceLivenessSessionInformation(
        videoWidth = 1f,
        videoHeight = 1f,
        region = "region",
        preCheckViewEnabled = true,
        attemptCount = 1,
        challengeVersions = challengeVersions
    )

    private fun createLivenessWebSocket(
        livenessVersion: String? = null,
        clientSessionInformation: FaceLivenessSessionInformation? = null
    ) = LivenessWebSocket(
=======
    private fun createLivenessWebSocket(livenessVersion: String? = null) = LivenessWebSocket(
>>>>>>> 6b78fefd
        credentialsProvider,
        server.url("/").toString(),
        "",
        clientSessionInformation ?: defaultSessionInformation,
        livenessVersion,
        onSessionResponseReceived,
        onErrorReceived,
        onComplete
    )
}

class LatchingWebSocketResponseListener(
    private val webSocketListener: WebSocketListener,
    private val openLatch: CountDownLatch = CountDownLatch(1)
) : WebSocketListener() {

    override fun onClosed(webSocket: WebSocket, code: Int, reason: String) {
        webSocketListener.onClosed(webSocket, code, reason)
    }

    override fun onClosing(webSocket: WebSocket, code: Int, reason: String) {
        webSocketListener.onClosing(webSocket, code, reason)
    }

    override fun onFailure(webSocket: WebSocket, t: Throwable, response: Response?) {
        webSocketListener.onFailure(webSocket, t, response)
    }

    override fun onMessage(webSocket: WebSocket, text: String) {
        webSocketListener.onMessage(webSocket, text)
    }

    override fun onMessage(webSocket: WebSocket, bytes: ByteString) {
        webSocketListener.onMessage(webSocket, bytes)
    }

    override fun onOpen(webSocket: WebSocket, response: Response) {
        webSocketListener.onOpen(webSocket, response)
        openLatch.countDown()
    }
}

@Serializable
internal data class UnknownEvent(val name: String = "")

class ServerWebSocketListener : WebSocketListener() {
    override fun onClosed(webSocket: WebSocket, code: Int, reason: String) {}
    override fun onClosing(webSocket: WebSocket, code: Int, reason: String) {}
    override fun onFailure(webSocket: WebSocket, t: Throwable, response: Response?) {}
    override fun onMessage(webSocket: WebSocket, text: String) {}
    override fun onMessage(webSocket: WebSocket, bytes: ByteString) {}
    override fun onOpen(webSocket: WebSocket, response: Response) {}
}<|MERGE_RESOLUTION|>--- conflicted
+++ resolved
@@ -649,7 +649,6 @@
         assertEquals("AWS4-HMAC-SHA256", reconnectRequest.url.queryParameter("X-Amz-Algorithm"))
     }
 
-<<<<<<< HEAD
     private fun createClientSessionInformation(challengeVersions: List<Challenge>) = FaceLivenessSessionInformation(
         videoWidth = 1f,
         videoHeight = 1f,
@@ -663,9 +662,6 @@
         livenessVersion: String? = null,
         clientSessionInformation: FaceLivenessSessionInformation? = null
     ) = LivenessWebSocket(
-=======
-    private fun createLivenessWebSocket(livenessVersion: String? = null) = LivenessWebSocket(
->>>>>>> 6b78fefd
         credentialsProvider,
         server.url("/").toString(),
         "",
