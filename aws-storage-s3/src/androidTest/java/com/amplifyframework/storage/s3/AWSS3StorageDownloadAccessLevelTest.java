/*
 * Copyright 2021 Amazon.com, Inc. or its affiliates. All Rights Reserved.
 *
 * Licensed under the Apache License, Version 2.0 (the "License").
 * You may not use this file except in compliance with the License.
 * A copy of the License is located at
 *
 *  http://aws.amazon.com/apache2.0
 *
 * or in the "license" file accompanying this file. This file is distributed
 * on an "AS IS" BASIS, WITHOUT WARRANTIES OR CONDITIONS OF ANY KIND, either
 * express or implied. See the License for the specific language governing
 * permissions and limitations under the License.
 */

package com.amplifyframework.storage.s3;

import android.content.Context;

import com.amplifyframework.auth.AuthPlugin;
import com.amplifyframework.storage.StorageAccessLevel;
import com.amplifyframework.storage.StorageCategory;
import com.amplifyframework.storage.StorageException;
import com.amplifyframework.storage.options.StorageDownloadFileOptions;
import com.amplifyframework.storage.options.StorageUploadFileOptions;
import com.amplifyframework.storage.s3.UserCredentials.Credential;
import com.amplifyframework.storage.s3.UserCredentials.IdentityIdSource;
import com.amplifyframework.storage.s3.helper.AmplifyTransferServiceTestHelper;
import com.amplifyframework.storage.s3.test.R;
import com.amplifyframework.storage.s3.util.WorkmanagerTestUtils;
import com.amplifyframework.testutils.FileAssert;
import com.amplifyframework.testutils.random.RandomTempFile;
import com.amplifyframework.testutils.sync.SynchronousAuth;
import com.amplifyframework.testutils.sync.SynchronousStorage;

import org.junit.After;
import org.junit.Before;
import org.junit.BeforeClass;
import org.junit.Test;

import java.io.File;
import java.util.Iterator;

import static androidx.test.core.app.ApplicationProvider.getApplicationContext;

/**
 * Instrumentation test to confirm that Storage Download behaves
 * correctly with regards to the provided storage access level.
 */
public final class AWSS3StorageDownloadAccessLevelTest {
    private static final long UPLOAD_SIZE = 100L;
    private static final String UPLOAD_NAME = "test-" + System.currentTimeMillis();

    private static File uploadFile;

    private static SynchronousStorage storage;
    private static SynchronousAuth synchronousAuth;

    private static Credential userOne;
    private static Credential userTwo;

    private File downloadFile;
    private StorageDownloadFileOptions downloadOptions;

    /**
     * Upload the required resources in cloud prior to running the tests.
     * @throws Exception from failure to sign in with Cognito User Pools
     */
    @BeforeClass
    public static void setUpOnce() throws Exception {
        Context context = getApplicationContext();

<<<<<<< HEAD
        WorkmanagerTestUtils.INSTANCE.initializeWorkmanagerTestUtil(context);
        synchronousAuth = SynchronousAuth.delegatingToCognito(context, (AuthPlugin) new AWSCognitoAuthPlugin());
        IdentityIdSource identityIdSource = MobileClientIdentityIdSource.create(synchronousAuth);
=======
        AmplifyTransferServiceTestHelper.stopForegroundAndUnbind(context);

        mobileClient = SynchronousMobileClient.instance();
        mobileClient.initialize();
        IdentityIdSource identityIdSource = MobileClientIdentityIdSource.create(mobileClient);
>>>>>>> 6405ce10
        UserCredentials userCredentials = UserCredentials.create(context, identityIdSource);
        Iterator<Credential> users = userCredentials.iterator();
        userOne = users.next();
        userTwo = users.next();

        StorageCategory asyncDelegate = TestStorageCategory.create(context, R.raw.amplifyconfiguration);
        storage = SynchronousStorage.delegatingTo(asyncDelegate);

        // Upload test file in S3 ahead of time
        uploadTestFile();
    }

    /**
     * Signs out by default and sets up download file destination.
     *
     * @throws Exception if an error is encountered while creating file
     */
    @Before
    public void setUp() throws Exception {
        // Start as a GUEST user
        synchronousAuth.signOut();

        // Create a new download destination
        downloadFile = new RandomTempFile();

        // Override this per test-case
        downloadOptions = StorageDownloadFileOptions.defaultInstance();

        AmplifyTransferServiceTestHelper.stopForegroundAndUnbind(getApplicationContext());
    }

    /**
     * Remove AmplifyTransferService foreground notification.
     */
    @After
    public void tearDown() {
        AmplifyTransferServiceTestHelper.stopForegroundAndUnbind(getApplicationContext());
    }

    /**
     * Test downloading with public access without signing in.
     *
     * @throws Exception if download is unsuccessful
     */
    @Test
    public void testDownloadUnauthenticatedPublicAccess() throws Exception {
        downloadOptions = StorageDownloadFileOptions.builder()
                .accessLevel(StorageAccessLevel.PUBLIC)
                .build();
        storage.downloadFile(UPLOAD_NAME, downloadFile, downloadOptions);
        FileAssert.assertEquals(uploadFile, downloadFile);
    }

    /**
     * Test downloading with protected access without signing in.
     *
     * A protected resource is READ-ONLY to guest users. Download is
     * allowed even without authentication.
     *
     * @throws Exception if download is unsuccessful
     */
    @Test
    public void testDownloadUnauthenticatedProtectedAccess() throws Exception {
        downloadOptions = StorageDownloadFileOptions.builder()
                .accessLevel(StorageAccessLevel.PROTECTED)
                .targetIdentityId(userOne.getIdentityId())
                .build();
        storage.downloadFile(UPLOAD_NAME, downloadFile, downloadOptions);
        FileAssert.assertEquals(uploadFile, downloadFile);
    }

    /**
     * Test downloading with private access without signing in.
     *
     * A user cannot download any private access file without proper
     * authentication. Private resources are only accessible to owners.
     * This test will throw an exception.
     *
     * @throws Exception if download is unsuccessful
     */
    @Test(expected = StorageException.class)
    public void testDownloadUnauthenticatedPrivateAccess() throws Exception {
        downloadOptions = StorageDownloadFileOptions.builder()
                .accessLevel(StorageAccessLevel.PRIVATE)
                .targetIdentityId(userOne.getIdentityId())
                .build();
        storage.downloadFile(UPLOAD_NAME, downloadFile, downloadOptions);
        FileAssert.assertEquals(uploadFile, downloadFile);
    }

    /**
     * Test downloading with protected access after signing in.
     *
     * @throws Exception if download is unsuccessful
     */
    @Test
    public void testDownloadAuthenticatedProtectedAccess() throws Exception {
        synchronousAuth.signIn(userOne.getUsername(), userOne.getPassword());
        downloadOptions = StorageDownloadFileOptions.builder()
                .accessLevel(StorageAccessLevel.PROTECTED)
                .targetIdentityId(userOne.getIdentityId())
                .build();
        storage.downloadFile(UPLOAD_NAME, downloadFile, downloadOptions);
        FileAssert.assertEquals(uploadFile, downloadFile);
    }

    /**
     * Test downloading with private access after signing in.
     *
     * @throws Exception if download is unsuccessful
     */
    @Test
    public void testDownloadAuthenticatedPrivateAccess() throws Exception {
        synchronousAuth.signIn(userOne.getUsername(), userOne.getPassword());
        downloadOptions = StorageDownloadFileOptions.builder()
                .accessLevel(StorageAccessLevel.PRIVATE)
                .targetIdentityId(userOne.getIdentityId())
                .build();
        storage.downloadFile(UPLOAD_NAME, downloadFile, downloadOptions);
        FileAssert.assertEquals(uploadFile, downloadFile);
    }

    /**
     * Test downloading with protected access after signing in
     * as another user.
     *
     * A protected resource is READ-ONLY to all users. Download is
     * allowed even if signed-in user does not own the resource.
     *
     * @throws Exception if download is unsuccessful
     */
    @Test
    public void testDownloadDifferentUsersProtectedAccess() throws Exception {
        synchronousAuth.signIn(userOne.getUsername(), userOne.getPassword());
        downloadOptions = StorageDownloadFileOptions.builder()
                .accessLevel(StorageAccessLevel.PROTECTED)
                .targetIdentityId(userTwo.getIdentityId())
                .build();
        storage.downloadFile(UPLOAD_NAME, downloadFile, downloadOptions);
        FileAssert.assertEquals(uploadFile, downloadFile);
    }

    /**
     * Test downloading with private access after signing in
     * as another user.
     *
     * Private resources are only accessible to owners. This test
     * will throw an exception.
     *
     * @throws Exception if download is unsuccessful
     */
    @Test(expected = StorageException.class)
    public void testDownloadDifferentUsersPrivateAccess() throws Exception {
        synchronousAuth.signIn(userOne.getUsername(), userOne.getPassword());
        downloadOptions = StorageDownloadFileOptions.builder()
                .accessLevel(StorageAccessLevel.PRIVATE)
                .targetIdentityId(userTwo.getIdentityId())
                .build();
        storage.downloadFile(UPLOAD_NAME, downloadFile, downloadOptions);
        FileAssert.assertEquals(uploadFile, downloadFile);
    }

    private static void uploadTestFile() throws Exception {
        // Create a temporary file to upload
        uploadFile = new RandomTempFile(UPLOAD_NAME, UPLOAD_SIZE);
        final String key = UPLOAD_NAME;

        StorageUploadFileOptions options;

        // Upload as GUEST
        synchronousAuth.signOut();
        options = StorageUploadFileOptions.builder()
                .accessLevel(StorageAccessLevel.PUBLIC)
                .build();
        storage.uploadFile(key, uploadFile, options);

        // Upload as user one
        synchronousAuth.signOut();
        synchronousAuth.signIn(userOne.getUsername(), userOne.getPassword());
        options = StorageUploadFileOptions.builder()
                .accessLevel(StorageAccessLevel.PROTECTED)
                .build();
        storage.uploadFile(key, uploadFile, options);
        options = StorageUploadFileOptions.builder()
                .accessLevel(StorageAccessLevel.PRIVATE)
                .build();
        storage.uploadFile(key, uploadFile, options);

        // Upload as user two
        synchronousAuth.signOut();
        synchronousAuth.signIn(userTwo.getUsername(), userTwo.getPassword());
        options = StorageUploadFileOptions.builder()
                .accessLevel(StorageAccessLevel.PROTECTED)
                .build();
        storage.uploadFile(key, uploadFile, options);
        options = StorageUploadFileOptions.builder()
                .accessLevel(StorageAccessLevel.PRIVATE)
                .build();
        storage.uploadFile(key, uploadFile, options);
    }
}<|MERGE_RESOLUTION|>--- conflicted
+++ resolved
@@ -70,17 +70,9 @@
     public static void setUpOnce() throws Exception {
         Context context = getApplicationContext();
 
-<<<<<<< HEAD
         WorkmanagerTestUtils.INSTANCE.initializeWorkmanagerTestUtil(context);
         synchronousAuth = SynchronousAuth.delegatingToCognito(context, (AuthPlugin) new AWSCognitoAuthPlugin());
         IdentityIdSource identityIdSource = MobileClientIdentityIdSource.create(synchronousAuth);
-=======
-        AmplifyTransferServiceTestHelper.stopForegroundAndUnbind(context);
-
-        mobileClient = SynchronousMobileClient.instance();
-        mobileClient.initialize();
-        IdentityIdSource identityIdSource = MobileClientIdentityIdSource.create(mobileClient);
->>>>>>> 6405ce10
         UserCredentials userCredentials = UserCredentials.create(context, identityIdSource);
         Iterator<Credential> users = userCredentials.iterator();
         userOne = users.next();
