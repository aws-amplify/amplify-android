/*
 * Copyright 2021 Amazon.com, Inc. or its affiliates. All Rights Reserved.
 *
 * Licensed under the Apache License, Version 2.0 (the "License").
 * You may not use this file except in compliance with the License.
 * A copy of the License is located at
 *
 *  http://aws.amazon.com/apache2.0
 *
 * or in the "license" file accompanying this file. This file is distributed
 * on an "AS IS" BASIS, WITHOUT WARRANTIES OR CONDITIONS OF ANY KIND, either
 * express or implied. See the License for the specific language governing
 * permissions and limitations under the License.
 */

package com.amplifyframework.storage.s3;

import android.content.Context;

import com.amplifyframework.AmplifyException;
import com.amplifyframework.auth.AuthException;
import com.amplifyframework.auth.cognito.AWSCognitoAuthPlugin;
import com.amplifyframework.storage.StorageAccessLevel;
import com.amplifyframework.storage.StorageCategory;
import com.amplifyframework.storage.StorageException;
import com.amplifyframework.storage.options.StorageUploadFileOptions;
import com.amplifyframework.storage.s3.UserCredentials.Credential;
import com.amplifyframework.storage.s3.test.R;
import com.amplifyframework.storage.s3.util.WorkmanagerTestUtils;
import com.amplifyframework.testutils.random.RandomTempFile;
import com.amplifyframework.testutils.sync.SynchronousAuth;
import com.amplifyframework.testutils.sync.SynchronousStorage;

import org.junit.After;
import org.junit.AfterClass;
import org.junit.Before;
import org.junit.BeforeClass;
import org.junit.Test;

import java.io.File;
import java.util.Iterator;

import static androidx.test.core.app.ApplicationProvider.getApplicationContext;
import static com.amplifyframework.storage.s3.UserCredentials.IdentityIdSource;

/**
 * Instrumentation test to confirm that Storage Upload behaves
 * correctly with regards to the provided storage access level.
 */
public final class AWSS3StorageUploadAccessLevelTest {
    private static final long UPLOAD_SIZE = 100L;

    private static SynchronousStorage storage;

    private static SynchronousAuth synchronousAuth;
    private static Credential userOne;
    private static Credential userTwo;

    private File uploadFile;
    private String remoteKey;
    private StorageUploadFileOptions uploadOptions;

    /**
     * Obtain the user IDs prior to running the tests.
     * @throws AmplifyException On failure to initialize Amplify
     * @throws InterruptedException On thread interruption
     */
    @BeforeClass
    public static void setUpOnce() throws AmplifyException, InterruptedException {
        Context context = getApplicationContext();

        WorkmanagerTestUtils.INSTANCE.initializeWorkmanagerTestUtil(context);
<<<<<<< HEAD
        synchronousAuth = SynchronousAuth.delegatingToCognito(context, (AuthPlugin) new AWSCognitoAuthPlugin());
        IdentityIdSource identityIdSource = AuthIdentityIdSource.create(synchronousAuth);
=======
        synchronousAuth = SynchronousAuth.delegatingToCognito(context, new AWSCognitoAuthPlugin());
        IdentityIdSource identityIdSource = MobileClientIdentityIdSource.create(synchronousAuth);
>>>>>>> b9fe7bf8
        UserCredentials userCredentials = UserCredentials.create(context, identityIdSource);
        Iterator<Credential> iterator = userCredentials.iterator();
        userOne = iterator.next();
        userTwo = iterator.next();

        // Setup storage.
        StorageCategory asyncDelegate = TestStorageCategory.create(context, R.raw.amplifyconfiguration);
        storage = SynchronousStorage.delegatingTo(asyncDelegate);
    }

    /**
     * Reset all the assigned static fields.
     */
    @AfterClass
    public static void tearDownSuite() {
        synchronousAuth = null;
        userOne = null;
        userTwo = null;
        storage = null;
    }

    /**
     * Signs out by default and sets up the file to test uploading.
     *
     * @throws Exception if an error is encountered while creating file
     */
    @Before
    public void setUp() throws Exception {
<<<<<<< HEAD
        synchronousAuth.signOut();

=======
>>>>>>> b9fe7bf8
        // Create a new file to upload
        uploadFile = new RandomTempFile(UPLOAD_SIZE);
        remoteKey = uploadFile.getName();

        // Override this per test-case
        uploadOptions = StorageUploadFileOptions.defaultInstance();
    }

    /**
     * Sign out after each test.
     * @throws AuthException if error encountered while signing out
     */
    @After
    public void tearDown() throws AuthException {
        synchronousAuth.signOut();
    }

    /**
     * Test uploading with public access without signing in.
     *
     * @throws Exception if upload is unsuccessful
     */
    @Test
    public void testUploadUnauthenticatedPublicAccess() throws Exception {
        uploadOptions = StorageUploadFileOptions.builder()
                .accessLevel(StorageAccessLevel.PUBLIC)
                .build();
        storage.uploadFile(remoteKey, uploadFile, uploadOptions);
    }

    /**
     * Test uploading with protected access without signing in.
     *
     * A user cannot upload any file to protected access without proper
     * authentication. Protected resources are READ-ONLY to guest users.
     * This test will throw an exception.
     *
     * @throws Exception if upload is unsuccessful
     */
    @Test(expected = StorageException.class)
    public void testUploadUnauthenticatedProtectedAccess() throws Exception {
        uploadOptions = StorageUploadFileOptions.builder()
                .accessLevel(StorageAccessLevel.PROTECTED)
                .targetIdentityId(userOne.getIdentityId())
                .build();
        storage.uploadFile(remoteKey, uploadFile, uploadOptions);
    }

    /**
     * Test uploading with private access without signing in.
     *
     * A user cannot upload any file to private access without proper
     * authentication. Private resources are only accessible to owners.
     * This test will throw an exception.
     *
     * @throws Exception if upload is unsuccessful
     */
    @Test(expected = StorageException.class)
    public void testUploadUnauthenticatedPrivateAccess() throws Exception {
        uploadOptions = StorageUploadFileOptions.builder()
                .accessLevel(StorageAccessLevel.PRIVATE)
                .targetIdentityId(userOne.getIdentityId())
                .build();
        storage.uploadFile(remoteKey, uploadFile, uploadOptions);
    }

    /**
     * Test uploading with protected access after signing in.
     *
     * @throws Exception if upload is unsuccessful
     */
    @Test
    public void testUploadAuthenticatedProtectedAccess() throws Exception {
        synchronousAuth.signIn(userOne.getUsername(), userOne.getPassword());
        uploadOptions = StorageUploadFileOptions.builder()
                .accessLevel(StorageAccessLevel.PROTECTED)
                .targetIdentityId(userOne.getIdentityId())
                .build();
        storage.uploadFile(remoteKey, uploadFile, uploadOptions);
    }

    /**
     * Test uploading with private access after signing in.
     *
     * @throws Exception if upload is unsuccessful
     */
    @Test
    public void testUploadAuthenticatedPrivateAccess() throws Exception {
        synchronousAuth.signIn(userOne.getUsername(), userOne.getPassword());
        uploadOptions = StorageUploadFileOptions.builder()
                .accessLevel(StorageAccessLevel.PRIVATE)
                .targetIdentityId(userOne.getIdentityId())
                .build();
        storage.uploadFile(remoteKey, uploadFile, uploadOptions);
    }

    /**
     * Test uploading with protected access after signing in
     * as another user.
     *
     * A protected resource is READ-ONLY to all users. Upload is
     * not allowed and this test will throw an exception.
     *
     * @throws Exception if download is unsuccessful
     */
    @Test(expected = StorageException.class)
    public void testUploadDifferentUserProtectedAccess() throws Exception {
        synchronousAuth.signIn(userOne.getUsername(), userOne.getPassword());
        uploadOptions = StorageUploadFileOptions.builder()
                .accessLevel(StorageAccessLevel.PROTECTED)
                .targetIdentityId(userTwo.getIdentityId())
                .build();
        storage.uploadFile(remoteKey, uploadFile, uploadOptions);
    }

    /**
     * Test uploading with private access after signing in
     * as another user.
     *
     * Private resources are only accessible to owners. This test
     * will throw an exception.
     *
     * @throws Exception if download is unsuccessful
     */
    @Test(expected = StorageException.class)
    public void testUploadDifferentUserPrivateAccess() throws Exception {
        synchronousAuth.signIn(userOne.getUsername(), userOne.getPassword());
        uploadOptions = StorageUploadFileOptions.builder()
                .accessLevel(StorageAccessLevel.PRIVATE)
                .targetIdentityId(userTwo.getIdentityId())
                .build();
        storage.uploadFile(remoteKey, uploadFile, uploadOptions);
    }
}<|MERGE_RESOLUTION|>--- conflicted
+++ resolved
@@ -70,13 +70,8 @@
         Context context = getApplicationContext();
 
         WorkmanagerTestUtils.INSTANCE.initializeWorkmanagerTestUtil(context);
-<<<<<<< HEAD
-        synchronousAuth = SynchronousAuth.delegatingToCognito(context, (AuthPlugin) new AWSCognitoAuthPlugin());
+        synchronousAuth = SynchronousAuth.delegatingToCognito(context, new AWSCognitoAuthPlugin());
         IdentityIdSource identityIdSource = AuthIdentityIdSource.create(synchronousAuth);
-=======
-        synchronousAuth = SynchronousAuth.delegatingToCognito(context, new AWSCognitoAuthPlugin());
-        IdentityIdSource identityIdSource = MobileClientIdentityIdSource.create(synchronousAuth);
->>>>>>> b9fe7bf8
         UserCredentials userCredentials = UserCredentials.create(context, identityIdSource);
         Iterator<Credential> iterator = userCredentials.iterator();
         userOne = iterator.next();
@@ -105,11 +100,8 @@
      */
     @Before
     public void setUp() throws Exception {
-<<<<<<< HEAD
         synchronousAuth.signOut();
 
-=======
->>>>>>> b9fe7bf8
         // Create a new file to upload
         uploadFile = new RandomTempFile(UPLOAD_SIZE);
         remoteKey = uploadFile.getName();
