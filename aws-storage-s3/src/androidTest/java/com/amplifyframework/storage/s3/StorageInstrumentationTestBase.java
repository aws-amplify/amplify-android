/*
 * Copyright 2020 Amazon.com, Inc. or its affiliates. All Rights Reserved.
 *
 * Licensed under the Apache License, Version 2.0 (the "License").
 * You may not use this file except in compliance with the License.
 * A copy of the License is located at
 *
 *  http://aws.amazon.com/apache2.0
 *
 * or in the "license" file accompanying this file. This file is distributed
 * on an "AS IS" BASIS, WITHOUT WARRANTIES OR CONDITIONS OF ANY KIND, either
 * express or implied. See the License for the specific language governing
 * permissions and limitations under the License.
 */

package com.amplifyframework.storage.s3;

import androidx.annotation.NonNull;

import com.amplifyframework.AmplifyException;
import com.amplifyframework.storage.StorageAccessLevel;
import com.amplifyframework.storage.StorageException;
import com.amplifyframework.storage.options.StorageUploadFileOptions;
import com.amplifyframework.storage.s3.utils.S3RequestUtils;
import com.amplifyframework.testutils.SynchronousAWSMobileClient;
import com.amplifyframework.testutils.SynchronousStorage;

import com.amazonaws.services.s3.AmazonS3Client;
import org.junit.BeforeClass;

import java.io.File;
import java.util.ArrayList;
import java.util.List;
import java.util.Map;
import java.util.Objects;

import static org.junit.Assert.assertTrue;

/**
 * Abstract test base for Storage instrumented tests. This test contains
 * basic static methods that involve direct interactions with low-level
 * {@link AmazonS3Client} and AWS Mobile Client.
 */
public abstract class StorageInstrumentationTestBase {

    static final long EXTENDED_TIMEOUT_IN_SECONDS = 20; // 5 seconds is too short for file transfers

    private static AmazonS3Client s3;
    private static String bucketName;
    private static Map<String, String> credentials;

    private static SynchronousStorage synchronousStorage;

    /**
     * Setup the Android application context.
     *
     * @throws AmplifyException from Amplify configuration
     */
    @BeforeClass
    public static void setUpOnce() throws AmplifyException, SynchronousAWSMobileClient.MobileClientException {
        TestConfiguration config = TestConfiguration.configureIfNotConfigured();

        s3 = config.plugin().getEscapeHatch();
        bucketName = config.getBucketName();
        credentials = config.getUserCredentials();

        synchronousStorage = SynchronousStorage.singleton();
    }

    static SynchronousStorage synchronousStorage() {
        return synchronousStorage;
    }

<<<<<<< HEAD
    static synchronized File createTempFile(String filename) throws IOException {
        File file = new File(TEMP_DIR, filename);
        if (file.createNewFile()) {
            file.deleteOnExit();
        }
        return file;
    }

    static synchronized File createTempFile(String filename, long contentLength) throws IOException {
        File file = createTempFile(filename);
        RandomAccessFile raf = new RandomAccessFile(file, "rw");
        raf.setLength(contentLength);
        return file;
    }

    static synchronized String getS3Key(StorageAccessLevel accessLevel, String key)
            throws SynchronousAWSMobileClient.MobileClientException {
=======
    static synchronized String getIdentityId() {
        return mClient.getIdentityId();
    }

    static synchronized String getS3Key(StorageAccessLevel accessLevel, String key) {
>>>>>>> e63a3a60
        return S3RequestUtils.getServiceKey(accessLevel,
                getIdentityId(),
                key);
    }

    static String getIdentityId() throws SynchronousAWSMobileClient.MobileClientException {
        return SynchronousAWSMobileClient.instance().getIdentityId();
    }

    static void assertS3ObjectExists(String key) {
        assertTrue(s3.doesBucketExist(bucketName));
        assertTrue(s3.doesObjectExist(bucketName, key));
    }

    static void cleanUpS3Object(String key) {
        if (s3.doesObjectExist(bucketName, key)) {
            s3.deleteObject(bucketName, key);
        }
    }

    static List<String> getUsers() {
        return new ArrayList<>(credentials.keySet());
    }

    static void signInAs(@NonNull String username) throws SynchronousAWSMobileClient.MobileClientException {
        SynchronousAWSMobileClient.instance().signOut();
        try {
            String password = Objects.requireNonNull(credentials.get(username));
            SynchronousAWSMobileClient.instance().signIn(username, password);
        } catch (Exception exception) {
            throw new RuntimeException("Failed to sign in as " + username, exception);
        }
    }

    static void signOut() throws SynchronousAWSMobileClient.MobileClientException {
        SynchronousAWSMobileClient.instance().signOut();
    }

    static void latchedUploadAndConfirm(
            File file,
            StorageAccessLevel accessLevel,
            String identityId
    ) throws StorageException {
        StorageUploadFileOptions options = (StorageUploadFileOptions) StorageUploadFileOptions.builder()
                .accessLevel(accessLevel)
                .targetIdentityId(identityId)
                .build();
        synchronousStorage().uploadFile(file.getName(),
                file.getAbsolutePath(),
                options);

        // Confirm successful upload
        String s3key = S3RequestUtils.getServiceKey(accessLevel, identityId, file.getName());
        assertS3ObjectExists(s3key);
    }
}<|MERGE_RESOLUTION|>--- conflicted
+++ resolved
@@ -71,31 +71,8 @@
         return synchronousStorage;
     }
 
-<<<<<<< HEAD
-    static synchronized File createTempFile(String filename) throws IOException {
-        File file = new File(TEMP_DIR, filename);
-        if (file.createNewFile()) {
-            file.deleteOnExit();
-        }
-        return file;
-    }
-
-    static synchronized File createTempFile(String filename, long contentLength) throws IOException {
-        File file = createTempFile(filename);
-        RandomAccessFile raf = new RandomAccessFile(file, "rw");
-        raf.setLength(contentLength);
-        return file;
-    }
-
     static synchronized String getS3Key(StorageAccessLevel accessLevel, String key)
             throws SynchronousAWSMobileClient.MobileClientException {
-=======
-    static synchronized String getIdentityId() {
-        return mClient.getIdentityId();
-    }
-
-    static synchronized String getS3Key(StorageAccessLevel accessLevel, String key) {
->>>>>>> e63a3a60
         return S3RequestUtils.getServiceKey(accessLevel,
                 getIdentityId(),
                 key);
