<?xml version="1.0" encoding="utf-8"?>
<!--
   Copyright 2019 Amazon.com, Inc. or its affiliates. All Rights Reserved.

   Licensed under the Apache License, Version 2.0 (the "License").
   You may not use this file except in compliance with the License.
   A copy of the License is located at

    http://aws.amazon.com/apache2.0

   or in the "license" file accompanying this file. This file is distributed
   on an "AS IS" BASIS, WITHOUT WARRANTIES OR CONDITIONS OF ANY KIND, either
   express or implied. See the License for the specific language governing
   permissions and limitations under the License.
-->

<manifest xmlns:android="http://schemas.android.com/apk/res/android"
    package="com.amplifyframework.storage.s3" >
<<<<<<< HEAD
    <uses-permission android:name="android.permission.ACCESS_NETWORK_STATE" />
=======
    <!-- Permission will be merged into the manifest of the hosting app. -->
    <!-- Is required to launch foreground transfer service for targetSdkVersion 28+. -->
    <uses-permission android:name="android.permission.FOREGROUND_SERVICE"/>
    <application>
        <service android:name="com.amazonaws.mobileconnectors.s3.transferutility.TransferService" android:enabled="true" />
    </application>
>>>>>>> f78c0bd3
</manifest><|MERGE_RESOLUTION|>--- conflicted
+++ resolved
@@ -16,14 +16,11 @@
 
 <manifest xmlns:android="http://schemas.android.com/apk/res/android"
     package="com.amplifyframework.storage.s3" >
-<<<<<<< HEAD
+    <!-- Permission will be merged into the manifest of the hosting app. -->
     <uses-permission android:name="android.permission.ACCESS_NETWORK_STATE" />
-=======
-    <!-- Permission will be merged into the manifest of the hosting app. -->
     <!-- Is required to launch foreground transfer service for targetSdkVersion 28+. -->
     <uses-permission android:name="android.permission.FOREGROUND_SERVICE"/>
     <application>
         <service android:name="com.amazonaws.mobileconnectors.s3.transferutility.TransferService" android:enabled="true" />
     </application>
->>>>>>> f78c0bd3
 </manifest>