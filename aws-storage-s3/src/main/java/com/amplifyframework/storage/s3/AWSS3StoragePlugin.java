/*
 * Copyright 2023 Amazon.com, Inc. or its affiliates. All Rights Reserved.
 *
 * Licensed under the Apache License, Version 2.0 (the "License").
 * You may not use this file except in compliance with the License.
 * A copy of the License is located at
 *
 *  http://aws.amazon.com/apache2.0
 *
 * or in the "license" file accompanying this file. This file is distributed
 * on an "AS IS" BASIS, WITHOUT WARRANTIES OR CONDITIONS OF ANY KIND, either
 * express or implied. See the License for the specific language governing
 * permissions and limitations under the License.
 */

package com.amplifyframework.storage.s3;

import android.annotation.SuppressLint;
import android.content.Context;
import androidx.annotation.NonNull;
import androidx.annotation.Nullable;
import androidx.annotation.OptIn;
import androidx.annotation.VisibleForTesting;

import com.amplifyframework.annotations.InternalAmplifyApi;
import com.amplifyframework.annotations.InternalApiWarning;
import com.amplifyframework.auth.AuthCredentialsProvider;
import com.amplifyframework.auth.CognitoCredentialsProvider;
import com.amplifyframework.core.Consumer;
import com.amplifyframework.core.NoOpConsumer;
import com.amplifyframework.core.configuration.AmplifyOutputsData;
import com.amplifyframework.storage.BucketInfo;
import com.amplifyframework.storage.InvalidStorageBucketException;
import com.amplifyframework.storage.OutputsStorageBucket;
import com.amplifyframework.storage.ResolvedStorageBucket;
import com.amplifyframework.storage.StorageAccessLevel;
import com.amplifyframework.storage.StorageBucket;
import com.amplifyframework.storage.StorageException;
import com.amplifyframework.storage.StoragePath;
import com.amplifyframework.storage.StoragePlugin;
import com.amplifyframework.storage.TransferState;
import com.amplifyframework.storage.operation.StorageDownloadFileOperation;
import com.amplifyframework.storage.operation.StorageGetUrlOperation;
import com.amplifyframework.storage.operation.StorageListOperation;
import com.amplifyframework.storage.operation.StorageRemoveOperation;
import com.amplifyframework.storage.operation.StorageTransferOperation;
import com.amplifyframework.storage.operation.StorageUploadFileOperation;
import com.amplifyframework.storage.operation.StorageUploadInputStreamOperation;
import com.amplifyframework.storage.options.StorageDownloadFileOptions;
import com.amplifyframework.storage.options.StorageGetUrlOptions;
import com.amplifyframework.storage.options.StorageListOptions;
import com.amplifyframework.storage.options.StoragePagedListOptions;
import com.amplifyframework.storage.options.StorageRemoveOptions;
import com.amplifyframework.storage.options.StorageUploadFileOptions;
import com.amplifyframework.storage.options.StorageUploadInputStreamOptions;
import com.amplifyframework.storage.result.StorageDownloadFileResult;
import com.amplifyframework.storage.result.StorageGetUrlResult;
import com.amplifyframework.storage.result.StorageListResult;
import com.amplifyframework.storage.result.StorageRemoveResult;
import com.amplifyframework.storage.result.StorageTransferProgress;
import com.amplifyframework.storage.result.StorageTransferResult;
import com.amplifyframework.storage.result.StorageUploadFileResult;
import com.amplifyframework.storage.result.StorageUploadInputStreamResult;
import com.amplifyframework.storage.s3.configuration.AWSS3StoragePluginConfiguration;
import com.amplifyframework.storage.s3.operation.AWSS3StorageDownloadFileOperation;
import com.amplifyframework.storage.s3.operation.AWSS3StorageGetPresignedUrlOperation;
import com.amplifyframework.storage.s3.operation.AWSS3StorageListOperation;
import com.amplifyframework.storage.s3.operation.AWSS3StoragePathDownloadFileOperation;
import com.amplifyframework.storage.s3.operation.AWSS3StoragePathGetPresignedUrlOperation;
import com.amplifyframework.storage.s3.operation.AWSS3StoragePathListOperation;
import com.amplifyframework.storage.s3.operation.AWSS3StoragePathRemoveOperation;
import com.amplifyframework.storage.s3.operation.AWSS3StoragePathUploadFileOperation;
import com.amplifyframework.storage.s3.operation.AWSS3StoragePathUploadInputStreamOperation;
import com.amplifyframework.storage.s3.operation.AWSS3StorageRemoveOperation;
import com.amplifyframework.storage.s3.operation.AWSS3StorageUploadFileOperation;
import com.amplifyframework.storage.s3.operation.AWSS3StorageUploadInputStreamOperation;
import com.amplifyframework.storage.s3.options.AWSS3StorageDownloadFileOptions;
import com.amplifyframework.storage.s3.options.AWSS3StorageGetPresignedUrlOptions;
import com.amplifyframework.storage.s3.options.AWSS3StoragePagedListOptions;
import com.amplifyframework.storage.s3.options.AWSS3StorageUploadFileOptions;
import com.amplifyframework.storage.s3.options.AWSS3StorageUploadInputStreamOptions;
import com.amplifyframework.storage.s3.request.AWSS3StorageDownloadFileRequest;
import com.amplifyframework.storage.s3.request.AWSS3StorageGetPresignedUrlRequest;
import com.amplifyframework.storage.s3.request.AWSS3StorageListRequest;
import com.amplifyframework.storage.s3.request.AWSS3StoragePathDownloadFileRequest;
import com.amplifyframework.storage.s3.request.AWSS3StoragePathGetPresignedUrlRequest;
import com.amplifyframework.storage.s3.request.AWSS3StoragePathListRequest;
import com.amplifyframework.storage.s3.request.AWSS3StoragePathRemoveRequest;
import com.amplifyframework.storage.s3.request.AWSS3StoragePathUploadRequest;
import com.amplifyframework.storage.s3.request.AWSS3StorageRemoveRequest;
import com.amplifyframework.storage.s3.request.AWSS3StorageUploadRequest;
import com.amplifyframework.storage.s3.service.AWSS3StorageService;
<<<<<<< HEAD
=======
import com.amplifyframework.storage.s3.service.AWSS3StorageServiceContainer;
>>>>>>> 51255554
import com.amplifyframework.storage.s3.transfer.S3StorageTransferClientProvider;
import com.amplifyframework.storage.s3.transfer.StorageTransferClientProvider;
import com.amplifyframework.storage.s3.transfer.TransferObserver;
import com.amplifyframework.storage.s3.transfer.TransferRecord;
import com.amplifyframework.storage.s3.transfer.TransferStatusUpdater;
import com.amplifyframework.storage.s3.transfer.TransferType;

import org.json.JSONException;
import org.json.JSONObject;

import java.io.File;
import java.io.InputStream;
import java.util.List;
import java.util.Objects;
import java.util.concurrent.ExecutorService;
import java.util.concurrent.Executors;
import java.util.concurrent.TimeUnit;

import aws.sdk.kotlin.services.s3.S3Client;

/**
 * A plugin for the storage category which uses S3 as a storage
 * repository.
 */
@SuppressLint("UnsafeOptInUsageWarning") // opting in to Internal Amplify usages
public final class AWSS3StoragePlugin extends StoragePlugin<S3Client> {

    /**
     * TAG for logging in storage category.
     */
    public static final String AWS_S3_STORAGE_LOG_NAMESPACE = "amplify:aws-s3-storage:%s";
    private static final String AWS_S3_STORAGE_PLUGIN_KEY = "awsS3StoragePlugin";

    private static final int DEFAULT_URL_EXPIRATION_DAYS = 7;

    private final AWSS3StorageService.Factory storageServiceFactory;
    private final ExecutorService executorService;
    private AuthCredentialsProvider authCredentialsProvider;
    private final AWSS3StoragePluginConfiguration awsS3StoragePluginConfiguration;
    private AWSS3StorageService defaultStorageService;
    @SuppressWarnings("deprecation")
    private StorageAccessLevel defaultAccessLevel;
    private int defaultUrlExpiration;

<<<<<<< HEAD
    private final Map<String, AWSS3StorageService> awsS3StorageServicesByBucketName = new HashMap<>();
    private Context context;
=======
    private AWSS3StorageServiceContainer awss3StorageServiceContainer;
>>>>>>> 51255554
    @SuppressLint("UnsafeOptInUsageError")
    private List<AmplifyOutputsData.StorageBucket> configuredBuckets;

    @SuppressLint("UnsafeOptInUsageError")
    private StorageTransferClientProvider clientProvider
            = new S3StorageTransferClientProvider((region, bucketName) -> {
                if (region != null && bucketName != null) {
                    StorageBucket bucket = StorageBucket.fromBucketInfo(new BucketInfo(bucketName, region));
<<<<<<< HEAD
                    return getAWSS3StorageService((ResolvedStorageBucket) bucket).getClient();
                }

                if (region != null) {
                    // unable to create a new S3Client from java code,
                    // redirecting to AWSS3Service to create S3 Client from kotlin
                    return AWSS3StorageService.getS3Client(region, authCredentialsProvider);
=======
                    return awss3StorageServiceContainer.get((ResolvedStorageBucket) bucket).getClient();
                }

                if (region != null) {
                    return S3StorageTransferClientProvider.getS3Client(region, authCredentialsProvider);
>>>>>>> 51255554
                }
                return defaultStorageService.getClient();
            });

    /**
     * Constructs the AWS S3 Storage Plugin initializing the executor service.
     */
    @SuppressWarnings("unused") // This is a public API.
    @OptIn(markerClass = InternalApiWarning.class)
    public AWSS3StoragePlugin() {
        this(new CognitoCredentialsProvider());
    }

    /**
     * Constructs the AWS S3 Storage Plugin with the plugin configuration.
     *
     * @param awsS3StoragePluginConfiguration storage plugin configuration
     */
    @SuppressWarnings("unused") // This is a public API.
    @OptIn(markerClass = InternalApiWarning.class)
    public AWSS3StoragePlugin(AWSS3StoragePluginConfiguration awsS3StoragePluginConfiguration) {
        this(new CognitoCredentialsProvider(), awsS3StoragePluginConfiguration);
    }

    @VisibleForTesting
    AWSS3StoragePlugin(AuthCredentialsProvider authCredentialsProvider) {
        this((context, region, bucket, clientProvider) ->
                new AWSS3StorageService(
                    context,
                    region,
                    bucket,
                    authCredentialsProvider,
                    AWS_S3_STORAGE_PLUGIN_KEY,
                    clientProvider
                ),
            authCredentialsProvider,
            new AWSS3StoragePluginConfiguration.Builder().build());
    }

    @VisibleForTesting
    AWSS3StoragePlugin(AuthCredentialsProvider authCredentialsProvider,
                       AWSS3StoragePluginConfiguration awss3StoragePluginConfiguration) {
<<<<<<< HEAD
=======

>>>>>>> 51255554
        this((context, region, bucket, clientProvider) ->
                new AWSS3StorageService(
                    context,
                    region,
                    bucket,
                    authCredentialsProvider,
                    AWS_S3_STORAGE_PLUGIN_KEY,
                    clientProvider
                ),
            authCredentialsProvider,
            awss3StoragePluginConfiguration);
    }

    @VisibleForTesting
    AWSS3StoragePlugin(
        AWSS3StorageService.Factory storageServiceFactory,
        AuthCredentialsProvider authCredentialsProvider,
        AWSS3StoragePluginConfiguration awss3StoragePluginConfiguration
    ) {
        super();
        this.storageServiceFactory = storageServiceFactory;
        this.executorService = Executors.newCachedThreadPool();
        this.authCredentialsProvider = authCredentialsProvider;
        this.awsS3StoragePluginConfiguration = awss3StoragePluginConfiguration;
    }

    @NonNull
    @Override
    public String getPluginKey() {
        return AWS_S3_STORAGE_PLUGIN_KEY;
    }

    @SuppressLint("UnsafeOptInUsageError")
    @Override
    @SuppressWarnings("deprecation")
    public void configure(
        JSONObject pluginConfiguration,
        @NonNull Context context
    ) throws StorageException {
        String regionStr;
        String bucket;
        try {
            regionStr = pluginConfiguration.getString(JsonKeys.REGION.getConfigurationKey());
        } catch (JSONException error) {
            throw new StorageException(
                "Missing or malformed value for Region in " + AWS_S3_STORAGE_PLUGIN_KEY + "configuration.",
                error,
                "Check the attached error to see where the parsing issue took place."
            );
        } catch (NullPointerException error) {
            throw new StorageException(
                "Missing configuration for " + AWS_S3_STORAGE_PLUGIN_KEY,
                "Check amplifyconfiguration.json to make sure that there is a section for " +
                    AWS_S3_STORAGE_PLUGIN_KEY + " under the storage category."
            );
        }

        String region = regionStr;

        if (region == null) {
            throw new StorageException(
                "Invalid region provided",
                "Make sure the region you have configured for the AWS S3 Storage plugin is a value we support."
            );
        }

        try {
            bucket = pluginConfiguration.getString(JsonKeys.BUCKET.getConfigurationKey());
        } catch (JSONException error) {
            throw new StorageException(
                "Missing or malformed value for bucket in " + AWS_S3_STORAGE_PLUGIN_KEY + "configuration.",
                error,
                "Check the attached error to see where the parsing issue took place."
            );
        }

        BucketInfo bucketInfo = new BucketInfo(bucket, region);
        configure(context, region, (ResolvedStorageBucket) StorageBucket.fromBucketInfo(bucketInfo));
    }

    @Override
    @InternalAmplifyApi
    public void configure(@NonNull AmplifyOutputsData configuration, @NonNull Context context) throws StorageException {
        AmplifyOutputsData.Storage storage = configuration.getStorage();

        if (storage == null) {
            throw new StorageException(
                "Missing storage configuration",
                "Ensure that storage configuration is present in your Amplify Outputs"
            );
        }

        this.configuredBuckets = storage.getBuckets();
        BucketInfo bucketInfo = new BucketInfo(storage.getBucketName(), storage.getAwsRegion());
        configure(context, storage.getAwsRegion(), (ResolvedStorageBucket) StorageBucket.fromBucketInfo(bucketInfo));
    }

    @SuppressWarnings("deprecation")
    @SuppressLint("UnsafeOptInUsageError")
    private void configure(
            @NonNull Context context,
            @NonNull String region,
            @NonNull ResolvedStorageBucket bucket
    ) throws StorageException {
        try {
<<<<<<< HEAD
            this.context = context;
=======
>>>>>>> 51255554
            this.defaultStorageService = storageServiceFactory.create(
                    context,
                    region,
                    bucket.getBucketInfo().getName(),
                    clientProvider);
<<<<<<< HEAD
            this.awsS3StorageServicesByBucketName.clear();
            this.awsS3StorageServicesByBucketName.put(bucket.getBucketInfo().getName(), this.defaultStorageService);
=======
            this.awss3StorageServiceContainer = new AWSS3StorageServiceContainer(
                    context, storageServiceFactory,
                    (S3StorageTransferClientProvider) clientProvider);
            this.awss3StorageServiceContainer.put(bucket.getBucketInfo().getName(), this.defaultStorageService);
>>>>>>> 51255554
        } catch (RuntimeException exception) {
            throw new StorageException(
                "Failed to create storage service.",
                exception,
                "Did you make sure to add AWSCognitoAuthPlugin to Amplify? " +
                    "Check the attached exception for more details."
            );
        }

        // TODO: Integrate into config + options
        this.defaultAccessLevel = StorageAccessLevel.PUBLIC;
        this.defaultUrlExpiration = (int) TimeUnit.DAYS.toSeconds(DEFAULT_URL_EXPIRATION_DAYS);
    }

    @NonNull
    @Override
    public S3Client getEscapeHatch() {
        return defaultStorageService.getClient();
    }

    @NonNull
    @Override
    public String getVersion() {
        return BuildConfig.VERSION_NAME;
    }

    @SuppressWarnings("deprecation")
    @NonNull
    @Override
    public StorageGetUrlOperation<?> getUrl(
        @NonNull String key,
        @NonNull Consumer<StorageGetUrlResult> onSuccess,
        @NonNull Consumer<StorageException> onError) {
        return getUrl(key, StorageGetUrlOptions.defaultInstance(), onSuccess, onError);
    }

    @NonNull
    @Override
    public StorageGetUrlOperation<?> getUrl(
            @NonNull StoragePath path,
            @NonNull Consumer<StorageGetUrlResult> onSuccess,
            @NonNull Consumer<StorageException> onError
    ) {
        return getUrl(path, StorageGetUrlOptions.defaultInstance(), onSuccess, onError);
    }

    @NonNull
    @Override
    @SuppressWarnings("deprecation")
    public StorageGetUrlOperation<?> getUrl(
        @NonNull String key,
        @NonNull StorageGetUrlOptions options,
        @NonNull Consumer<StorageGetUrlResult> onSuccess,
        @NonNull Consumer<StorageException> onError) {
        boolean useAccelerateEndpoint = options instanceof AWSS3StorageGetPresignedUrlOptions &&
            ((AWSS3StorageGetPresignedUrlOptions) options).useAccelerateEndpoint();
        boolean validateObjectExistence = options instanceof AWSS3StorageGetPresignedUrlOptions &&
                ((AWSS3StorageGetPresignedUrlOptions) options).getValidateObjectExistence();
        AWSS3StorageGetPresignedUrlRequest request = new AWSS3StorageGetPresignedUrlRequest(
            key,
            options.getAccessLevel() != null
                ? options.getAccessLevel()
                : defaultAccessLevel,
            options.getTargetIdentityId(),
            options.getExpires() != 0
                ? options.getExpires()
                : defaultUrlExpiration,
            useAccelerateEndpoint,
            validateObjectExistence
        );

        AWSS3StorageService storageService = defaultStorageService;
        try {
            storageService = getStorageService(options.getBucket());
        } catch (StorageException exception) {
            onError.accept(exception);
        }

        AWSS3StorageGetPresignedUrlOperation operation =
            new AWSS3StorageGetPresignedUrlOperation(
                storageService,
                executorService,
                authCredentialsProvider,
                request,
                awsS3StoragePluginConfiguration,
                onSuccess,
                onError);
        operation.start();

        return operation;
    }

    @NonNull
    @Override
    public StorageGetUrlOperation<?> getUrl(
            @NonNull StoragePath path,
            @NonNull StorageGetUrlOptions options,
            @NonNull Consumer<StorageGetUrlResult> onSuccess,
            @NonNull Consumer<StorageException> onError
    ) {
        boolean useAccelerateEndpoint = options instanceof AWSS3StorageGetPresignedUrlOptions &&
                ((AWSS3StorageGetPresignedUrlOptions) options).useAccelerateEndpoint();

        boolean validateObjectExistence = options instanceof AWSS3StorageGetPresignedUrlOptions &&
                ((AWSS3StorageGetPresignedUrlOptions) options).getValidateObjectExistence();

        AWSS3StoragePathGetPresignedUrlRequest request = new AWSS3StoragePathGetPresignedUrlRequest(
                path,
                options.getExpires() != 0 ? options.getExpires() : defaultUrlExpiration,
                useAccelerateEndpoint,
                validateObjectExistence
        );

        AWSS3StorageService storageService = defaultStorageService;
        try {
            storageService = getStorageService(options.getBucket());
        } catch (StorageException exception) {
            onError.accept(exception);
        }

        AWSS3StoragePathGetPresignedUrlOperation operation =
                new AWSS3StoragePathGetPresignedUrlOperation(
                        storageService,
                        executorService,
                        authCredentialsProvider,
                        request,
                        onSuccess,
                        onError);
        operation.start();

        return operation;
    }

    @SuppressWarnings("deprecation")
    @NonNull
    @Override
    public StorageDownloadFileOperation<?> downloadFile(
        @NonNull String key,
        @NonNull File local,
        @NonNull Consumer<StorageDownloadFileResult> onSuccess,
        @NonNull Consumer<StorageException> onError
    ) {
        StorageDownloadFileOptions options = StorageDownloadFileOptions.defaultInstance();
        return downloadFile(key, local, options, NoOpConsumer.create(), onSuccess, onError);
    }

    @NonNull
    @Override
    public StorageDownloadFileOperation<?> downloadFile(
            @NonNull StoragePath path,
            @NonNull File local,
            @NonNull Consumer<StorageDownloadFileResult> onSuccess,
            @NonNull Consumer<StorageException> onError
    ) {
        StorageDownloadFileOptions options = StorageDownloadFileOptions.defaultInstance();
        return downloadFile(path, local, options, NoOpConsumer.create(), onSuccess, onError);
    }

    @SuppressWarnings("deprecation")
    @NonNull
    @Override
    public StorageDownloadFileOperation<?> downloadFile(
        @NonNull String key,
        @NonNull File local,
        @NonNull StorageDownloadFileOptions options,
        @NonNull Consumer<StorageDownloadFileResult> onSuccess,
        @NonNull Consumer<StorageException> onError
    ) {
        return downloadFile(key, local, options, NoOpConsumer.create(), onSuccess, onError);
    }

    @NonNull
    @Override
    public StorageDownloadFileOperation<?> downloadFile(
            @NonNull StoragePath path,
            @NonNull File local,
            @NonNull StorageDownloadFileOptions options,
            @NonNull Consumer<StorageDownloadFileResult> onSuccess,
            @NonNull Consumer<StorageException> onError
    ) {
        return downloadFile(path, local, options, NoOpConsumer.create(), onSuccess, onError);
    }

    @NonNull
    @Override
    @SuppressWarnings("deprecation")
    public StorageDownloadFileOperation<?> downloadFile(
        @NonNull String key,
        @NonNull File local,
        @NonNull StorageDownloadFileOptions options,
        @NonNull Consumer<StorageTransferProgress> onProgress,
        @NonNull Consumer<StorageDownloadFileResult> onSuccess,
        @NonNull Consumer<StorageException> onError
    ) {
        boolean useAccelerateEndpoint =
            options instanceof AWSS3StorageDownloadFileOptions &&
                ((AWSS3StorageDownloadFileOptions) options).useAccelerateEndpoint();
        AWSS3StorageDownloadFileRequest request = new AWSS3StorageDownloadFileRequest(
            key,
            local,
            options.getAccessLevel() != null
                ? options.getAccessLevel()
                : defaultAccessLevel,
            options.getTargetIdentityId(),
            useAccelerateEndpoint
        );

        AWSS3StorageService storageService = defaultStorageService;
        try {
            storageService = getStorageService(options.getBucket());
        } catch (StorageException exception) {
            onError.accept(exception);
        }

        AWSS3StorageDownloadFileOperation operation = new AWSS3StorageDownloadFileOperation(
            storageService,
            executorService,
            authCredentialsProvider,
            request,
            awsS3StoragePluginConfiguration,
            onProgress,
            onSuccess,
            onError
        );
        operation.start();

        return operation;
    }

    @NonNull
    @Override
    public StorageDownloadFileOperation<?> downloadFile(
            @NonNull StoragePath path,
            @NonNull File local,
            @NonNull StorageDownloadFileOptions options,
            @NonNull Consumer<StorageTransferProgress> onProgress,
            @NonNull Consumer<StorageDownloadFileResult> onSuccess,
            @NonNull Consumer<StorageException> onError
    ) {
        boolean useAccelerateEndpoint =
                options instanceof AWSS3StorageDownloadFileOptions &&
                        ((AWSS3StorageDownloadFileOptions) options).useAccelerateEndpoint();

        AWSS3StoragePathDownloadFileRequest request = new AWSS3StoragePathDownloadFileRequest(
                path,
                local,
                useAccelerateEndpoint
        );

        AWSS3StorageService storageService = defaultStorageService;
        try {
            storageService = getStorageService(options.getBucket());
        } catch (StorageException exception) {
            onError.accept(exception);
        }

        AWSS3StoragePathDownloadFileOperation operation = new AWSS3StoragePathDownloadFileOperation(
                request,
                storageService,
                executorService,
                authCredentialsProvider,
                onProgress,
                onSuccess,
                onError
        );
        operation.start();

        return operation;
    }

    @SuppressWarnings("deprecation")
    @NonNull
    @Override
    public StorageUploadFileOperation<?> uploadFile(
        @NonNull String key,
        @NonNull File local,
        @NonNull Consumer<StorageUploadFileResult> onSuccess,
        @NonNull Consumer<StorageException> onError
    ) {
        StorageUploadFileOptions options = StorageUploadFileOptions.defaultInstance();
        return uploadFile(key, local, options, NoOpConsumer.create(), onSuccess, onError);
    }

    @NonNull
    @Override
    public StorageUploadFileOperation<?> uploadFile(
            @NonNull StoragePath path,
            @NonNull File local,
            @NonNull Consumer<StorageUploadFileResult> onSuccess,
            @NonNull Consumer<StorageException> onError
    ) {
        StorageUploadFileOptions options = StorageUploadFileOptions.defaultInstance();
        return uploadFile(path, local, options, NoOpConsumer.create(), onSuccess, onError);
    }

    @SuppressWarnings("deprecation")
    @NonNull
    @Override
    public StorageUploadFileOperation<?> uploadFile(
        @NonNull String key,
        @NonNull File local,
        @NonNull StorageUploadFileOptions options,
        @NonNull Consumer<StorageUploadFileResult> onSuccess,
        @NonNull Consumer<StorageException> onError
    ) {
        return uploadFile(key, local, options, NoOpConsumer.create(), onSuccess, onError);
    }

    @NonNull
    @Override
    public StorageUploadFileOperation<?> uploadFile(
            @NonNull StoragePath path,
            @NonNull File local,
            @NonNull StorageUploadFileOptions options,
            @NonNull Consumer<StorageUploadFileResult> onSuccess,
            @NonNull Consumer<StorageException> onError
    ) {
        return uploadFile(path, local, options, NoOpConsumer.create(), onSuccess, onError);
    }

    @NonNull
    @Override
    @SuppressWarnings("deprecation")
    public StorageUploadFileOperation<?> uploadFile(
        @NonNull String key,
        @NonNull File local,
        @NonNull StorageUploadFileOptions options,
        @NonNull Consumer<StorageTransferProgress> onProgress,
        @NonNull Consumer<StorageUploadFileResult> onSuccess,
        @NonNull Consumer<StorageException> onError
    ) {
        boolean useAccelerateEndpoint = options instanceof AWSS3StorageUploadFileOptions &&
            ((AWSS3StorageUploadFileOptions) options).useAccelerateEndpoint();
        AWSS3StorageUploadRequest<File> request = new AWSS3StorageUploadRequest<>(
            key,
            local,
            options.getAccessLevel() != null
                ? options.getAccessLevel()
                : defaultAccessLevel,
            options.getTargetIdentityId(),
            options.getContentType(),
            options instanceof AWSS3StorageUploadFileOptions
                ? ((AWSS3StorageUploadFileOptions) options).getServerSideEncryption()
                : ServerSideEncryption.NONE,
            options.getMetadata(),
            useAccelerateEndpoint
        );

        AWSS3StorageService storageService = defaultStorageService;
        try {
            storageService = getStorageService(options.getBucket());
        } catch (StorageException exception) {
            onError.accept(exception);
        }

        AWSS3StorageUploadFileOperation operation = new AWSS3StorageUploadFileOperation(
            storageService,
            executorService,
            authCredentialsProvider,
            request,
            awsS3StoragePluginConfiguration,
            onProgress,
            onSuccess,
            onError
        );
        operation.start();

        return operation;
    }

    @NonNull
    @Override
    public StorageUploadFileOperation<?> uploadFile(
            @NonNull StoragePath path,
            @NonNull File local,
            @NonNull StorageUploadFileOptions options,
            @NonNull Consumer<StorageTransferProgress> onProgress,
            @NonNull Consumer<StorageUploadFileResult> onSuccess,
            @NonNull Consumer<StorageException> onError
    ) {
        boolean useAccelerateEndpoint = options instanceof AWSS3StorageUploadFileOptions &&
                ((AWSS3StorageUploadFileOptions) options).useAccelerateEndpoint();
        AWSS3StoragePathUploadRequest<File> request = new AWSS3StoragePathUploadRequest<>(
                path,
                local,
                options.getContentType(),
                options instanceof AWSS3StorageUploadFileOptions
                        ? ((AWSS3StorageUploadFileOptions) options).getServerSideEncryption()
                        : ServerSideEncryption.NONE,
                options.getMetadata(),
                useAccelerateEndpoint
        );

        AWSS3StorageService storageService = defaultStorageService;
        try {
            storageService = getStorageService(options.getBucket());
        } catch (StorageException exception) {
            onError.accept(exception);
        }

        AWSS3StoragePathUploadFileOperation operation = new AWSS3StoragePathUploadFileOperation(
                request,
                storageService,
                executorService,
                authCredentialsProvider,
                onProgress,
                onSuccess,
                onError
        );
        operation.start();

        return operation;
    }

    @SuppressWarnings("deprecation")
    @NonNull
    @Override
    public StorageUploadInputStreamOperation<?> uploadInputStream(
        @NonNull String key,
        @NonNull InputStream local,
        @NonNull Consumer<StorageUploadInputStreamResult> onSuccess,
        @NonNull Consumer<StorageException> onError
    ) {
        StorageUploadInputStreamOptions options = StorageUploadInputStreamOptions.defaultInstance();
        return uploadInputStream(key, local, options, NoOpConsumer.create(), onSuccess, onError);
    }

    @NonNull
    @Override
    public StorageUploadInputStreamOperation<?> uploadInputStream(
            @NonNull StoragePath path,
            @NonNull InputStream local,
            @NonNull Consumer<StorageUploadInputStreamResult> onSuccess,
            @NonNull Consumer<StorageException> onError) {
        StorageUploadInputStreamOptions options = StorageUploadInputStreamOptions.defaultInstance();
        return uploadInputStream(path, local, options, NoOpConsumer.create(), onSuccess, onError);
    }

    @SuppressWarnings("deprecation")
    @NonNull
    @Override
    public StorageUploadInputStreamOperation<?> uploadInputStream(
        @NonNull String key,
        @NonNull InputStream local,
        @NonNull StorageUploadInputStreamOptions options,
        @NonNull Consumer<StorageUploadInputStreamResult> onSuccess,
        @NonNull Consumer<StorageException> onError
    ) {
        return uploadInputStream(key, local, options, NoOpConsumer.create(), onSuccess, onError);
    }

    @Override
    public StorageUploadInputStreamOperation<?> uploadInputStream(
            @NonNull StoragePath path,
            @NonNull InputStream local,
            @NonNull StorageUploadInputStreamOptions options,
            @NonNull Consumer<StorageUploadInputStreamResult> onSuccess,
            @NonNull Consumer<StorageException> onError
    ) {
        return uploadInputStream(path, local, options, NoOpConsumer.create(), onSuccess, onError);
    }

    @NonNull
    @Override
    @SuppressWarnings("deprecation")
    public StorageUploadInputStreamOperation<?> uploadInputStream(
        @NonNull String key,
        @NonNull InputStream local,
        @NonNull StorageUploadInputStreamOptions options,
        @NonNull Consumer<StorageTransferProgress> onProgress,
        @NonNull Consumer<StorageUploadInputStreamResult> onSuccess,
        @NonNull Consumer<StorageException> onError
    ) {
        boolean useAccelerateEndpoint = options instanceof AWSS3StorageUploadInputStreamOptions &&
            ((AWSS3StorageUploadInputStreamOptions) options).useAccelerateEndpoint();
        AWSS3StorageUploadRequest<InputStream> request = new AWSS3StorageUploadRequest<>(
            key,
            local,
            options.getAccessLevel() != null
                ? options.getAccessLevel()
                : defaultAccessLevel,
            options.getTargetIdentityId(),
            options.getContentType(),
            options instanceof AWSS3StorageUploadInputStreamOptions
                ? ((AWSS3StorageUploadInputStreamOptions) options).getServerSideEncryption()
                : ServerSideEncryption.NONE,
            options.getMetadata(),
            useAccelerateEndpoint
        );

        AWSS3StorageService storageService = defaultStorageService;
        try {
            storageService = getStorageService(options.getBucket());
        } catch (StorageException exception) {
            onError.accept(exception);
        }

        AWSS3StorageUploadInputStreamOperation operation = new AWSS3StorageUploadInputStreamOperation(
            storageService,
            executorService,
            authCredentialsProvider,
            awsS3StoragePluginConfiguration,
            request,
            onProgress,
            onSuccess,
            onError
        );
        operation.start();

        return operation;
    }

    @NonNull
    @Override
    public StorageUploadInputStreamOperation<?> uploadInputStream(
            @NonNull StoragePath path,
            @NonNull InputStream local,
            @NonNull StorageUploadInputStreamOptions options,
            @NonNull Consumer<StorageTransferProgress> onProgress,
            @NonNull Consumer<StorageUploadInputStreamResult> onSuccess,
            @NonNull Consumer<StorageException> onError
    ) {
        boolean useAccelerateEndpoint = options instanceof AWSS3StorageUploadInputStreamOptions &&
                ((AWSS3StorageUploadInputStreamOptions) options).useAccelerateEndpoint();
        AWSS3StoragePathUploadRequest<InputStream> request = new AWSS3StoragePathUploadRequest<>(
                path,
                local,
                options.getContentType(),
                options instanceof AWSS3StorageUploadInputStreamOptions
                        ? ((AWSS3StorageUploadInputStreamOptions) options).getServerSideEncryption()
                        : ServerSideEncryption.NONE,
                options.getMetadata(),
                useAccelerateEndpoint
        );

        AWSS3StorageService storageService = defaultStorageService;
        try {
            storageService = getStorageService(options.getBucket());
        } catch (StorageException exception) {
            onError.accept(exception);
        }

        AWSS3StoragePathUploadInputStreamOperation operation =
                new AWSS3StoragePathUploadInputStreamOperation(
                        request,
                        storageService,
                        executorService,
                        authCredentialsProvider,
                        onProgress,
                        onSuccess,
                        onError
                );
        operation.start();

        return operation;
    }

    @SuppressWarnings("deprecation")
    @NonNull
    @Override
    public StorageRemoveOperation<?> remove(
        @NonNull String key,
        @NonNull Consumer<StorageRemoveResult> onSuccess,
        @NonNull Consumer<StorageException> onError
    ) {
        return remove(key, StorageRemoveOptions.defaultInstance(), onSuccess, onError);
    }

    @NonNull
    @Override
    public StorageRemoveOperation<?> remove(
            @NonNull StoragePath path,
            @NonNull Consumer<StorageRemoveResult> onSuccess,
            @NonNull Consumer<StorageException> onError
    ) {
        return remove(path, StorageRemoveOptions.defaultInstance(), onSuccess, onError);
    }

    @NonNull
    @Override
    @SuppressWarnings("deprecation")
    public StorageRemoveOperation<?> remove(
        @NonNull String key,
        @NonNull StorageRemoveOptions options,
        @NonNull Consumer<StorageRemoveResult> onSuccess,
        @NonNull Consumer<StorageException> onError
    ) {
        AWSS3StorageRemoveRequest request = new AWSS3StorageRemoveRequest(
            key,
            options.getAccessLevel() != null
                ? options.getAccessLevel()
                : defaultAccessLevel,
            options.getTargetIdentityId()
        );

        AWSS3StorageService storageService = defaultStorageService;
        try {
            storageService = getStorageService(options.getBucket());
        } catch (StorageException exception) {
            onError.accept(exception);
        }

        AWSS3StorageRemoveOperation operation =
            new AWSS3StorageRemoveOperation(
                storageService,
                executorService,
                authCredentialsProvider,
                request,
                awsS3StoragePluginConfiguration,
                onSuccess,
                onError);

        operation.start();

        return operation;
    }

    @NonNull
    @Override
    public StorageRemoveOperation<?> remove(
            @NonNull StoragePath path,
            @NonNull StorageRemoveOptions options,
            @NonNull Consumer<StorageRemoveResult> onSuccess,
            @NonNull Consumer<StorageException> onError
    ) {
        AWSS3StoragePathRemoveRequest request = new AWSS3StoragePathRemoveRequest(path);

        AWSS3StorageService storageService = defaultStorageService;
        try {
            storageService = getStorageService(options.getBucket());
        } catch (StorageException exception) {
            onError.accept(exception);
        }

        AWSS3StoragePathRemoveOperation operation =
                new AWSS3StoragePathRemoveOperation(
                        storageService,
                        executorService,
                        authCredentialsProvider,
                        request,
                        onSuccess,
                        onError);

        operation.start();

        return operation;
    }
    
    @SuppressLint("UnsafeOptInUsageError")
    @Override
    @SuppressWarnings("deprecation")
    public void getTransfer(
        @NonNull String transferId,
        @NonNull Consumer<StorageTransferOperation<?, ? extends StorageTransferResult>> onReceived,
        @NonNull Consumer<StorageException> onError) {
        executorService.submit(() -> {
            try {
                TransferRecord transferRecord = defaultStorageService.getTransfer(transferId);
                if (transferRecord != null) {
                    TransferObserver transferObserver =
                        new TransferObserver(
                            transferRecord.getId(),
                            defaultStorageService.getTransferManager().getTransferStatusUpdater(),
                            transferRecord.getBucketName(),
                            transferRecord.getRegion(),
                            transferRecord.getKey(),
                            transferRecord.getFile(),
                            null,
                            transferRecord.getState() != null ? transferRecord.getState() : TransferState.UNKNOWN);
                    TransferType transferType = transferRecord.getType();

                    AWSS3StorageService storageService
<<<<<<< HEAD
                            = getAwsS3StorageServiceFromTransferRecord(onError, transferRecord);
=======
                            = getAwss3StorageServiceFromTransferRecord(onError, transferRecord);
>>>>>>> 51255554

                    switch (Objects.requireNonNull(transferType)) {
                        case UPLOAD:
                            if (transferRecord.getFile().startsWith(TransferStatusUpdater.TEMP_FILE_PREFIX)) {
                                AWSS3StorageUploadInputStreamOperation operation =
                                    new AWSS3StorageUploadInputStreamOperation(
                                        transferId,
                                        storageService,
                                        executorService,
                                        authCredentialsProvider,
                                        awsS3StoragePluginConfiguration,
                                        null,
                                        transferObserver);
                                onReceived.accept(operation);
                            } else {
                                AWSS3StorageUploadFileOperation operation =
                                    new AWSS3StorageUploadFileOperation(
                                        transferId,
                                        storageService,
                                        executorService,
                                        authCredentialsProvider,
                                        awsS3StoragePluginConfiguration,
                                        null,
                                        transferObserver);
                                onReceived.accept(operation);
                            }
                            break;
                        case DOWNLOAD:
                            AWSS3StorageDownloadFileOperation
                                downloadFileOperation = new AWSS3StorageDownloadFileOperation(
                                transferId,
                                new File(transferRecord.getFile()),
                                storageService,
                                executorService,
                                authCredentialsProvider,
                                awsS3StoragePluginConfiguration,
                                null,
                                transferObserver);
                            onReceived.accept(downloadFileOperation);
                            break;
                        default:
                    }
                } else {
                    onError.accept(new StorageException("Get transfer failed",
                        "Please verify that the transfer id is valid and the transfer is not completed"));
                }
            } catch (Exception exception) {
                onError.accept(new StorageException("Get transfer failed",
                    exception,
                    "Please verify that the transfer id is valid and the transfer is not completed"));
            }
        });
    }

<<<<<<< HEAD
    private AWSS3StorageService getAwsS3StorageServiceFromTransferRecord(
=======
    private AWSS3StorageService getAwss3StorageServiceFromTransferRecord(
>>>>>>> 51255554
            @NonNull Consumer<StorageException> onError,
            TransferRecord transferRecord
    ) {
        AWSS3StorageService storageService = defaultStorageService;
        if (transferRecord.getRegion() != null && transferRecord.getBucketName() != null) {
            try {
                BucketInfo bucketInfo = new BucketInfo(
                        transferRecord.getBucketName(),
                        transferRecord.getRegion());
                StorageBucket bucket = StorageBucket.fromBucketInfo(bucketInfo);
                storageService = getStorageService(bucket);
            } catch (StorageException exception) {
                onError.accept(exception);
            }
        }
        return storageService;
    }

    @NonNull
    @SuppressWarnings("deprecation")
    @Override
    public StorageListOperation<?> list(
        @NonNull String path,
        @NonNull Consumer<StorageListResult> onSuccess,
        @NonNull Consumer<StorageException> onError
    ) {
        return list(path, StorageListOptions.defaultInstance(), onSuccess, onError);
    }

    @NonNull
    @Override
    @SuppressWarnings("deprecation")
    public StorageListOperation<?> list(
        @NonNull String path,
        @NonNull StorageListOptions options,
        @NonNull Consumer<StorageListResult> onSuccess,
        @NonNull Consumer<StorageException> onError
    ) {
        StoragePagedListOptions storagePagedListOptions =
            StoragePagedListOptions.builder().
                accessLevel(options.getAccessLevel())
                .targetIdentityId(options.getTargetIdentityId())
                .setPageSize(AWSS3StoragePagedListOptions.ALL_PAGE_SIZE)
                .bucket(options.getBucket())
                .build();
        return list(path, storagePagedListOptions, onSuccess, onError);
    }

    @Override
    @SuppressWarnings("deprecation")
    public StorageListOperation<?> list(@NonNull String path,
                                        @NonNull StoragePagedListOptions options,
                                        @NonNull Consumer<StorageListResult> onSuccess,
                                        @NonNull Consumer<StorageException> onError) {

        AWSS3StorageListRequest request = new AWSS3StorageListRequest(
            path,
            options.getAccessLevel() != null ? options.getAccessLevel() : defaultAccessLevel,
            options.getTargetIdentityId(),
            options.getPageSize(),
            options.getNextToken(),
            options.getSubpathStrategy());

        AWSS3StorageService storageService = defaultStorageService;
        try {
            storageService = getStorageService(options.getBucket());
        } catch (StorageException exception) {
            onError.accept(exception);
        }

        AWSS3StorageListOperation operation =
            new AWSS3StorageListOperation(
                storageService,
                executorService,
                authCredentialsProvider,
                request,
                awsS3StoragePluginConfiguration,
                onSuccess,
                onError);

        operation.start();

        return operation;
    }

    @NonNull
    @Override
    public StorageListOperation<?> list(
            @NonNull StoragePath path,
            @NonNull StoragePagedListOptions options,
            @NonNull Consumer<StorageListResult> onSuccess,
            @NonNull Consumer<StorageException> onError
    ) {
        AWSS3StoragePathListRequest request = new AWSS3StoragePathListRequest(
                path,
                options.getPageSize(),
                options.getNextToken(),
                options.getSubpathStrategy());

        AWSS3StorageService storageService = defaultStorageService;
        try {
            storageService = getStorageService(options.getBucket());
        } catch (StorageException exception) {
            onError.accept(exception);
        }

        AWSS3StoragePathListOperation operation =
                new AWSS3StoragePathListOperation(
                        storageService,
                        executorService,
                        authCredentialsProvider,
                        request,
                        onSuccess,
                        onError);

        operation.start();

        return operation;
    }

    @SuppressLint("UnsafeOptInUsageError")
    @VisibleForTesting
    @NonNull
    AWSS3StorageService getStorageService(@Nullable StorageBucket bucket) throws StorageException {
        if (bucket == null) {
            return defaultStorageService;
        }

        if (bucket instanceof OutputsStorageBucket) {
            if (configuredBuckets != null && !configuredBuckets.isEmpty()) {
                String name = ((OutputsStorageBucket) bucket).getName();
                for (AmplifyOutputsData.StorageBucket configuredBucket : configuredBuckets) {
                    if (configuredBucket.getName().equals(name)) {
                        String bucketName = configuredBucket.getBucketName();
                        String region = configuredBucket.getAwsRegion();
<<<<<<< HEAD
                        service = storageServiceFactory.create(context, region, bucketName, clientProvider);
                        awsS3StorageServicesByBucketName.put(bucketName, service);
=======
                        return awss3StorageServiceContainer.get(bucketName, region);
>>>>>>> 51255554
                    }
                }
            }
            throw new StorageException(
                    "Unable to find bucket from name in Amplify Outputs.",
                    new InvalidStorageBucketException(),
                    "Ensure the bucket name used is available in Amplify Outputs.");
        }

<<<<<<< HEAD
    @SuppressLint("UnsafeOptInUsageError")
    private AWSS3StorageService getAWSS3StorageService(ResolvedStorageBucket resolvedStorageBucket) {
        String bucketName = resolvedStorageBucket.getBucketInfo().getName();
        AWSS3StorageService service = awsS3StorageServicesByBucketName.get(bucketName);
        if (service == null) {
            String region = resolvedStorageBucket.getBucketInfo().getRegion();
            service = storageServiceFactory.create(context, region, bucketName, clientProvider);
            awsS3StorageServicesByBucketName.put(bucketName, service);
=======
        if (bucket instanceof ResolvedStorageBucket) {
            return awss3StorageServiceContainer.get((ResolvedStorageBucket) bucket);
>>>>>>> 51255554
        }

        return defaultStorageService;
    }

    /**
     * Holds the keys for the various configuration properties for this plugin.
     */
    public enum JsonKeys {
        /**
         * The S3 bucket this plugin will work with.
         */
        BUCKET("bucket"),

        /**
         * The AWS region this plugin will work with.
         */
        REGION("region");

        /**
         * The key this property is listed under in the config JSON.
         */
        private final String configurationKey;

        /**
         * Construct the enum with the config key.
         *
         * @param configurationKey The key this property is listed under in the config JSON.
         */
        JsonKeys(final String configurationKey) {
            this.configurationKey = configurationKey;
        }

        /**
         * Returns the key this property is listed under in the config JSON.
         *
         * @return The key as a string
         */
        @NonNull
        public String getConfigurationKey() {
            return configurationKey;
        }
    }
}<|MERGE_RESOLUTION|>--- conflicted
+++ resolved
@@ -90,10 +90,7 @@
 import com.amplifyframework.storage.s3.request.AWSS3StorageRemoveRequest;
 import com.amplifyframework.storage.s3.request.AWSS3StorageUploadRequest;
 import com.amplifyframework.storage.s3.service.AWSS3StorageService;
-<<<<<<< HEAD
-=======
 import com.amplifyframework.storage.s3.service.AWSS3StorageServiceContainer;
->>>>>>> 51255554
 import com.amplifyframework.storage.s3.transfer.S3StorageTransferClientProvider;
 import com.amplifyframework.storage.s3.transfer.StorageTransferClientProvider;
 import com.amplifyframework.storage.s3.transfer.TransferObserver;
@@ -138,12 +135,7 @@
     private StorageAccessLevel defaultAccessLevel;
     private int defaultUrlExpiration;
 
-<<<<<<< HEAD
-    private final Map<String, AWSS3StorageService> awsS3StorageServicesByBucketName = new HashMap<>();
-    private Context context;
-=======
     private AWSS3StorageServiceContainer awss3StorageServiceContainer;
->>>>>>> 51255554
     @SuppressLint("UnsafeOptInUsageError")
     private List<AmplifyOutputsData.StorageBucket> configuredBuckets;
 
@@ -152,21 +144,11 @@
             = new S3StorageTransferClientProvider((region, bucketName) -> {
                 if (region != null && bucketName != null) {
                     StorageBucket bucket = StorageBucket.fromBucketInfo(new BucketInfo(bucketName, region));
-<<<<<<< HEAD
-                    return getAWSS3StorageService((ResolvedStorageBucket) bucket).getClient();
-                }
-
-                if (region != null) {
-                    // unable to create a new S3Client from java code,
-                    // redirecting to AWSS3Service to create S3 Client from kotlin
-                    return AWSS3StorageService.getS3Client(region, authCredentialsProvider);
-=======
                     return awss3StorageServiceContainer.get((ResolvedStorageBucket) bucket).getClient();
                 }
 
                 if (region != null) {
                     return S3StorageTransferClientProvider.getS3Client(region, authCredentialsProvider);
->>>>>>> 51255554
                 }
                 return defaultStorageService.getClient();
             });
@@ -209,10 +191,7 @@
     @VisibleForTesting
     AWSS3StoragePlugin(AuthCredentialsProvider authCredentialsProvider,
                        AWSS3StoragePluginConfiguration awss3StoragePluginConfiguration) {
-<<<<<<< HEAD
-=======
-
->>>>>>> 51255554
+
         this((context, region, bucket, clientProvider) ->
                 new AWSS3StorageService(
                     context,
@@ -318,24 +297,15 @@
             @NonNull ResolvedStorageBucket bucket
     ) throws StorageException {
         try {
-<<<<<<< HEAD
-            this.context = context;
-=======
->>>>>>> 51255554
             this.defaultStorageService = storageServiceFactory.create(
                     context,
                     region,
                     bucket.getBucketInfo().getName(),
                     clientProvider);
-<<<<<<< HEAD
-            this.awsS3StorageServicesByBucketName.clear();
-            this.awsS3StorageServicesByBucketName.put(bucket.getBucketInfo().getName(), this.defaultStorageService);
-=======
             this.awss3StorageServiceContainer = new AWSS3StorageServiceContainer(
                     context, storageServiceFactory,
                     (S3StorageTransferClientProvider) clientProvider);
             this.awss3StorageServiceContainer.put(bucket.getBucketInfo().getName(), this.defaultStorageService);
->>>>>>> 51255554
         } catch (RuntimeException exception) {
             throw new StorageException(
                 "Failed to create storage service.",
@@ -1008,11 +978,7 @@
                     TransferType transferType = transferRecord.getType();
 
                     AWSS3StorageService storageService
-<<<<<<< HEAD
-                            = getAwsS3StorageServiceFromTransferRecord(onError, transferRecord);
-=======
                             = getAwss3StorageServiceFromTransferRecord(onError, transferRecord);
->>>>>>> 51255554
 
                     switch (Objects.requireNonNull(transferType)) {
                         case UPLOAD:
@@ -1067,11 +1033,7 @@
         });
     }
 
-<<<<<<< HEAD
-    private AWSS3StorageService getAwsS3StorageServiceFromTransferRecord(
-=======
     private AWSS3StorageService getAwss3StorageServiceFromTransferRecord(
->>>>>>> 51255554
             @NonNull Consumer<StorageException> onError,
             TransferRecord transferRecord
     ) {
@@ -1115,7 +1077,6 @@
                 accessLevel(options.getAccessLevel())
                 .targetIdentityId(options.getTargetIdentityId())
                 .setPageSize(AWSS3StoragePagedListOptions.ALL_PAGE_SIZE)
-                .bucket(options.getBucket())
                 .build();
         return list(path, storagePagedListOptions, onSuccess, onError);
     }
@@ -1135,16 +1096,9 @@
             options.getNextToken(),
             options.getSubpathStrategy());
 
-        AWSS3StorageService storageService = defaultStorageService;
-        try {
-            storageService = getStorageService(options.getBucket());
-        } catch (StorageException exception) {
-            onError.accept(exception);
-        }
-
         AWSS3StorageListOperation operation =
             new AWSS3StorageListOperation(
-                storageService,
+                defaultStorageService,
                 executorService,
                 authCredentialsProvider,
                 request,
@@ -1171,16 +1125,9 @@
                 options.getNextToken(),
                 options.getSubpathStrategy());
 
-        AWSS3StorageService storageService = defaultStorageService;
-        try {
-            storageService = getStorageService(options.getBucket());
-        } catch (StorageException exception) {
-            onError.accept(exception);
-        }
-
         AWSS3StoragePathListOperation operation =
                 new AWSS3StoragePathListOperation(
-                        storageService,
+                        defaultStorageService,
                         executorService,
                         authCredentialsProvider,
                         request,
@@ -1207,12 +1154,7 @@
                     if (configuredBucket.getName().equals(name)) {
                         String bucketName = configuredBucket.getBucketName();
                         String region = configuredBucket.getAwsRegion();
-<<<<<<< HEAD
-                        service = storageServiceFactory.create(context, region, bucketName, clientProvider);
-                        awsS3StorageServicesByBucketName.put(bucketName, service);
-=======
                         return awss3StorageServiceContainer.get(bucketName, region);
->>>>>>> 51255554
                     }
                 }
             }
@@ -1222,19 +1164,8 @@
                     "Ensure the bucket name used is available in Amplify Outputs.");
         }
 
-<<<<<<< HEAD
-    @SuppressLint("UnsafeOptInUsageError")
-    private AWSS3StorageService getAWSS3StorageService(ResolvedStorageBucket resolvedStorageBucket) {
-        String bucketName = resolvedStorageBucket.getBucketInfo().getName();
-        AWSS3StorageService service = awsS3StorageServicesByBucketName.get(bucketName);
-        if (service == null) {
-            String region = resolvedStorageBucket.getBucketInfo().getRegion();
-            service = storageServiceFactory.create(context, region, bucketName, clientProvider);
-            awsS3StorageServicesByBucketName.put(bucketName, service);
-=======
         if (bucket instanceof ResolvedStorageBucket) {
             return awss3StorageServiceContainer.get((ResolvedStorageBucket) bucket);
->>>>>>> 51255554
         }
 
         return defaultStorageService;
