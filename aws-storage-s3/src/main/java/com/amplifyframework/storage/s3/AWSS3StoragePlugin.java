--- conflicted
+++ resolved
@@ -88,13 +88,9 @@
             IdentityIdProvider identityIdProvider
     ) {
         super();
-<<<<<<< HEAD
-        this.executorService = AmplifyExecutors.standard();
-=======
         this.storageServiceFactory = storageServiceFactory;
         this.identityIdProvider = identityIdProvider;
-        this.executorService = Executors.newCachedThreadPool();
->>>>>>> ad66bfbd
+        this.executorService = AmplifyExecutors.standard();
     }
 
     @NonNull
