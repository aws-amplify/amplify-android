/*
 * Copyright 2019 Amazon.com, Inc. or its affiliates. All Rights Reserved.
 *
 * Licensed under the Apache License, Version 2.0 (the "License").
 * You may not use this file except in compliance with the License.
 * A copy of the License is located at
 *
 *  http://aws.amazon.com/apache2.0
 *
 * or in the "license" file accompanying this file. This file is distributed
 * on an "AS IS" BASIS, WITHOUT WARRANTIES OR CONDITIONS OF ANY KIND, either
 * express or implied. See the License for the specific language governing
 * permissions and limitations under the License.
 */

package com.amplifyframework.storage.s3;

import android.content.Context;
import androidx.annotation.NonNull;
import androidx.annotation.VisibleForTesting;

import com.amplifyframework.core.Consumer;
import com.amplifyframework.storage.StorageAccessLevel;
import com.amplifyframework.storage.StorageException;
import com.amplifyframework.storage.StoragePlugin;
import com.amplifyframework.storage.operation.StorageDownloadFileOperation;
import com.amplifyframework.storage.operation.StorageGetUrlOperation;
import com.amplifyframework.storage.operation.StorageListOperation;
import com.amplifyframework.storage.operation.StorageRemoveOperation;
import com.amplifyframework.storage.operation.StorageUploadFileOperation;
import com.amplifyframework.storage.options.StorageDownloadFileOptions;
import com.amplifyframework.storage.options.StorageGetUrlOptions;
import com.amplifyframework.storage.options.StorageListOptions;
import com.amplifyframework.storage.options.StorageRemoveOptions;
import com.amplifyframework.storage.options.StorageUploadFileOptions;
import com.amplifyframework.storage.result.StorageDownloadFileResult;
import com.amplifyframework.storage.result.StorageGetUrlResult;
import com.amplifyframework.storage.result.StorageListResult;
import com.amplifyframework.storage.result.StorageRemoveResult;
import com.amplifyframework.storage.result.StorageUploadFileResult;
import com.amplifyframework.storage.s3.operation.AWSS3StorageDownloadFileOperation;
import com.amplifyframework.storage.s3.operation.AWSS3StorageGetPresignedUrlOperation;
import com.amplifyframework.storage.s3.operation.AWSS3StorageListOperation;
import com.amplifyframework.storage.s3.operation.AWSS3StorageRemoveOperation;
import com.amplifyframework.storage.s3.operation.AWSS3StorageUploadFileOperation;
import com.amplifyframework.storage.s3.request.AWSS3StorageDownloadFileRequest;
import com.amplifyframework.storage.s3.request.AWSS3StorageGetPresignedUrlRequest;
import com.amplifyframework.storage.s3.request.AWSS3StorageListRequest;
import com.amplifyframework.storage.s3.request.AWSS3StorageRemoveRequest;
import com.amplifyframework.storage.s3.request.AWSS3StorageUploadFileRequest;
import com.amplifyframework.storage.s3.service.AWSS3StorageService;
import com.amplifyframework.storage.s3.service.StorageService;

import com.amazonaws.mobile.client.AWSMobileClient;
import com.amazonaws.regions.Region;
import com.amazonaws.services.s3.AmazonS3Client;
import org.json.JSONException;
import org.json.JSONObject;

import java.util.concurrent.ExecutorService;
import java.util.concurrent.Executors;

/**
 * A plugin for the storage category which uses S3 as a storage
 * repository.
 */
public final class AWSS3StoragePlugin extends StoragePlugin<AmazonS3Client> {

    private static final String AWS_S3_STORAGE_PLUGIN_KEY = "awsS3StoragePlugin";
    private static final int DEFAULT_URL_EXPIRE_IN_SECONDS = 5;

    private final StorageService.Factory storageServiceFactory;
    private final IdentityIdProvider identityIdProvider;
    private final ExecutorService executorService;

    private StorageService storageService;
    private StorageAccessLevel defaultAccessLevel;

    /**
     * Constructs the AWS S3 Storage Plugin initializing the executor service.
     */
    public AWSS3StoragePlugin() {
        this(
            (context, region, bucket) ->
                    new AWSS3StorageService(context, region, bucket, false),
            () -> AWSMobileClient.getInstance().getIdentityId()
        );
    }

    @VisibleForTesting
    AWSS3StoragePlugin(
            StorageService.Factory storageServiceFactory,
            IdentityIdProvider identityIdProvider
    ) {
        super();
        this.storageServiceFactory = storageServiceFactory;
        this.identityIdProvider = identityIdProvider;
        this.executorService = Executors.newCachedThreadPool();
    }

    @NonNull
    @Override
    public String getPluginKey() {
        return AWS_S3_STORAGE_PLUGIN_KEY;
    }

    @Override
    public void configure(@NonNull JSONObject pluginConfiguration, @NonNull Context context) throws StorageException {
        String regionStr;
        String bucket;

        try {
            regionStr = pluginConfiguration.getString(JsonKeys.REGION.getConfigurationKey());
        } catch (JSONException error) {
            throw new StorageException(
                    "Missing or malformed value for Region in " + AWS_S3_STORAGE_PLUGIN_KEY + "configuration.",
                    error,
                    "Check the attached error to see where the parsing issue took place."
            );
        } catch (NullPointerException error) {
            throw new StorageException(
                    "Missing configuration for " + AWS_S3_STORAGE_PLUGIN_KEY,
                    "Check amplifyconfiguration.json to make sure that there is a section for " +
                    AWS_S3_STORAGE_PLUGIN_KEY + " under the storage category."
            );
        }

        Region region = Region.getRegion(regionStr);

        if (region == null) {
            throw new StorageException(
                    "Invalid region provided",
                    "Make sure the region you have configured for the AWS S3 Storage plugin is a value we support."
            );
        }

        try {
            bucket = pluginConfiguration.getString(JsonKeys.BUCKET.getConfigurationKey());
        } catch (JSONException error) {
            throw new StorageException(
                    "Missing or malformed value for bucket in " + AWS_S3_STORAGE_PLUGIN_KEY + "configuration.",
                    error,
                    "Check the attached error to see where the parsing issue took place."
            );
        }

        try {
            this.storageService = storageServiceFactory.create(
                    context,
                    region,
                    bucket
            );
        } catch (RuntimeException exception) {
            throw new StorageException(
                    "Failed to create storage service.",
                    exception,
                    "Have you initialized AWSMobileClient? See included exception for more details."
            );
        }

        // These will be passed in the config in the future
        this.defaultAccessLevel = StorageAccessLevel.PUBLIC;
    }

    @NonNull
    @Override
    public AmazonS3Client getEscapeHatch() {
        return ((AWSS3StorageService) storageService).getClient();
    }

    @NonNull
    @Override
    public StorageGetUrlOperation<?> getUrl(
            @NonNull String key,
            @NonNull Consumer<StorageGetUrlResult> onSuccess,
            @NonNull Consumer<StorageException> onError) {
        return getUrl(key, StorageGetUrlOptions.defaultInstance(), onSuccess, onError);
    }

    @NonNull
    @Override
    public StorageGetUrlOperation<?> getUrl(
            @NonNull String key,
            @NonNull StorageGetUrlOptions options,
            @NonNull Consumer<StorageGetUrlResult> onSuccess,
            @NonNull Consumer<StorageException> onError) {
        AWSS3StorageGetPresignedUrlRequest request = new AWSS3StorageGetPresignedUrlRequest(
                key,
                options.getAccessLevel() != null
                        ? options.getAccessLevel()
                        : defaultAccessLevel,
                options.getTargetIdentityId() != null
                        ? options.getTargetIdentityId()
                        : identityIdProvider.getIdentityId(),
                options.getExpires() != 0
                        ? options.getExpires()
                        : DEFAULT_URL_EXPIRE_IN_SECONDS
        );

        AWSS3StorageGetPresignedUrlOperation operation =
                new AWSS3StorageGetPresignedUrlOperation(storageService, executorService, request, onSuccess, onError);
        operation.start();

        return operation;
    }

    @NonNull
    @Override
    public StorageDownloadFileOperation<?> downloadFile(
            @NonNull String key,
            @NonNull String local,
            @NonNull Consumer<StorageDownloadFileResult> onSuccess,
            @NonNull Consumer<StorageException> onError
    ) {
        return downloadFile(key, local, StorageDownloadFileOptions.defaultInstance(), onSuccess, onError);
    }

    @NonNull
    @Override
    public StorageDownloadFileOperation<?> downloadFile(
            @NonNull String key,
            @NonNull String local,
            @NonNull StorageDownloadFileOptions options,
            @NonNull Consumer<StorageDownloadFileResult> onSuccess,
            @NonNull Consumer<StorageException> onError
    ) {
        AWSS3StorageDownloadFileRequest request = new AWSS3StorageDownloadFileRequest(
                key,
                local,
                options.getAccessLevel() != null
                        ? options.getAccessLevel()
                        : defaultAccessLevel,
                options.getTargetIdentityId() != null
                        ? options.getTargetIdentityId()
                        : identityIdProvider.getIdentityId()
        );

        AWSS3StorageDownloadFileOperation operation =
                new AWSS3StorageDownloadFileOperation(storageService, request, onSuccess, onError);
        operation.start();

        return operation;
    }

    @NonNull
    @Override
    public StorageUploadFileOperation<?> uploadFile(
            @NonNull String key,
            @NonNull String local,
            @NonNull Consumer<StorageUploadFileResult> onSuccess,
            @NonNull Consumer<StorageException> onError
    ) {
        return uploadFile(key, local, StorageUploadFileOptions.defaultInstance(), onSuccess, onError);
    }

    @NonNull
    @Override
    public StorageUploadFileOperation<?> uploadFile(
            @NonNull String key,
            @NonNull String local,
            @NonNull StorageUploadFileOptions options,
            @NonNull Consumer<StorageUploadFileResult> onSuccess,
            @NonNull Consumer<StorageException> onError
    ) {
        AWSS3StorageUploadFileRequest request = new AWSS3StorageUploadFileRequest(
                key,
                local,
                options.getAccessLevel() != null
                        ? options.getAccessLevel()
                        : defaultAccessLevel,
                options.getTargetIdentityId() != null
                        ? options.getTargetIdentityId()
                        : identityIdProvider.getIdentityId(),
                options.getContentType(),
                options.getMetadata()
        );

        AWSS3StorageUploadFileOperation operation =
                new AWSS3StorageUploadFileOperation(storageService, request, onSuccess, onError);

        operation.start();

        return operation;
    }

    @NonNull
    @Override
    public StorageRemoveOperation<?> remove(
            @NonNull String key,
            @NonNull Consumer<StorageRemoveResult> onSuccess,
            @NonNull Consumer<StorageException> onError
    ) {
        return remove(key, StorageRemoveOptions.defaultInstance(), onSuccess, onError);
    }

    @NonNull
    @Override
    public StorageRemoveOperation<?> remove(
            @NonNull String key,
            @NonNull StorageRemoveOptions options,
            @NonNull Consumer<StorageRemoveResult> onSuccess,
            @NonNull Consumer<StorageException> onError
    ) {
        AWSS3StorageRemoveRequest request = new AWSS3StorageRemoveRequest(
                key,
                options.getAccessLevel() != null
                        ? options.getAccessLevel()
                        : defaultAccessLevel,
                options.getTargetIdentityId() != null
                        ? options.getTargetIdentityId()
                        : identityIdProvider.getIdentityId()
        );

        AWSS3StorageRemoveOperation operation =
                new AWSS3StorageRemoveOperation(storageService, executorService, request, onSuccess, onError);

        operation.start();

        return operation;
    }

    @NonNull
    @Override
    public StorageListOperation<?> list(
            @NonNull String path,
            @NonNull Consumer<StorageListResult> onSuccess,
            @NonNull Consumer<StorageException> onError
    ) {
        return list(path, StorageListOptions.defaultInstance(), onSuccess, onError);
    }

    @NonNull
    @Override
    public StorageListOperation<?> list(
            @NonNull String path,
            @NonNull StorageListOptions options,
            @NonNull Consumer<StorageListResult> onSuccess,
            @NonNull Consumer<StorageException> onError
    ) {
        AWSS3StorageListRequest request = new AWSS3StorageListRequest(
                path,
                options.getAccessLevel() != null
                        ? options.getAccessLevel()
                        : defaultAccessLevel,
                options.getTargetIdentityId() != null
                        ? options.getTargetIdentityId()
                        : identityIdProvider.getIdentityId()
        );

        AWSS3StorageListOperation operation =
                new AWSS3StorageListOperation(storageService, executorService, request, onSuccess, onError);

        operation.start();

        return operation;
    }
<<<<<<< HEAD
    
=======

>>>>>>> be072511
    /**
     * Holds the keys for the various configuration properties for this plugin.
     */
    public enum JsonKeys {
        /**
         * The S3 bucket this plugin will work with.
         */
        BUCKET("bucket"),

        /**
         * The AWS region this plugin will work with.
         */
        REGION("region");

        /**
         * The key this property is listed under in the config JSON.
         */
        private final String configurationKey;

        /**
         * Construct the enum with the config key.
         * @param configurationKey The key this property is listed under in the config JSON.
         */
        JsonKeys(final String configurationKey) {
            this.configurationKey = configurationKey;
        }

        /**
         * Returns the key this property is listed under in the config JSON.
         * @return The key as a string
         */
        @NonNull
        public String getConfigurationKey() {
            return configurationKey;
        }
    }
}
<|MERGE_RESOLUTION|>--- conflicted
+++ resolved
@@ -354,11 +354,7 @@
 
         return operation;
     }
-<<<<<<< HEAD
-    
-=======
-
->>>>>>> be072511
+
     /**
      * Holds the keys for the various configuration properties for this plugin.
      */
