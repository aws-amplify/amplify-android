/*
 * Copyright 2019 Amazon.com, Inc. or its affiliates. All Rights Reserved.
 *
 * Licensed under the Apache License, Version 2.0 (the "License").
 * You may not use this file except in compliance with the License.
 * A copy of the License is located at
 *
 *  http://aws.amazon.com/apache2.0
 *
 * or in the "license" file accompanying this file. This file is distributed
 * on an "AS IS" BASIS, WITHOUT WARRANTIES OR CONDITIONS OF ANY KIND, either
 * express or implied. See the License for the specific language governing
 * permissions and limitations under the License.
 */

package com.amplifyframework.storage.s3.service;

import android.content.Context;
import android.content.Intent;
import androidx.annotation.NonNull;

import com.amplifyframework.storage.StorageItem;
import com.amplifyframework.util.UserAgent;

import com.amazonaws.ClientConfiguration;
import com.amazonaws.auth.AWSCredentialsProvider;
import com.amazonaws.mobile.client.AWSMobileClient;
import com.amazonaws.mobileconnectors.s3.transferutility.TransferObserver;
import com.amazonaws.mobileconnectors.s3.transferutility.TransferService;
import com.amazonaws.mobileconnectors.s3.transferutility.TransferUtility;
import com.amazonaws.regions.Region;
import com.amazonaws.services.s3.AmazonS3Client;
import com.amazonaws.services.s3.S3ClientOptions;
import com.amazonaws.services.s3.model.ListObjectsV2Request;
import com.amazonaws.services.s3.model.ListObjectsV2Result;
import com.amazonaws.services.s3.model.ObjectMetadata;
import com.amazonaws.services.s3.model.S3ObjectSummary;

import java.io.File;
import java.net.URL;
import java.util.ArrayList;
import java.util.Date;
import java.util.List;
<<<<<<< HEAD
import java.util.Map;
import java.util.concurrent.TimeUnit;
=======
>>>>>>> be072511

/**
 * A representation of an S3 backend service endpoint.
 */
public final class AWSS3StorageService implements StorageService {

    private final Context context;
    private final String bucket;
    private final TransferUtility transferUtility;
    private final AmazonS3Client client;

    private boolean transferUtilityServiceStarted = false;

    /**
     * Constructs a new AWSS3StorageService.
     * @param region Region in which the S3 endpoint resides
     * @param context An Android Context
     * @param bucket An S3 bucket name
     * @param transferAcceleration Whether or not transfer acceleration
     *                             should be enabled
     */
    public AWSS3StorageService(
            @NonNull Context context,
            @NonNull Region region,
            @NonNull String bucket,
            boolean transferAcceleration
    ) {
        this.context = context;
        this.bucket = bucket;
        this.client = createS3Client(region);

        if (transferAcceleration) {
            client.setS3ClientOptions(S3ClientOptions.builder()
                    .setAccelerateModeEnabled(true)
                    .build()
            );
        }

        this.transferUtility = TransferUtility.builder()
                .context(this.context)
                .s3Client(client)
                .build();
    }

    private AmazonS3Client createS3Client(@NonNull Region region) {
        AWSCredentialsProvider credentialsProvider = AWSMobileClient.getInstance();
        ClientConfiguration configuration = new ClientConfiguration();
        configuration.setUserAgent(UserAgent.string());
        return new AmazonS3Client(credentialsProvider, region, configuration);
    }

    /**
     * Generate pre-signed URL for an object.
     * @param serviceKey S3 service key
     * @param expires Number of seconds before URL expires
     * @return A pre-signed URL
     */
    @NonNull
    public URL getPresignedUrl(@NonNull String serviceKey, int expires) {
        Date expiration = new Date(System.currentTimeMillis() + TimeUnit.SECONDS.toMillis(expires));
        return client.generatePresignedUrl(bucket, serviceKey, expiration);
    }

    /**
     * Begin downloading a file.
     * @param serviceKey S3 service key
     * @param file Target file
     * @return A transfer observer
     */
    @NonNull
    public TransferObserver downloadToFile(
            @NonNull String serviceKey,
            @NonNull File file
    ) {
        startServiceIfNotAlreadyStarted();
        return transferUtility.download(bucket, serviceKey, file);
    }

    /**
     * Begin uploading a file.
     * @param serviceKey S3 service key
     * @param file Target file
     * @param metadata Object metadata to associate with upload
     * @return A transfer observer
     */
    @NonNull
    public TransferObserver uploadFile(
            @NonNull String serviceKey,
            @NonNull File file,
            @NonNull ObjectMetadata metadata
    ) {
        startServiceIfNotAlreadyStarted();
        return transferUtility.upload(bucket, serviceKey, file, metadata);
    }

    /**
     * List items inside an S3 path.
     * @param path The path to list items from
     * @return A list of parsed items
     */
    @NonNull
    public List<StorageItem> listFiles(@NonNull String path) {
        startServiceIfNotAlreadyStarted();
        ArrayList<StorageItem> itemList = new ArrayList<>();
        ListObjectsV2Request request =
                new ListObjectsV2Request().withBucketName(this.bucket).withPrefix(path);
        ListObjectsV2Result result;

        do {
            result = client.listObjectsV2(request);

            for (S3ObjectSummary objectSummary : result.getObjectSummaries()) {
                itemList.add(new StorageItem(
                        objectSummary.getKey(),
                        objectSummary.getSize(),
                        objectSummary.getLastModified(),
                        objectSummary.getETag(),
                        null
                ));
            }
            // If there are more than maxKeys keys in the bucket, get a continuation token
            // and fetch the next batch of objects.
            String token = result.getNextContinuationToken();
            request.setContinuationToken(token);
        } while (result.isTruncated());

        return itemList;
    }

    /**
     * Synchronous operation to delete a file in s3.
     * @param serviceKey Fully specified path to file to delete (including public/private/protected folder)
     */
    public void deleteObject(@NonNull String serviceKey) {
        this.client.deleteObject(this.bucket, serviceKey);
    }

    /**
     * Pause a file transfer operation.
     * @param transfer an in-progress transfer
     */
    public void pauseTransfer(@NonNull TransferObserver transfer) {
        startServiceIfNotAlreadyStarted();
        transferUtility.pause(transfer.getId());
    }

    /**
     * Resume a file transfer.
     * @param transfer A transfer to be resumed
     */
    public void resumeTransfer(@NonNull TransferObserver transfer) {
        startServiceIfNotAlreadyStarted();
        transferUtility.resume(transfer.getId());
    }

    /**
     * Cancel a file transfer.
     * @param transfer A file transfer to cancel
     */
    public void cancelTransfer(@NonNull TransferObserver transfer) {
        startServiceIfNotAlreadyStarted();
        transferUtility.cancel(transfer.getId());
    }

    private void startServiceIfNotAlreadyStarted() {
        if (!transferUtilityServiceStarted) {
            // TODO: When a reset method is defined, stop service.
            context.startService(new Intent(context, TransferService.class));
            transferUtilityServiceStarted = true;
        }
    }

    /**
     * Gets a handle the S3 client underlying this service.
     * @return S3 client instance
     */
    @NonNull
    public AmazonS3Client getClient() {
        return client;
    }
}
<|MERGE_RESOLUTION|>--- conflicted
+++ resolved
@@ -41,11 +41,7 @@
 import java.util.ArrayList;
 import java.util.Date;
 import java.util.List;
-<<<<<<< HEAD
-import java.util.Map;
 import java.util.concurrent.TimeUnit;
-=======
->>>>>>> be072511
 
 /**
  * A representation of an S3 backend service endpoint.
