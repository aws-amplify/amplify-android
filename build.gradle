/*
 * Copyright 2022 Amazon.com, Inc. or its affiliates. All Rights Reserved.
 *
 * Licensed under the Apache License, Version 2.0 (the "License").
 * You may not use this file except in compliance with the License.
 * A copy of the License is located at
 *
 *  http://aws.amazon.com/apache2.0
 *
 * or in the "license" file accompanying this file. This file is distributed
 * on an "AS IS" BASIS, WITHOUT WARRANTIES OR CONDITIONS OF ANY KIND, either
 * express or implied. See the License for the specific language governing
 * permissions and limitations under the License.
 */

buildscript {
    repositories {
        google()
        jcenter()
        maven {
            url "https://plugins.gradle.org/m2/"
        }
    }

    dependencies {
        classpath 'com.android.tools.build:gradle:4.0.2'
        classpath 'org.jetbrains.kotlin:kotlin-gradle-plugin:1.6.10'
        classpath "org.jetbrains.dokka:dokka-gradle-plugin:1.6.10"
        classpath 'org.jlleitschuh.gradle:ktlint-gradle:9.4.1'
    }
}

allprojects {
    repositories {
        google()
        jcenter()
    }

    gradle.projectsEvaluated {
        tasks.withType(JavaCompile) {
            options.compilerArgs << "-Xlint:all" << "-Werror"
        }
        tasks.withType(Test) {
            minHeapSize = '128m'
            maxHeapSize = '4g'
        }
    }
}

task clean(type: Delete) {
    delete rootProject.buildDir
}

ext {
    buildToolsVersion = "30.0.2"
    compileSdkVersion = 30
    minSdkVersion = 24
    targetSdkVersion = 30

<<<<<<< HEAD
    awsSdkVersion = '2.48.0'
    awsKotlinSdkVersion = '0.16.3-beta'
=======
    awsSdkVersion = '2.49.0'
>>>>>>> f78c0bd3
    fragmentVersion = '1.3.1'
    navigationVersion = '2.3.4'
    dependency = [
        android: [
            desugartools: 'com.android.tools:desugar_jdk_libs:1.0.9',
        ],
        androidx: [
            v4support: 'androidx.legacy:legacy-support-v4:1.0.0',
            annotation: 'androidx.annotation:annotation:1.1.0',
            appcompat: 'androidx.appcompat:appcompat:1.2.0',
            core: 'androidx.core:core:1.3.2',
            core_ktx: 'androidx.core:core-ktx:1.3.2',
            workmanager: 'androidx.work:work-runtime-ktx:2.7.1',
            security: 'androidx.security:security-crypto:1.0.0',
            nav: [
                fragment: "androidx.navigation:navigation-fragment:$navigationVersion",
                fragmentktx: "androidx.navigation:navigation-fragment-ktx:$navigationVersion",
                ui: "androidx.navigation:navigation-ui:$navigationVersion",
                uiktx: "androidx.navigation:navigation-ui-ktx:$navigationVersion",
                dynamicfeatures: "androidx.navigation:navigation-dynamic-features-fragment:$navigationVersion"
            ],
            multidex: 'androidx.multidex:multidex:2.0.1',
            test: [
                core: 'androidx.test:core:1.3.0',
                core_ktx: 'androidx.test:core-ktx:1.3.0',
                runner: 'androidx.test:runner:1.3.0',
                junit: 'androidx.test.ext:junit:1.1.2',
                espresso: 'androidx.test.espresso:espresso-core:3.3.0',
                orchestrator: 'androidx.test:orchestrator:1.3.0',
                navigation: "androidx.navigation:navigation-testing:$navigationVersion",
                fragment: "androidx.fragment:fragment-testing:$fragmentVersion",
                mockito: "org.mockito:mockito-core:3.9.0",
                workmanager: "androidx.work:work-testing:2.7.1"
            ]
        ],
        aws: [
            core: "com.amazonaws:aws-android-sdk-core:$awsSdkVersion",
            comprehend: "aws.sdk.kotlin:comprehend:$awsKotlinSdkVersion",
            pinpoint: "com.amazonaws:aws-android-sdk-pinpoint:$awsSdkVersion",
            mobileclient: "com.amazonaws:aws-android-sdk-mobile-client:$awsSdkVersion",
            polly: "aws.sdk.kotlin:polly:$awsKotlinSdkVersion",
            rekognition: "aws.sdk.kotlin:rekognition:$awsKotlinSdkVersion",
            textract: "aws.sdk.kotlin:textract:$awsKotlinSdkVersion",
            translate: "aws.sdk.kotlin:translate:$awsKotlinSdkVersion",
            
            cognitoidentity: "aws.sdk.kotlin:cognitoidentity:$awsKotlinSdkVersion",
            cognitoidentityprovider: "aws.sdk.kotlin:cognitoidentityprovider:$awsKotlinSdkVersion",
            credentials: "aws.smithy.kotlin:aws-credentials:0.10.2",
            ktor: "aws.smithy.kotlin:http-client-engine-ktor:0.7.7",
            location: "aws.sdk.kotlin:location:$awsKotlinSdkVersion",
            s3: "aws.sdk.kotlin:s3:$awsKotlinSdkVersion",
            signing: "aws.smithy.kotlin:aws-signing-default:0.10.2",
            pinpointKotlin: "aws.sdk.kotlin:pinpoint:$awsKotlinSdkVersion"
        ],
        kotlin: [
            stdlib: 'org.jetbrains.kotlin:kotlin-stdlib:1.6.10',
            coroutines: 'org.jetbrains.kotlinx:kotlinx-coroutines-core:1.5.2',
            serializationJson: 'org.jetbrains.kotlinx:kotlinx-serialization-json:1.3.2',
            ktlint: 'org.jlleitschuh.gradle:ktlint-gradle:7.1.0',
            futures: 'androidx.concurrent:concurrent-futures-ktx:1.1.0',
            test: [
                junit: 'org.jetbrains.kotlin:kotlin-test-junit:1.5.31',
                coroutines: 'org.jetbrains.kotlinx:kotlinx-coroutines-test:1.6.1'
            ]
        ],

        oauth2: 'com.google.auth:google-auth-library-oauth2-http:0.26.0',
        okhttp: 'com.squareup.okhttp3:okhttp:4.9.1',
        gson: 'com.google.code.gson:gson:2.8.9',
        maplibre: [
            sdk: 'org.maplibre.gl:android-sdk:9.5.2',
            annotations: 'org.maplibre.gl:android-plugin-annotation-v9:1.0.0'
        ],
        rxandroid: 'io.reactivex.rxjava3:rxandroid:3.0.0',
        rxjava: 'io.reactivex.rxjava3:rxjava:3.0.6',
        tensorflow: 'org.tensorflow:tensorflow-lite:2.0.0',
        uuidgen: 'com.fasterxml.uuid:java-uuid-generator:4.0.1',

        junit: 'junit:junit:4.13.2',
        mockito: 'org.mockito:mockito-core:3.9.0',
        mockk: 'io.mockk:mockk:1.12.3',
        mockwebserver: 'com.squareup.okhttp3:mockwebserver:4.9.1',
        mockitoinline: 'org.mockito:mockito-inline:3.11.2',
        robolectric: 'org.robolectric:robolectric:4.5.1',
        jsonassert: 'org.skyscreamer:jsonassert:1.5.0'
    ]
}

subprojects { project ->
    apply plugin: 'org.jlleitschuh.gradle.ktlint'
    ktlint {
        android.set(true)
    }
    afterEvaluate {
        configureAndroidLibrary(project)
    }
}

private void configureAndroidLibrary(Project project) {
    project.ext.VERSION_NAME = project.hasProperty('VERSION_NAME') ?
        project.findProperty('VERSION_NAME') :
        rootProject.findProperty('VERSION_NAME')

    if (project.hasProperty('signingKeyId')) {
        System.out.println("Getting signing info from protected source.")
        project.ext.'signing.keyId' = findProperty('signingKeyId')
        project.ext.'signing.password' = findProperty('signingPassword')
        project.ext.'signing.inMemoryKey' = findProperty('signingInMemoryKey')
    }

    project.android {
        buildToolsVersion rootProject.ext.buildToolsVersion
        compileSdkVersion rootProject.ext.compileSdkVersion

        defaultConfig {
            multiDexEnabled true
            minSdkVersion project.findProperty('minSdkVersion')
            targetSdkVersion rootProject.ext.targetSdkVersion
            versionName project.ext.VERSION_NAME
            testInstrumentationRunner 'androidx.test.runner.AndroidJUnitRunner'
            testInstrumentationRunnerArguments clearPackageData: 'true'
            consumerProguardFiles rootProject.file('configuration/consumer-rules.pro')

            testOptions {
                animationsDisabled = true
                unitTests {
                    includeAndroidResources = true
                }
            }
        }

        lintOptions {
            warningsAsErrors true
            abortOnError true
            enable 'UnusedResources'
            enable 'NewerVersionAvailable'
        }

        compileOptions {
            coreLibraryDesugaringEnabled true
            sourceCompatibility JavaVersion.VERSION_1_8
            targetCompatibility JavaVersion.VERSION_1_8
        }

        // Needed when running integration tests. The oauth2 library uses relies on two
        // dependencies (Apache's httpcore and httpclient), both of which include
        // META-INF/DEPENDENCIES. Tried a couple other options to no avail.
        packagingOptions {
            exclude 'META-INF/DEPENDENCIES'
        }

    }

    project.dependencies {
        coreLibraryDesugaring dependency.android.desugartools
    }
}
apply from: rootProject.file("configuration/instrumentation-tests.gradle")<|MERGE_RESOLUTION|>--- conflicted
+++ resolved
@@ -57,12 +57,8 @@
     minSdkVersion = 24
     targetSdkVersion = 30
 
-<<<<<<< HEAD
-    awsSdkVersion = '2.48.0'
+    awsSdkVersion = '2.49.0'
     awsKotlinSdkVersion = '0.16.3-beta'
-=======
-    awsSdkVersion = '2.49.0'
->>>>>>> f78c0bd3
     fragmentVersion = '1.3.1'
     navigationVersion = '2.3.4'
     dependency = [
@@ -107,7 +103,7 @@
             rekognition: "aws.sdk.kotlin:rekognition:$awsKotlinSdkVersion",
             textract: "aws.sdk.kotlin:textract:$awsKotlinSdkVersion",
             translate: "aws.sdk.kotlin:translate:$awsKotlinSdkVersion",
-            
+
             cognitoidentity: "aws.sdk.kotlin:cognitoidentity:$awsKotlinSdkVersion",
             cognitoidentityprovider: "aws.sdk.kotlin:cognitoidentityprovider:$awsKotlinSdkVersion",
             credentials: "aws.smithy.kotlin:aws-credentials:0.10.2",
