/*
 * Copyright 2022 Amazon.com, Inc. or its affiliates. All Rights Reserved.
 *
 * Licensed under the Apache License, Version 2.0 (the "License").
 * You may not use this file except in compliance with the License.
 * A copy of the License is located at
 *
 *  http://aws.amazon.com/apache2.0
 *
 * or in the "license" file accompanying this file. This file is distributed
 * on an "AS IS" BASIS, WITHOUT WARRANTIES OR CONDITIONS OF ANY KIND, either
 * express or implied. See the License for the specific language governing
 * permissions and limitations under the License.
 */

buildscript {
    repositories {
        google()
        jcenter()
        maven {
            url "https://plugins.gradle.org/m2/"
        }
    }

    dependencies {
        classpath 'com.android.tools.build:gradle:4.0.2'
        classpath 'org.jetbrains.kotlin:kotlin-gradle-plugin:1.6.10'
        classpath "org.jetbrains.dokka:dokka-gradle-plugin:1.6.10"
        classpath 'org.jlleitschuh.gradle:ktlint-gradle:9.4.1'
    }
}

allprojects {
    repositories {
        google()
        jcenter()
    }

    gradle.projectsEvaluated {
        tasks.withType(JavaCompile) {
            options.compilerArgs << "-Xlint:all" << "-Werror"
        }
        tasks.withType(Test) {
            minHeapSize = '128m'
            maxHeapSize = '4g'
        }
    }
}

task clean(type: Delete) {
    delete rootProject.buildDir
}

ext {
    buildToolsVersion = "30.0.2"
    compileSdkVersion = 30
    minSdkVersion = 24
    targetSdkVersion = 30

<<<<<<< HEAD
    awsSdkVersion = '2.48.0'
    awsKoltinSdkVersion = '0.16.3-beta'
=======
    awsSdkVersion = '2.49.0'
>>>>>>> f78c0bd3
    fragmentVersion = '1.3.1'
    navigationVersion = '2.3.4'
    dependency = [
        android: [
            desugartools: 'com.android.tools:desugar_jdk_libs:1.0.9',
        ],
        androidx: [
            v4support: 'androidx.legacy:legacy-support-v4:1.0.0',
            annotation: 'androidx.annotation:annotation:1.1.0',
            appcompat: 'androidx.appcompat:appcompat:1.2.0',
            core: 'androidx.core:core:1.3.2',
            core_ktx: 'androidx.core:core-ktx:1.3.2',
            workmanager: 'androidx.work:work-runtime-ktx:2.7.1',
            security: 'androidx.security:security-crypto:1.0.0',
            nav: [
                fragment: "androidx.navigation:navigation-fragment:$navigationVersion",
                fragmentktx: "androidx.navigation:navigation-fragment-ktx:$navigationVersion",
                ui: "androidx.navigation:navigation-ui:$navigationVersion",
                uiktx: "androidx.navigation:navigation-ui-ktx:$navigationVersion",
                dynamicfeatures: "androidx.navigation:navigation-dynamic-features-fragment:$navigationVersion"
            ],
            multidex: 'androidx.multidex:multidex:2.0.1',
            test: [
                core: 'androidx.test:core:1.3.0',
                core_ktx: 'androidx.test:core-ktx:1.3.0',
                runner: 'androidx.test:runner:1.3.0',
                junit: 'androidx.test.ext:junit:1.1.2',
                espresso: 'androidx.test.espresso:espresso-core:3.3.0',
                orchestrator: 'androidx.test:orchestrator:1.3.0',
                navigation: "androidx.navigation:navigation-testing:$navigationVersion",
                fragment: "androidx.fragment:fragment-testing:$fragmentVersion",
                mockito: "org.mockito:mockito-core:3.9.0",
                workmanager: "androidx.work:work-testing:2.7.1"
            ]
        ],
        aws: [
            core: "com.amazonaws:aws-android-sdk-core:$awsSdkVersion",
            comprehend: "com.amazonaws:aws-android-sdk-comprehend:$awsSdkVersion",
            pinpoint: "com.amazonaws:aws-android-sdk-pinpoint:$awsSdkVersion",
            mobileclient: "com.amazonaws:aws-android-sdk-mobile-client:$awsSdkVersion",
            polly: "com.amazonaws:aws-android-sdk-polly:$awsSdkVersion",
            rekognition: "com.amazonaws:aws-android-sdk-rekognition:$awsSdkVersion",
            textract: "com.amazonaws:aws-android-sdk-textract:$awsSdkVersion",
            translate: "com.amazonaws:aws-android-sdk-translate:$awsSdkVersion",
            
            cognitoidentity: "aws.sdk.kotlin:cognitoidentity:$awsKoltinSdkVersion",
            cognitoidentityprovider: "aws.sdk.kotlin:cognitoidentityprovider:$awsKoltinSdkVersion",
            credentials: "aws.smithy.kotlin:aws-credentials:0.10.2",
            ktor: "aws.smithy.kotlin:http-client-engine-ktor:0.7.7",
            location: "aws.sdk.kotlin:location:$awsKoltinSdkVersion",
            s3: "aws.sdk.kotlin:s3:$awsKoltinSdkVersion",
            signing: "aws.smithy.kotlin:aws-signing-default:0.10.2",
        ],
        kotlin: [
            stdlib: 'org.jetbrains.kotlin:kotlin-stdlib:1.6.10',
            coroutines: 'org.jetbrains.kotlinx:kotlinx-coroutines-core:1.5.2',
            serializationJson: 'org.jetbrains.kotlinx:kotlinx-serialization-json:1.3.2',
            ktlint: 'org.jlleitschuh.gradle:ktlint-gradle:7.1.0',
            futures: 'androidx.concurrent:concurrent-futures-ktx:1.1.0',
            test: [
                junit: 'org.jetbrains.kotlin:kotlin-test-junit:1.5.31',
                coroutines: 'org.jetbrains.kotlinx:kotlinx-coroutines-test:1.6.1'
            ]
        ],

        oauth2: 'com.google.auth:google-auth-library-oauth2-http:0.26.0',
        okhttp: 'com.squareup.okhttp3:okhttp:4.9.1',
        gson: 'com.google.code.gson:gson:2.8.9',
        maplibre: [
            sdk: 'org.maplibre.gl:android-sdk:9.5.2',
            annotations: 'org.maplibre.gl:android-plugin-annotation-v9:1.0.0'
        ],
        rxandroid: 'io.reactivex.rxjava3:rxandroid:3.0.0',
        rxjava: 'io.reactivex.rxjava3:rxjava:3.0.6',
        tensorflow: 'org.tensorflow:tensorflow-lite:2.0.0',
        uuidgen: 'com.fasterxml.uuid:java-uuid-generator:4.0.1',

        junit: 'junit:junit:4.13.2',
        mockito: 'org.mockito:mockito-core:3.9.0',
        mockk: 'io.mockk:mockk:1.12.3',
        mockwebserver: 'com.squareup.okhttp3:mockwebserver:4.9.1',
        mockitoinline: 'org.mockito:mockito-inline:3.11.2',
        robolectric: 'org.robolectric:robolectric:4.5.1',
        jsonassert: 'org.skyscreamer:jsonassert:1.5.0'
    ]
}

subprojects { project ->
    apply plugin: 'org.jlleitschuh.gradle.ktlint'
    ktlint {
        android.set(true)
    }
    afterEvaluate {
        configureAndroidLibrary(project)
    }
}

private void configureAndroidLibrary(Project project) {
    project.ext.VERSION_NAME = project.hasProperty('VERSION_NAME') ?
        project.findProperty('VERSION_NAME') :
        rootProject.findProperty('VERSION_NAME')

    if (project.hasProperty('signingKeyId')) {
        System.out.println("Getting signing info from protected source.")
        project.ext.'signing.keyId' = findProperty('signingKeyId')
        project.ext.'signing.password' = findProperty('signingPassword')
        project.ext.'signing.inMemoryKey' = findProperty('signingInMemoryKey')
    }

    project.android {
        buildToolsVersion rootProject.ext.buildToolsVersion
        compileSdkVersion rootProject.ext.compileSdkVersion

        defaultConfig {
            multiDexEnabled true
            minSdkVersion project.findProperty('minSdkVersion')
            targetSdkVersion rootProject.ext.targetSdkVersion
            versionName project.ext.VERSION_NAME
            testInstrumentationRunner 'androidx.test.runner.AndroidJUnitRunner'
            testInstrumentationRunnerArguments clearPackageData: 'true'
            consumerProguardFiles rootProject.file('configuration/consumer-rules.pro')

            testOptions {
                animationsDisabled = true
                unitTests {
                    includeAndroidResources = true
                }
            }
        }

        lintOptions {
            warningsAsErrors true
            abortOnError true
            enable 'UnusedResources'
            enable 'NewerVersionAvailable'
        }

        compileOptions {
            coreLibraryDesugaringEnabled true
            sourceCompatibility JavaVersion.VERSION_1_8
            targetCompatibility JavaVersion.VERSION_1_8
        }

        // Needed when running integration tests. The oauth2 library uses relies on two
        // dependencies (Apache's httpcore and httpclient), both of which include
        // META-INF/DEPENDENCIES. Tried a couple other options to no avail.
        packagingOptions {
            exclude 'META-INF/DEPENDENCIES'
        }

    }

    project.dependencies {
        coreLibraryDesugaring dependency.android.desugartools
    }
}
apply from: rootProject.file("configuration/instrumentation-tests.gradle")<|MERGE_RESOLUTION|>--- conflicted
+++ resolved
@@ -57,12 +57,8 @@
     minSdkVersion = 24
     targetSdkVersion = 30
 
-<<<<<<< HEAD
-    awsSdkVersion = '2.48.0'
+    awsSdkVersion = '2.49.0'
     awsKoltinSdkVersion = '0.16.3-beta'
-=======
-    awsSdkVersion = '2.49.0'
->>>>>>> f78c0bd3
     fragmentVersion = '1.3.1'
     navigationVersion = '2.3.4'
     dependency = [
@@ -107,7 +103,7 @@
             rekognition: "com.amazonaws:aws-android-sdk-rekognition:$awsSdkVersion",
             textract: "com.amazonaws:aws-android-sdk-textract:$awsSdkVersion",
             translate: "com.amazonaws:aws-android-sdk-translate:$awsSdkVersion",
-            
+
             cognitoidentity: "aws.sdk.kotlin:cognitoidentity:$awsKoltinSdkVersion",
             cognitoidentityprovider: "aws.sdk.kotlin:cognitoidentityprovider:$awsKoltinSdkVersion",
             credentials: "aws.smithy.kotlin:aws-credentials:0.10.2",
