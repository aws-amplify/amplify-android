/*
 * Copyright 2022 Amazon.com, Inc. or its affiliates. All Rights Reserved.
 *
 * Licensed under the Apache License, Version 2.0 (the "License").
 * You may not use this file except in compliance with the License.
 * A copy of the License is located at
 *
 *  http://aws.amazon.com/apache2.0
 *
 * or in the "license" file accompanying this file. This file is distributed
 * on an "AS IS" BASIS, WITHOUT WARRANTIES OR CONDITIONS OF ANY KIND, either
 * express or implied. See the License for the specific language governing
 * permissions and limitations under the License.
 */

buildscript {
    repositories {
        google()
        jcenter()
        maven {
            url "https://plugins.gradle.org/m2/"
        }
    }

    dependencies {
        classpath 'com.android.tools.build:gradle:4.0.2'
        classpath 'org.jetbrains.kotlin:kotlin-gradle-plugin:1.7.10'
        classpath "org.jetbrains.dokka:dokka-gradle-plugin:1.7.10"
        classpath 'org.jlleitschuh.gradle:ktlint-gradle:9.4.1'
    }
}

def useAwsSdkReleaseBuild() {
    return hasProperty('useAwsSdkReleaseBuild') && project.useAwsSdkReleaseBuild == "true"
}

allprojects {
    repositories {
        maven {
            url = 'https://aws.oss.sonatype.org/content/repositories/snapshots/'
        }
        google()
        jcenter()
    }

    gradle.projectsEvaluated {
        tasks.withType(JavaCompile) {
            options.compilerArgs << "-Xlint:all" << "-Werror"
        }
        tasks.withType(Test) {
            minHeapSize = '128m'
            maxHeapSize = '4g'
        }
    }
}

task clean(type: Delete) {
    delete rootProject.buildDir
}

ext {
    buildToolsVersion = "30.0.2"
    compileSdkVersion = 30
    minSdkVersion = 24
    targetSdkVersion = 30
<<<<<<< HEAD

    awsSdkVersion = '2.52.1'
    awsKotlinSdkVersion = '0.17.6-beta'
=======
    awsSDKReleaseVersion = '2.53.0'
    awsSdkVersion = useAwsSdkReleaseBuild() ? awsSDKReleaseVersion : "latest.integration"
>>>>>>> ac614e58
    fragmentVersion = '1.3.1'
    navigationVersion = '2.3.4'
    dependency = [
        android: [
            desugartools: 'com.android.tools:desugar_jdk_libs:1.0.9',
        ],
        androidx: [
            v4support: 'androidx.legacy:legacy-support-v4:1.0.0',
            annotation: 'androidx.annotation:annotation:1.1.0',
            appcompat: 'androidx.appcompat:appcompat:1.2.0',
            browser: 'androidx.browser:browser:1.4.0',
            core: 'androidx.core:core:1.3.2',
            core_ktx: 'androidx.core:core-ktx:1.3.2',
            workmanager: 'androidx.work:work-runtime-ktx:2.7.1',
            security: 'androidx.security:security-crypto:1.0.0',
            nav: [
                fragment: "androidx.navigation:navigation-fragment:$navigationVersion",
                fragmentktx: "androidx.navigation:navigation-fragment-ktx:$navigationVersion",
                ui: "androidx.navigation:navigation-ui:$navigationVersion",
                uiktx: "androidx.navigation:navigation-ui-ktx:$navigationVersion",
                dynamicfeatures: "androidx.navigation:navigation-dynamic-features-fragment:$navigationVersion"
            ],
            multidex: 'androidx.multidex:multidex:2.0.1',
            test: [
                core: 'androidx.test:core:1.3.0',
                core_ktx: 'androidx.test:core-ktx:1.3.0',
                runner: 'androidx.test:runner:1.3.0',
                junit: 'androidx.test.ext:junit:1.1.2',
                espresso: 'androidx.test.espresso:espresso-core:3.3.0',
                orchestrator: 'androidx.test:orchestrator:1.3.0',
                navigation: "androidx.navigation:navigation-testing:$navigationVersion",
                fragment: "androidx.fragment:fragment-testing:$fragmentVersion",
                mockito: "org.mockito:mockito-core:3.9.0",
                workmanager: "androidx.work:work-testing:2.7.1"
            ]
        ],
        aws: [
            core: "com.amazonaws:aws-android-sdk-core:$awsSdkVersion",
            comprehend: "aws.sdk.kotlin:comprehend:$awsKotlinSdkVersion",
            pinpoint: "com.amazonaws:aws-android-sdk-pinpoint:$awsSdkVersion",
            mobileclient: "com.amazonaws:aws-android-sdk-mobile-client:$awsSdkVersion",
            polly: "aws.sdk.kotlin:polly:$awsKotlinSdkVersion",
            rekognition: "aws.sdk.kotlin:rekognition:$awsKotlinSdkVersion",
            textract: "aws.sdk.kotlin:textract:$awsKotlinSdkVersion",
            translate: "aws.sdk.kotlin:translate:$awsKotlinSdkVersion",

            cognitoidentity: "aws.sdk.kotlin:cognitoidentity:$awsKotlinSdkVersion",
            cognitoidentityprovider: "aws.sdk.kotlin:cognitoidentityprovider:$awsKotlinSdkVersion",
            credentials: "aws.smithy.kotlin:aws-credentials:0.12.6",
            ktor: "aws.smithy.kotlin:http-client-engine-ktor:0.7.7",
            location: "aws.sdk.kotlin:location:$awsKotlinSdkVersion",
            s3: "aws.sdk.kotlin:s3:$awsKotlinSdkVersion",
            signing: "aws.smithy.kotlin:aws-signing-default:0.12.6",
            pinpointKotlin: "aws.sdk.kotlin:pinpoint:$awsKotlinSdkVersion"
        ],
        kotlin: [
            stdlib: 'org.jetbrains.kotlin:kotlin-stdlib:1.7.10',
            coroutines: 'org.jetbrains.kotlinx:kotlinx-coroutines-core:1.6.3',
            serializationJson: 'org.jetbrains.kotlinx:kotlinx-serialization-json:1.3.3',
            ktlint: 'org.jlleitschuh.gradle:ktlint-gradle:7.1.0',
            futures: 'androidx.concurrent:concurrent-futures-ktx:1.1.0',
            reflection: "org.jetbrains.kotlin:kotlin-reflect:1.7.10",
            test: [
                junit: 'org.jetbrains.kotlin:kotlin-test-junit:1.5.31',
                coroutines: 'org.jetbrains.kotlinx:kotlinx-coroutines-test:1.6.3'
            ]
        ],

        oauth2: 'com.google.auth:google-auth-library-oauth2-http:0.26.0',
        okhttp: 'com.squareup.okhttp3:okhttp:5.0.0-alpha.9',
        gson: 'com.google.code.gson:gson:2.8.9',
        maplibre: [
            sdk: 'org.maplibre.gl:android-sdk:9.5.2',
            annotations: 'org.maplibre.gl:android-plugin-annotation-v9:1.0.0'
        ],
        rxandroid: 'io.reactivex.rxjava3:rxandroid:3.0.0',
        rxjava: 'io.reactivex.rxjava3:rxjava:3.0.6',
        tensorflow: 'org.tensorflow:tensorflow-lite:2.0.0',
        uuidgen: 'com.fasterxml.uuid:java-uuid-generator:4.0.1',

        junit: 'junit:junit:4.13.2',
        mockito: 'org.mockito:mockito-core:3.9.0',
        mockk: 'io.mockk:mockk:1.12.3',
        mockkandroid: 'io.mockk:mockk-android:1.12.3',
        mockwebserver: 'com.squareup.okhttp3:mockwebserver:5.0.0-alpha.9',
        mockitoinline: 'org.mockito:mockito-inline:3.11.2',
        robolectric: 'org.robolectric:robolectric:4.5.1',
        jsonassert: 'org.skyscreamer:jsonassert:1.5.0'
    ]
}

subprojects { project ->
    apply plugin: 'org.jlleitschuh.gradle.ktlint'
    ktlint {
        android.set(true)
    }
    afterEvaluate {
        configureAndroidLibrary(project)
        project.apply from: '../jacoco.gradle'
    }
}

private void configureAndroidLibrary(Project project) {
    project.ext.VERSION_NAME = project.hasProperty('VERSION_NAME') ?
        project.findProperty('VERSION_NAME') :
        rootProject.findProperty('VERSION_NAME')

    if (project.hasProperty('signingKeyId')) {
        System.out.println("Getting signing info from protected source.")
        project.ext.'signing.keyId' = findProperty('signingKeyId')
        project.ext.'signing.password' = findProperty('signingPassword')
        project.ext.'signing.inMemoryKey' = findProperty('signingInMemoryKey')
    }

    project.android {
        buildToolsVersion rootProject.ext.buildToolsVersion
        compileSdkVersion rootProject.ext.compileSdkVersion

        defaultConfig {
            multiDexEnabled true
            minSdkVersion project.findProperty('minSdkVersion')
            targetSdkVersion rootProject.ext.targetSdkVersion
            versionName project.ext.VERSION_NAME
            testInstrumentationRunner 'androidx.test.runner.AndroidJUnitRunner'
            testInstrumentationRunnerArguments clearPackageData: 'true'
            consumerProguardFiles rootProject.file('configuration/consumer-rules.pro')

            testOptions {
                animationsDisabled = true
                unitTests {
                    includeAndroidResources = true
                }
            }
        }

        lintOptions {
            warningsAsErrors true
            abortOnError true
            enable 'UnusedResources'
            enable 'NewerVersionAvailable'
        }

        compileOptions {
            coreLibraryDesugaringEnabled true
            sourceCompatibility JavaVersion.VERSION_1_8
            targetCompatibility JavaVersion.VERSION_1_8
        }

        // Needed when running integration tests. The oauth2 library uses relies on two
        // dependencies (Apache's httpcore and httpclient), both of which include
        // META-INF/DEPENDENCIES. Tried a couple other options to no avail.
        packagingOptions {
            exclude 'META-INF/DEPENDENCIES'
        }

    }

    project.dependencies {
        coreLibraryDesugaring dependency.android.desugartools
    }
}
apply from: rootProject.file("configuration/instrumentation-tests.gradle")<|MERGE_RESOLUTION|>--- conflicted
+++ resolved
@@ -63,14 +63,9 @@
     compileSdkVersion = 30
     minSdkVersion = 24
     targetSdkVersion = 30
-<<<<<<< HEAD
-
-    awsSdkVersion = '2.52.1'
     awsKotlinSdkVersion = '0.17.6-beta'
-=======
     awsSDKReleaseVersion = '2.53.0'
     awsSdkVersion = useAwsSdkReleaseBuild() ? awsSDKReleaseVersion : "latest.integration"
->>>>>>> ac614e58
     fragmentVersion = '1.3.1'
     navigationVersion = '2.3.4'
     dependency = [
