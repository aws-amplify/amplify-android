--- conflicted
+++ resolved
@@ -63,14 +63,9 @@
     compileSdkVersion = 30
     minSdkVersion = 24
     targetSdkVersion = 30
-<<<<<<< HEAD
-    awsSDKReleaseVersion = '2.54.0'
-    awsSdkVersion = useAwsSdkReleaseBuild() ? awsSDKReleaseVersion : "latest.integration"
-=======
 
     awsSdkVersion = '2.52.1'
     awsKotlinSdkVersion = '0.17.7-beta'
->>>>>>> 8543e2e7
     fragmentVersion = '1.3.1'
     navigationVersion = '2.3.4'
     dependency = [
