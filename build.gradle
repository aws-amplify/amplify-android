/*
 * Copyright 2019 Amazon.com, Inc. or its affiliates. All Rights Reserved.
 *
 * Licensed under the Apache License, Version 2.0 (the "License").
 * You may not use this file except in compliance with the License.
 * A copy of the License is located at
 *
 *  http://aws.amazon.com/apache2.0
 *
 * or in the "license" file accompanying this file. This file is distributed
 * on an "AS IS" BASIS, WITHOUT WARRANTIES OR CONDITIONS OF ANY KIND, either
 * express or implied. See the License for the specific language governing
 * permissions and limitations under the License.
 */

buildscript {
    repositories {
        google()
        jcenter()
    }

    dependencies {
        classpath 'com.android.tools.build:gradle:4.0.1'
    }
}

allprojects {
    repositories {
        google()
        jcenter()
    }

    gradle.projectsEvaluated {
        tasks.withType(JavaCompile) {
            options.compilerArgs << "-Xlint:all" << "-Werror"
        }
        tasks.withType(Test) {
            minHeapSize = '128m'
            maxHeapSize = '4g'
        }
    }
}

task clean(type: Delete) {
    delete rootProject.buildDir
}

ext {
    buildToolsVersion = "29.0.3"
    compileSdkVersion = 30
    minSdkVersion = 16
    targetSdkVersion = 30

    awsSdkVersion = '2.18.0'
    fragmentVersion = '1.2.5'
    navigationVersion = '2.3.0'
    dependency = [
        android: [
            desugartools: 'com.android.tools:desugar_jdk_libs:1.0.9',
        ],
        androidx: [
            v4support: 'androidx.legacy:legacy-support-v4:1.0.0',
            annotation: 'androidx.annotation:annotation:1.1.0',
            appcompat: 'androidx.appcompat:appcompat:1.1.0',
<<<<<<< HEAD
            core: 'androidx.core:core:1.3.0',
            nav: [
                fragment: "androidx.navigation:navigation-fragment:$navigationVersion",
                fragmentktx: "androidx.navigation:navigation-fragment-ktx:$navigationVersion",
                ui: "androidx.navigation:navigation-ui:$navigationVersion",
                uiktx: "androidx.navigation:navigation-ui-ktx:$navigationVersion",
                dynamicfeatures: "androidx.navigation:navigation-dynamic-features-fragment:$navigationVersion"
            ],
=======
            core: 'androidx.core:core:1.3.1',
>>>>>>> 4e8c56b6
            multidex: 'androidx.multidex:multidex:2.0.1',
            test: [
                core: 'androidx.test:core:1.2.0',
                runner: 'androidx.test:runner:1.2.0',
                junit: 'androidx.test.ext:junit:1.1.1',
                espresso: 'androidx.test.espresso:espresso-core:3.2.0',
                navigation: "androidx.navigation:navigation-testing:$navigationVersion",
                fragment: "androidx.fragment:fragment-testing:$fragmentVersion"
            ]
        ],

        aws: [
            s3: "com.amazonaws:aws-android-sdk-s3:$awsSdkVersion",
            comprehend: "com.amazonaws:aws-android-sdk-comprehend:$awsSdkVersion",
            authcore: "com.amazonaws:aws-android-sdk-auth-core:$awsSdkVersion",
            cognitoauth: "com.amazonaws:aws-android-sdk-cognitoauth:$awsSdkVersion",
            pinpoint: "com.amazonaws:aws-android-sdk-pinpoint:$awsSdkVersion",
            mobileclient: "com.amazonaws:aws-android-sdk-mobile-client:$awsSdkVersion",
            polly: "com.amazonaws:aws-android-sdk-polly:$awsSdkVersion",
            rekognition: "com.amazonaws:aws-android-sdk-rekognition:$awsSdkVersion",
            textract: "com.amazonaws:aws-android-sdk-textract:$awsSdkVersion",
            translate: "com.amazonaws:aws-android-sdk-translate:$awsSdkVersion"
        ],

        okhttp: 'com.squareup.okhttp3:okhttp:4.8.0',
        gson: 'com.google.code.gson:gson:2.8.6',
        rxandroid: 'io.reactivex.rxjava2:rxandroid:2.1.1',
        rxjava: 'io.reactivex.rxjava2:rxjava:2.2.13',
        tensorflow: 'org.tensorflow:tensorflow-lite:2.0.0',
        uuidgen: 'com.fasterxml.uuid:java-uuid-generator:4.0.1',

        junit: 'junit:junit:4.13',
        mockito: 'org.mockito:mockito-core:3.1.0',
        mockwebserver: 'com.squareup.okhttp3:mockwebserver:4.8.0',
        robolectric: 'org.robolectric:robolectric:4.3.1',
        jsonassert: 'org.skyscreamer:jsonassert:1.5.0'
    ]
}

subprojects { project ->
    afterEvaluate {
        configureAndroidLibrary(project)
    }
}

private void configureAndroidLibrary(Project project) {
    project.android {
        buildToolsVersion rootProject.ext.buildToolsVersion
        compileSdkVersion rootProject.ext.compileSdkVersion

        defaultConfig {
            multiDexEnabled true
            minSdkVersion rootProject.ext.minSdkVersion
            targetSdkVersion rootProject.ext.targetSdkVersion
            versionCode rootProject.findProperty('VERSION_CODE').toInteger()
            versionName rootProject.findProperty('VERSION_NAME')
            testInstrumentationRunner 'androidx.test.runner.AndroidJUnitRunner'
            consumerProguardFiles rootProject.file('configuration/consumer-rules.pro')

            testOptions {
                animationsDisabled = true
                unitTests {
                    includeAndroidResources = true
                }
            }
        }

        lintOptions {
            warningsAsErrors true
            abortOnError true
            enable 'UnusedResources'
            enable 'NewerVersionAvailable'
        }

        compileOptions {
            coreLibraryDesugaringEnabled true
            sourceCompatibility JavaVersion.VERSION_1_8
            targetCompatibility JavaVersion.VERSION_1_8
        }
    }

    project.dependencies {
        coreLibraryDesugaring dependency.android.desugartools
    }
}<|MERGE_RESOLUTION|>--- conflicted
+++ resolved
@@ -62,8 +62,7 @@
             v4support: 'androidx.legacy:legacy-support-v4:1.0.0',
             annotation: 'androidx.annotation:annotation:1.1.0',
             appcompat: 'androidx.appcompat:appcompat:1.1.0',
-<<<<<<< HEAD
-            core: 'androidx.core:core:1.3.0',
+            core: 'androidx.core:core:1.3.1',
             nav: [
                 fragment: "androidx.navigation:navigation-fragment:$navigationVersion",
                 fragmentktx: "androidx.navigation:navigation-fragment-ktx:$navigationVersion",
@@ -71,9 +70,6 @@
                 uiktx: "androidx.navigation:navigation-ui-ktx:$navigationVersion",
                 dynamicfeatures: "androidx.navigation:navigation-dynamic-features-fragment:$navigationVersion"
             ],
-=======
-            core: 'androidx.core:core:1.3.1',
->>>>>>> 4e8c56b6
             multidex: 'androidx.multidex:multidex:2.0.1',
             test: [
                 core: 'androidx.test:core:1.2.0',
