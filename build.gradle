--- conflicted
+++ resolved
@@ -30,15 +30,8 @@
     }
 }
 
-def useAwsSdkReleaseBuild() {
-    return hasProperty('useAwsSdkReleaseBuild') && project.useAwsSdkReleaseBuild == "true"
-}
-
 allprojects {
     repositories {
-        maven {
-            url = 'https://aws.oss.sonatype.org/content/repositories/snapshots/'
-        }
         google()
         jcenter()
     }
@@ -63,15 +56,9 @@
     compileSdkVersion = 30
     minSdkVersion = 24
     targetSdkVersion = 30
-<<<<<<< HEAD
-    awsKotlinSdkVersion = '0.17.6-beta'
-    awsSDKReleaseVersion = '2.53.0'
-    awsSdkVersion = useAwsSdkReleaseBuild() ? awsSDKReleaseVersion : "latest.integration"
-=======
 
     awsSdkVersion = '2.52.1'
     awsKotlinSdkVersion = '0.17.7-beta'
->>>>>>> 76c9b2db
     fragmentVersion = '1.3.1'
     navigationVersion = '2.3.4'
     dependency = [
@@ -110,22 +97,22 @@
         ],
         aws: [
             core: "com.amazonaws:aws-android-sdk-core:$awsSdkVersion",
+            comprehend: "aws.sdk.kotlin:comprehend:$awsKotlinSdkVersion",
             pinpoint: "com.amazonaws:aws-android-sdk-pinpoint:$awsSdkVersion",
-
-            credentials: "aws.smithy.kotlin:aws-credentials:0.12.6",
-            ktor: "aws.smithy.kotlin:http-client-engine-ktor:0.7.7",
-            signing: "aws.smithy.kotlin:aws-signing-default:0.12.6",
-
-            cognitoidentity: "aws.sdk.kotlin:cognitoidentity:$awsKotlinSdkVersion",
-            cognitoidentityprovider: "aws.sdk.kotlin:cognitoidentityprovider:$awsKotlinSdkVersion",
-            comprehend: "aws.sdk.kotlin:comprehend:$awsKotlinSdkVersion",
-            location: "aws.sdk.kotlin:location:$awsKotlinSdkVersion",
-            s3: "aws.sdk.kotlin:s3:$awsKotlinSdkVersion",
-            pinpointKotlin: "aws.sdk.kotlin:pinpoint:$awsKotlinSdkVersion",
+            mobileclient: "com.amazonaws:aws-android-sdk-mobile-client:$awsSdkVersion",
             polly: "aws.sdk.kotlin:polly:$awsKotlinSdkVersion",
             rekognition: "aws.sdk.kotlin:rekognition:$awsKotlinSdkVersion",
             textract: "aws.sdk.kotlin:textract:$awsKotlinSdkVersion",
             translate: "aws.sdk.kotlin:translate:$awsKotlinSdkVersion",
+
+            cognitoidentity: "aws.sdk.kotlin:cognitoidentity:$awsKotlinSdkVersion",
+            cognitoidentityprovider: "aws.sdk.kotlin:cognitoidentityprovider:$awsKotlinSdkVersion",
+            credentials: "aws.smithy.kotlin:aws-credentials:0.12.6",
+            ktor: "aws.smithy.kotlin:http-client-engine-ktor:0.7.7",
+            location: "aws.sdk.kotlin:location:$awsKotlinSdkVersion",
+            s3: "aws.sdk.kotlin:s3:$awsKotlinSdkVersion",
+            signing: "aws.smithy.kotlin:aws-signing-default:0.12.6",
+            pinpointKotlin: "aws.sdk.kotlin:pinpoint:$awsKotlinSdkVersion"
         ],
         kotlin: [
             stdlib: 'org.jetbrains.kotlin:kotlin-stdlib:1.7.10',
