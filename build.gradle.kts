--- conflicted
+++ resolved
@@ -67,11 +67,7 @@
 
 val optInAnnotations = listOf(
     "com.amplifyframework.annotations.InternalApiWarning",
-<<<<<<< HEAD
-    "com.amplifyframework.annotations.RestrictToAmplify"
-=======
     "com.amplifyframework.annotations.InternalAmplifyApi"
->>>>>>> 5bc52f14
 )
 
 subprojects {
