--- conflicted
+++ resolved
@@ -11,12 +11,8 @@
     'aws-analytics-pinpoint': 'NONE',
     'aws-predictions': 'NONE',
     'core':'NONE',
-<<<<<<< HEAD
-    'aws-auth-cognito': 'AuthIntegrationTests']
-=======
     'aws-auth-cognito': 'AuthIntegrationTests'
 ]
->>>>>>> f5254aff
 
 subprojects {
     afterEvaluate { project ->
