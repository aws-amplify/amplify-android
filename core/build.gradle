--- conflicted
+++ resolved
@@ -63,14 +63,6 @@
 }
 
 afterEvaluate {
-<<<<<<< HEAD
-    // This reduces the amount of desugaring warnings.
-    // See https://issuetracker.google.com/issues/157681341
-    // This will be fixed in AGP 4.1.0+.
-//    it.android.buildTypes.debug.debuggable = false
-
-=======
->>>>>>> 1f210b72
     // Disables this warning:
     // warning: [classfile] MethodParameters attribute
     // introduced in version 52.0 class files is ignored in
