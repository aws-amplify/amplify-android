--- conflicted
+++ resolved
@@ -19,23 +19,14 @@
 
 dependencies {
     def fragment_version = "1.2.5"
-    def nav_version = "2.3.0"
 
     implementation dependency.androidx.v4support
     implementation dependency.androidx.annotation
-<<<<<<< HEAD
-    implementation "androidx.navigation:navigation-fragment:$nav_version"
-    implementation "androidx.navigation:navigation-ui:$nav_version"
-    implementation "androidx.navigation:navigation-fragment-ktx:$nav_version"
-    implementation "androidx.navigation:navigation-ui-ktx:$nav_version"
-    implementation "androidx.navigation:navigation-dynamic-features-fragment:$nav_version"
-=======
     implementation dependency.androidx.nav.fragment
     implementation dependency.androidx.nav.fragmentktx
     implementation dependency.androidx.nav.ui
     implementation dependency.androidx.nav.uiktx
     implementation dependency.androidx.nav.dynamicfeatures
->>>>>>> 3bac16c4
 
     testImplementation project(path: ':testmodels')
     testImplementation(project(path: ':testutils')) {
@@ -49,7 +40,7 @@
     }
     testImplementation dependency.rxjava
     testImplementation dependency.androidx.test.core
-    testImplementation 'androidx.test.espresso:espresso-core:3.2.0'
+    testImplementation dependency.androidx.test.espresso
     testImplementation dependency.jsonassert
 
     androidTestImplementation (project(path: ':testutils')) {
@@ -59,8 +50,8 @@
     androidTestImplementation dependency.androidx.test.core
     androidTestImplementation dependency.androidx.test.runner
     androidTestImplementation dependency.androidx.test.junit
-    androidTestImplementation 'androidx.test.espresso:espresso-core:3.2.0'
-    androidTestImplementation "androidx.navigation:navigation-testing:$nav_version"
+    androidTestImplementation dependency.androidx.test.espresso
+    androidTestImplementation dependency.androidx.nav.navtesting
 
     debugImplementation "androidx.fragment:fragment-testing:$fragment_version"
 }