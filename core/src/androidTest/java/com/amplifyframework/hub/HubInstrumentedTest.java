/*
 * Copyright 2019 Amazon.com, Inc. or its affiliates. All Rights Reserved.
 *
 * Licensed under the Apache License, Version 2.0 (the "License").
 * You may not use this file except in compliance with the License.
 * A copy of the License is located at
 *
 *  http://aws.amazon.com/apache2.0
 *
 * or in the "license" file accompanying this file. This file is distributed
 * on an "AS IS" BASIS, WITHOUT WARRANTIES OR CONDITIONS OF ANY KIND, either
 * express or implied. See the License for the specific language governing
 * permissions and limitations under the License.
 */

package com.amplifyframework.hub;

import android.content.Context;
import androidx.test.core.app.ApplicationProvider;

import com.amplifyframework.core.Amplify;
import com.amplifyframework.core.AmplifyConfiguration;
<<<<<<< HEAD
import com.amplifyframework.AmplifyException;
=======
import com.amplifyframework.logging.Logger;
>>>>>>> de32407f

import com.amazonaws.amplify.core.test.R;
import org.junit.BeforeClass;
import org.junit.Test;

import java.util.ArrayList;
import java.util.Collections;
import java.util.List;
import java.util.concurrent.CountDownLatch;
import java.util.concurrent.TimeUnit;

import static org.junit.Assert.assertEquals;
import static org.junit.Assert.assertFalse;
import static org.junit.Assert.assertNotNull;
import static org.junit.Assert.assertTrue;

/**
 * Validates the functionality of the {@link BackgroundExecutorHubPlugin}.
 */
public final class HubInstrumentedTest {
    private static final Logger LOG = Amplify.Logging.forNamespace("amplify:core:test");

    private static final long SUBSCRIPTION_RECEIVE_TIMEOUT_IN_MILLISECONDS = 100;

    /**
     * Before any test is run, configure Amplify to use an
     * {@link BackgroundExecutorHubPlugin} to satisfy the Hub category.
     */
    @BeforeClass
    public static void configureAmplify() throws AmplifyException {
        Context context = ApplicationProvider.getApplicationContext();
        AmplifyConfiguration configuration = new AmplifyConfiguration();
        configuration.populateFromConfigFile(context, R.raw.amplifyconfiguration);
        Amplify.addPlugin(new BackgroundExecutorHubPlugin());
        Amplify.configure(configuration, context);
    }

    /**
     * Validates that the token returned from a subscription call can be
     * used to unsubscribe from the hub.
     * @throws InterruptedException when waiting for CountDownLatch to
     *                              meet the desired condition is interrupted.
     */
    @Test
    public void subscriptionTokenCanBeUsedToUnsubscribe() throws InterruptedException, HubException {
        final CountDownLatch waitUntilSubscriptionIsReceived = new CountDownLatch(1);
        final SubscriptionToken token = Amplify.Hub.subscribe(HubChannel.STORAGE,
            event -> waitUntilSubscriptionIsReceived.countDown());
        assertNotNull(token);

        Amplify.Hub.unsubscribe(token);

        assertFalse("Expecting no subscription to be received within the given time.",
                waitUntilSubscriptionIsReceived.await(SUBSCRIPTION_RECEIVE_TIMEOUT_IN_MILLISECONDS,
                        TimeUnit.MILLISECONDS));
    }


    /**
     * Validates that a subscriber will receive a published event.
     * @throws InterruptedException when waiting for CountDownLatch to
     *                              meet the desired condition is interrupted.
     */
    @Test
    public void isSubscriptionReceived() throws InterruptedException, HubException {
        final CountDownLatch waitUntilSubscriptionIsReceived = new CountDownLatch(1);

        final SubscriptionToken token = Amplify.Hub.subscribe(HubChannel.STORAGE, event -> {
            if (event.getData() instanceof String) {
                LOG.debug("String: => " + event.getName() + ":" + event.getData());
                waitUntilSubscriptionIsReceived.countDown();
            }
        });

        Amplify.Hub.publish(HubChannel.STORAGE,
                new HubEvent("weatherString", "Too Cold in Seattle."));

        assertTrue("Subscription not received within the expected time.",
                waitUntilSubscriptionIsReceived.await(SUBSCRIPTION_RECEIVE_TIMEOUT_IN_MILLISECONDS,
                        TimeUnit.MILLISECONDS));

        Amplify.Hub.unsubscribe(token);
    }

    /**
     * Validates that a subscriber will not continue to receive events
     * from the hub, once it has unsubscribed.
     * @throws InterruptedException when waiting for CountDownLatch to
     *                              meet the desired condition is interrupted.
     */
    @Test
    public void noSubscriptionReceivedAfterUnsubscribe() throws InterruptedException, HubException {
        final CountDownLatch subscriptionReceived = new CountDownLatch(1);

        final SubscriptionToken token = Amplify.Hub.subscribe(HubChannel.STORAGE, event -> {
            LOG.error("Not expecting a subscription to be received after unsubscribe.");
            subscriptionReceived.countDown();
        });

        Amplify.Hub.unsubscribe(token);

        Amplify.Hub.publish(HubChannel.STORAGE,
                new HubEvent("weatherString", "Too Cold in Seattle"));

        assertFalse("Expecting no subscription to be received within the given time.",
                    subscriptionReceived.await(SUBSCRIPTION_RECEIVE_TIMEOUT_IN_MILLISECONDS,
                            TimeUnit.MILLISECONDS));
    }

    /**
     * Validates that a hub subscriber will receive all of a series of
     * multiple publications.
     * @throws InterruptedException when waiting for CountDownLatch to
     *                              meet the desired condition is interrupted.
     */
    @Test
    public void multiplePublications() throws InterruptedException, HubException {
        final int numPublications = 10;
        final CountDownLatch allSubscriptionsReceived = new CountDownLatch(numPublications);
        final List<Integer> subscriptionsReceived = new ArrayList<>();

        final SubscriptionToken token = Amplify.Hub.subscribe(HubChannel.STORAGE, event -> {
            if (event.getData() instanceof Integer) {
                LOG.debug("Integer: => " + event.getName() + ":" + event.getData());
                subscriptionsReceived.add((Integer) event.getData());
                allSubscriptionsReceived.countDown();
            }
        });

        for (int i = 0; i < numPublications; i++) {
            Amplify.Hub.publish(HubChannel.STORAGE,
                    new HubEvent("weatherInteger:" + i, i));
        }

        assertTrue("Expecting to receive all " + numPublications + " subscriptions.",
                    allSubscriptionsReceived.await(SUBSCRIPTION_RECEIVE_TIMEOUT_IN_MILLISECONDS,
                            TimeUnit.MILLISECONDS));

        Collections.sort(subscriptionsReceived);
        int expectedMessageValue = 0;
        for (Integer message: subscriptionsReceived) {
            assertEquals(expectedMessageValue, message.intValue());
            expectedMessageValue++;
        }

        Amplify.Hub.unsubscribe(token);
    }

    /**
     * Validates that a hub subscriber will receive publications of
     * multiple events of different types.
     * @throws InterruptedException when waiting for CountDownLatch to
     *                              meet the desired condition is interrupted.
     */
    @Test
    public void multiplePublicationsMultipleDataTypes() throws InterruptedException, HubException {
        final int numPublications = 10;
        final int numDataTypes = 2;
        final CountDownLatch allSubscriptionsReceived = new CountDownLatch(numPublications);
        final List<Integer> integerSubscriptionsReceived = new ArrayList<>();
        final List<String> stringSubscriptionsReceived = new ArrayList<>();
        final String stringSubscriptionValue = "weatherAlwaysRemainsTheSame";

        final SubscriptionToken token = Amplify.Hub.subscribe(HubChannel.STORAGE, event -> {
            if (event.getData() instanceof Integer) {
                LOG.debug("Integer: => " + event.getName() + ":" + event.getData());
                integerSubscriptionsReceived.add((Integer) event.getData());
                allSubscriptionsReceived.countDown();
            } else if (event.getData() instanceof String) {
                LOG.debug("String: => " + event.getName() + ":" + event.getData());
                stringSubscriptionsReceived.add((String) event.getData());
                allSubscriptionsReceived.countDown();
            }
        });

        for (int i = 0; i < numPublications / numDataTypes; i++) {
            Amplify.Hub.publish(HubChannel.STORAGE,
                    new HubEvent("weatherInteger:" + i, i));
            Amplify.Hub.publish(HubChannel.STORAGE,
                    new HubEvent("weatherString:" + i, stringSubscriptionValue));
        }

        assertTrue("Expecting to receive all " + numPublications + " subscriptions.",
                    allSubscriptionsReceived.await(SUBSCRIPTION_RECEIVE_TIMEOUT_IN_MILLISECONDS,
                            TimeUnit.MILLISECONDS));

        Collections.sort(integerSubscriptionsReceived);
        int expectedIntegerSubscriptionValue = 0;
        for (Integer message: integerSubscriptionsReceived) {
            assertEquals(expectedIntegerSubscriptionValue, message.intValue());
            expectedIntegerSubscriptionValue++;
        }
        for (String message: stringSubscriptionsReceived) {
            assertEquals("weatherAlwaysRemainsTheSame", message);
        }

        Amplify.Hub.unsubscribe(token);
    }
}
<|MERGE_RESOLUTION|>--- conflicted
+++ resolved
@@ -18,13 +18,10 @@
 import android.content.Context;
 import androidx.test.core.app.ApplicationProvider;
 
+import com.amplifyframework.AmplifyException;
 import com.amplifyframework.core.Amplify;
 import com.amplifyframework.core.AmplifyConfiguration;
-<<<<<<< HEAD
-import com.amplifyframework.AmplifyException;
-=======
 import com.amplifyframework.logging.Logger;
->>>>>>> de32407f
 
 import com.amazonaws.amplify.core.test.R;
 import org.junit.BeforeClass;
@@ -52,6 +49,7 @@
     /**
      * Before any test is run, configure Amplify to use an
      * {@link BackgroundExecutorHubPlugin} to satisfy the Hub category.
+     * @throws AmplifyException from Amplify configuration
      */
     @BeforeClass
     public static void configureAmplify() throws AmplifyException {
@@ -67,6 +65,7 @@
      * used to unsubscribe from the hub.
      * @throws InterruptedException when waiting for CountDownLatch to
      *                              meet the desired condition is interrupted.
+     * @throws HubException from underlying Hub exceptions
      */
     @Test
     public void subscriptionTokenCanBeUsedToUnsubscribe() throws InterruptedException, HubException {
@@ -87,6 +86,7 @@
      * Validates that a subscriber will receive a published event.
      * @throws InterruptedException when waiting for CountDownLatch to
      *                              meet the desired condition is interrupted.
+     * @throws HubException from underlying Hub exceptions
      */
     @Test
     public void isSubscriptionReceived() throws InterruptedException, HubException {
@@ -114,6 +114,7 @@
      * from the hub, once it has unsubscribed.
      * @throws InterruptedException when waiting for CountDownLatch to
      *                              meet the desired condition is interrupted.
+     * @throws HubException from underlying Hub exceptions
      */
     @Test
     public void noSubscriptionReceivedAfterUnsubscribe() throws InterruptedException, HubException {
@@ -139,6 +140,7 @@
      * multiple publications.
      * @throws InterruptedException when waiting for CountDownLatch to
      *                              meet the desired condition is interrupted.
+     * @throws HubException from underlying Hub exceptions
      */
     @Test
     public void multiplePublications() throws InterruptedException, HubException {
@@ -178,6 +180,7 @@
      * multiple events of different types.
      * @throws InterruptedException when waiting for CountDownLatch to
      *                              meet the desired condition is interrupted.
+     * @throws HubException from underlying Hub exceptions
      */
     @Test
     public void multiplePublicationsMultipleDataTypes() throws InterruptedException, HubException {
