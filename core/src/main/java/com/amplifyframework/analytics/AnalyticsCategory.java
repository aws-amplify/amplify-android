/*
 * Copyright 2019 Amazon.com, Inc. or its affiliates. All Rights Reserved.
 *
 * Licensed under the Apache License, Version 2.0 (the "License").
 * You may not use this file except in compliance with the License.
 * A copy of the License is located at
 *
 *  http://aws.amazon.com/apache2.0
 *
 * or in the "license" file accompanying this file. This file is distributed
 * on an "AS IS" BASIS, WITHOUT WARRANTIES OR CONDITIONS OF ANY KIND, either
 * express or implied. See the License for the specific language governing
 * permissions and limitations under the License.
 */

package com.amplifyframework.analytics;

import androidx.annotation.NonNull;

import com.amplifyframework.core.category.Category;
import com.amplifyframework.core.category.CategoryType;

import java.util.Set;

/**
 * Defines the Client API consumed by the application.
 * Internally routes the calls to the Analytics CategoryType
 * plugins registered.
 */
public final class AnalyticsCategory extends Category<AnalyticsPlugin<?>>
        implements AnalyticsCategoryBehavior {

    /**
     * Protect enabling and disabling of Analytics event
     * collection and sending.
     */
    private static final Object LOCK = new Object();

    /**
     * By default collection and sending of Analytics events
     * are enabled.
     */
    private boolean enabled;

    /**
     * Constructs a new AnalyticsCategory instance.
     */
    public AnalyticsCategory() {
        super();
        this.enabled = true;
    }

    /**
     * Retrieve the Analytics category type enum.
     * @return enum that represents Analytics category
     */
    @Override
    public CategoryType getCategoryType() {
        return CategoryType.ANALYTICS;
    }

    @Override
    public void identifyUser(@NonNull String userId, @NonNull AnalyticsProfile profile) {
        throw new UnsupportedOperationException("This operation is currently not supported.");
    }

    @Override
    public void disable() {
        synchronized (LOCK) {
            enabled = false;
        }
    }

    @Override
    public void enable() {
        synchronized (LOCK) {
            enabled = true;
        }
    }

    @Override
    public void recordEvent(@NonNull String eventName) {
        if (enabled) {
            getSelectedPlugin().recordEvent(eventName);
        }
    }

    @Override
<<<<<<< HEAD
    public void recordEvent(@NonNull final AnalyticsEventType analyticsEvent)
            throws AnalyticsException, ConfigurationException {
=======
    public void recordEvent(@NonNull final AnalyticsEvent analyticsEvent) {
>>>>>>> d60d2c36
        if (enabled) {
            getSelectedPlugin().recordEvent(analyticsEvent);
        }
    }

    @Override
    public void registerGlobalProperties(@NonNull Properties properties) {
        throw new UnsupportedOperationException("This operation is currently not supported.");
    }

    @Override
    public void unregisterGlobalProperties(@NonNull Set<String> keys) {
        throw new UnsupportedOperationException("This operation is currently not supported.");
    }

    @Override
    public void flushEvents() {
        if (enabled) {
            getSelectedPlugin().flushEvents();
        }
    }
}<|MERGE_RESOLUTION|>--- conflicted
+++ resolved
@@ -86,12 +86,8 @@
     }
 
     @Override
-<<<<<<< HEAD
     public void recordEvent(@NonNull final AnalyticsEventType analyticsEvent)
             throws AnalyticsException, ConfigurationException {
-=======
-    public void recordEvent(@NonNull final AnalyticsEvent analyticsEvent) {
->>>>>>> d60d2c36
         if (enabled) {
             getSelectedPlugin().recordEvent(analyticsEvent);
         }
