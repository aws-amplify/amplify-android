--- conflicted
+++ resolved
@@ -53,11 +53,13 @@
         super(message, recoverySuggestion);
     }
 
-<<<<<<< HEAD
     public static final class ApiIrrecoverableException extends ApiException {
         private static final long serialVersionUID = 1L;
         public ApiIrrecoverableException(@NonNull @NotNull String message, @NotNull String recoverySuggestion) {
-=======
+            super(message, recoverySuggestion);
+        }
+    }
+
     /**
      * Represents authn/authz errors as it relates to interacting with the API backend.
      */
@@ -82,7 +84,6 @@
          * @param recoverySuggestion Text suggesting a way to recover from the error being described.
          */
         public ApiAuthException(@NonNull String message, @NonNull String recoverySuggestion) {
->>>>>>> 0e95e5dd
             super(message, recoverySuggestion);
         }
     }
