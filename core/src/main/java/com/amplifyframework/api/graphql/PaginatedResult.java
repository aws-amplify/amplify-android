/*
 * Copyright 2020 Amazon.com, Inc. or its affiliates. All Rights Reserved.
 *
 * Licensed under the Apache License, Version 2.0 (the "License").
 * You may not use this file except in compliance with the License.
 * A copy of the License is located at
 *
 *  http://aws.amazon.com/apache2.0
 *
 * or in the "license" file accompanying this file. This file is distributed
 * on an "AS IS" BASIS, WITHOUT WARRANTIES OR CONDITIONS OF ANY KIND, either
 * express or implied. See the License for the specific language governing
 * permissions and limitations under the License.
 */

package com.amplifyframework.api.graphql;

<<<<<<< HEAD
import androidx.annotation.NonNull;
import androidx.annotation.Nullable;
import androidx.core.util.ObjectsCompat;

=======
import android.os.Build;
import androidx.annotation.NonNull;
import androidx.annotation.Nullable;
import androidx.annotation.RequiresApi;
import androidx.core.util.ObjectsCompat;

import java.util.Iterator;
import java.util.Spliterator;
import java.util.function.Consumer;

>>>>>>> 5abb4ca7
/**
 * Represents a page of results returned from an API.  Specifically, contains the list of items in the page, as well as
 * a GraphQLRequest which can be used to obtain the next page.
 *
 * @param <T> Type of the items in the list.
 */
<<<<<<< HEAD
public final class PaginatedResult<T> {
=======
public final class PaginatedResult<T> implements Iterable<T> {
>>>>>>> 5abb4ca7
    private final GraphQLRequest<PaginatedResult<T>> requestForNextResult;
    private final Iterable<T> items;

    /**
     * Creates a PaginatedResult.
<<<<<<< HEAD
     * @param items Iterable&lt;T&gt; of the items from the response.
=======
     * @param items the list of items from the response.
>>>>>>> 5abb4ca7
     * @param requestForNextResult a GraphQLRequest to obtain the next page of results, or null if no next page.
     */
    public PaginatedResult(@NonNull Iterable<T> items,
                           @Nullable GraphQLRequest<PaginatedResult<T>> requestForNextResult) {
        this.requestForNextResult = requestForNextResult;
        this.items = items;
    }

    /**
     * Returns the list of items obtained from an API query.
     * @return Iterable of Model objects
     */
    public Iterable<T> getItems() {
        return items;
    }

    /**
     * Returns whether a subsequent page of results is available from the API.
     * @return boolean whether a subsequent page is available
     */
    public boolean hasNextResult() {
        return requestForNextResult != null;
    }

    /**
     * Returns a GraphQLRequest which can be used to obtain the next page of results.  The request itself is identical
     * to the GraphQLRequest used to obtain the current page of results, except that pagination metadata is added.
     *
     * @return GraphQLRequest to obtain the next page of results
     */
    public GraphQLRequest<PaginatedResult<T>> getRequestForNextResult() {
        return requestForNextResult;
    }

    @Override
    public boolean equals(Object thatObject) {
        if (this == thatObject) {
            return true;
        }
<<<<<<< HEAD
=======

>>>>>>> 5abb4ca7
        if (thatObject == null || getClass() != thatObject.getClass()) {
            return false;
        }

        PaginatedResult<?> paginatedResult = (PaginatedResult<?>) thatObject;
<<<<<<< HEAD

        return ObjectsCompat.equals(items, paginatedResult.items) &&
                ObjectsCompat.equals(requestForNextResult, paginatedResult.requestForNextResult);
=======
        return ObjectsCompat.equals(requestForNextResult, paginatedResult.requestForNextResult) &&
                ObjectsCompat.equals(items, paginatedResult.items);
>>>>>>> 5abb4ca7
    }

    @Override
    public int hashCode() {
<<<<<<< HEAD
        int result = items.hashCode();
        result = 31 * result + (requestForNextResult != null ? requestForNextResult.hashCode() : 0);
        return result;
=======
        return ObjectsCompat.hash(requestForNextResult, items);
>>>>>>> 5abb4ca7
    }

    @Override
    public String toString() {
        return "PaginatedResult{" +
<<<<<<< HEAD
                "items=\'" + items + "\'" +
                ", requestForNextPage=\'" + requestForNextResult + "\'" +
                '}';
    }
=======
                "requestForNextResult=" + requestForNextResult +
                ", items=" + items +
                '}';
    }

    @NonNull
    @Override
    public Iterator<T> iterator() {
        return items.iterator();
    }

    @RequiresApi(api = Build.VERSION_CODES.N)
    @Override
    public void forEach(@NonNull Consumer<? super T> action) {
        items.forEach(action);
    }

    @RequiresApi(api = Build.VERSION_CODES.N)
    @NonNull
    @Override
    public Spliterator<T> spliterator() {
        return items.spliterator();
    }
>>>>>>> 5abb4ca7
}<|MERGE_RESOLUTION|>--- conflicted
+++ resolved
@@ -15,12 +15,6 @@
 
 package com.amplifyframework.api.graphql;
 
-<<<<<<< HEAD
-import androidx.annotation.NonNull;
-import androidx.annotation.Nullable;
-import androidx.core.util.ObjectsCompat;
-
-=======
 import android.os.Build;
 import androidx.annotation.NonNull;
 import androidx.annotation.Nullable;
@@ -31,28 +25,20 @@
 import java.util.Spliterator;
 import java.util.function.Consumer;
 
->>>>>>> 5abb4ca7
 /**
  * Represents a page of results returned from an API.  Specifically, contains the list of items in the page, as well as
  * a GraphQLRequest which can be used to obtain the next page.
  *
  * @param <T> Type of the items in the list.
  */
-<<<<<<< HEAD
-public final class PaginatedResult<T> {
-=======
 public final class PaginatedResult<T> implements Iterable<T> {
->>>>>>> 5abb4ca7
+
     private final GraphQLRequest<PaginatedResult<T>> requestForNextResult;
     private final Iterable<T> items;
 
     /**
      * Creates a PaginatedResult.
-<<<<<<< HEAD
      * @param items Iterable&lt;T&gt; of the items from the response.
-=======
-     * @param items the list of items from the response.
->>>>>>> 5abb4ca7
      * @param requestForNextResult a GraphQLRequest to obtain the next page of results, or null if no next page.
      */
     public PaginatedResult(@NonNull Iterable<T> items,
@@ -92,45 +78,24 @@
         if (this == thatObject) {
             return true;
         }
-<<<<<<< HEAD
-=======
 
->>>>>>> 5abb4ca7
         if (thatObject == null || getClass() != thatObject.getClass()) {
             return false;
         }
 
         PaginatedResult<?> paginatedResult = (PaginatedResult<?>) thatObject;
-<<<<<<< HEAD
-
-        return ObjectsCompat.equals(items, paginatedResult.items) &&
-                ObjectsCompat.equals(requestForNextResult, paginatedResult.requestForNextResult);
-=======
         return ObjectsCompat.equals(requestForNextResult, paginatedResult.requestForNextResult) &&
                 ObjectsCompat.equals(items, paginatedResult.items);
->>>>>>> 5abb4ca7
     }
 
     @Override
     public int hashCode() {
-<<<<<<< HEAD
-        int result = items.hashCode();
-        result = 31 * result + (requestForNextResult != null ? requestForNextResult.hashCode() : 0);
-        return result;
-=======
         return ObjectsCompat.hash(requestForNextResult, items);
->>>>>>> 5abb4ca7
     }
 
     @Override
     public String toString() {
         return "PaginatedResult{" +
-<<<<<<< HEAD
-                "items=\'" + items + "\'" +
-                ", requestForNextPage=\'" + requestForNextResult + "\'" +
-                '}';
-    }
-=======
                 "requestForNextResult=" + requestForNextResult +
                 ", items=" + items +
                 '}';
@@ -154,5 +119,4 @@
     public Spliterator<T> spliterator() {
         return items.spliterator();
     }
->>>>>>> 5abb4ca7
 }