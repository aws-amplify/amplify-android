--- conflicted
+++ resolved
@@ -65,17 +65,12 @@
      * @param context An Android Context
      * @throws AmplifyException if already configured
      */
-<<<<<<< HEAD
-    public final void configure(@NonNull CategoryConfiguration configuration, @NonNull Context context)
-=======
     public final synchronized void configure(
             @NonNull CategoryConfiguration configuration, @NonNull Context context)
->>>>>>> e9536f2d
             throws AmplifyException {
         synchronized (configurationState) {
             validateConfigurationState(ConfigurationState.NOT_CONFIGURED);
 
-<<<<<<< HEAD
             for (P plugin : getPlugins()) {
                 String pluginKey = plugin.getPluginKey();
                 JSONObject pluginConfig = configuration.getPluginConfig(pluginKey);
@@ -83,12 +78,6 @@
             }
 
             configurationState.set(ConfigurationState.CONFIGURED);
-=======
-        for (P plugin : getPlugins()) {
-            String pluginKey = plugin.getPluginKey();
-            JSONObject pluginConfig = configuration.getPluginConfig(pluginKey);
-            plugin.configure(pluginConfig, context);
->>>>>>> e9536f2d
         }
     }
 
@@ -97,7 +86,7 @@
      * @return True if this category has been configured, false otherwise
      */
     public final boolean isConfigured() {
-        return isConfigured;
+        return ConfigurationState.CONFIGURED.equals(configurationState.get());
     }
 
     /**
@@ -155,11 +144,7 @@
      * @throws IllegalStateException If the requested plugin does not exist
      */
     @NonNull
-<<<<<<< HEAD
     public final P getPlugin(@NonNull final String pluginKey) throws IllegalStateException {
-=======
-    public final P getPlugin(@NonNull final String pluginKey) {
->>>>>>> e9536f2d
         P plugin = plugins.get(pluginKey);
         if (plugin != null) {
             return plugin;
@@ -189,7 +174,6 @@
      *         been configured
      */
     @NonNull
-<<<<<<< HEAD
     protected final P getSelectedPlugin() throws IllegalStateException {
         try {
             validateConfigurationState(ConfigurationState.CONFIGURED);
@@ -197,12 +181,6 @@
             // Every category behavior calls getSelectedPlugin(), so we can't realistically
             // ask each one to catch a (checked) AmplifyException.
             throw new IllegalStateException(amplifyException);
-=======
-    protected final P getSelectedPlugin() {
-        if (!isConfigured) {
-            throw new IllegalStateException("This category is not yet configured." +
-                    "Make sure you added it with Amplify.addPlugin and then called Amplify.config");
->>>>>>> e9536f2d
         }
 
         if (plugins.isEmpty()) {
@@ -219,7 +197,6 @@
 
         return getPlugins().iterator().next();
     }
-<<<<<<< HEAD
 
     private void validateConfigurationState(ConfigurationState targetState) throws AmplifyException {
         synchronized (configurationState) {
@@ -236,6 +213,4 @@
         NOT_CONFIGURED,
         CONFIGURED
     }
-=======
->>>>>>> e9536f2d
-}+}
