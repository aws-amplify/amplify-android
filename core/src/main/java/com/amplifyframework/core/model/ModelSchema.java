/*
 * Copyright 2019 Amazon.com, Inc. or its affiliates. All Rights Reserved.
 *
 * Licensed under the Apache License, Version 2.0 (the "License").
 * You may not use this file except in compliance with the License.
 * A copy of the License is located at
 *
 *  http://aws.amazon.com/apache2.0
 *
 * or in the "license" file accompanying this file. This file is distributed
 * on an "AS IS" BASIS, WITHOUT WARRANTIES OR CONDITIONS OF ANY KIND, either
 * express or implied. See the License for the specific language governing
 * permissions and limitations under the License.
 */

package com.amplifyframework.core.model;

import android.annotation.SuppressLint;
import androidx.annotation.NonNull;
import androidx.annotation.Nullable;
import androidx.core.util.ObjectsCompat;

import com.amplifyframework.AmplifyException;
import com.amplifyframework.core.Consumer;
import com.amplifyframework.core.model.annotations.BelongsTo;
import com.amplifyframework.core.model.annotations.HasMany;
import com.amplifyframework.core.model.annotations.HasOne;
import com.amplifyframework.core.model.annotations.Index;
import com.amplifyframework.core.model.annotations.Indexes;
import com.amplifyframework.core.model.annotations.ModelConfig;
import com.amplifyframework.util.FieldFinder;
import com.amplifyframework.util.Immutable;

import java.lang.annotation.Annotation;
import java.lang.reflect.Field;
import java.util.ArrayList;
import java.util.Arrays;
import java.util.Collection;
import java.util.List;
import java.util.Map;
import java.util.Objects;
import java.util.TreeMap;

/**
 * Schema of a Model that implements the {@link Model} interface.
 * The schema encapsulates the metadata information of a Model.
 */
public final class ModelSchema {
    // Name of the Model.
    private final String name;

    // The plural version of the name of the model.
    // Useful for generating GraphQL list query names.
    private final String pluralName;

    // Denotes whether this model has owner based authorization which changes the parameters for subscriptions
    // e.g. @auth(rules: [{allow: owner}]) on the model in the GraphQL Schema
    private final List<AuthRule> authRules;

    // A map that contains the fields of a Model.
    // The key is the name of the instance variable in the Java class that represents the Model
    // The value is the ModelField object that encapsulates all the information about the instance variable.
    private final Map<String, ModelField> fields;

    // A map that contains the associations of a Model.
    // The key is the name of the instance variable in the Java class that represents one of Model's associations
    private final Map<String, ModelAssociation> associations;

    // Specifies the indexes of a Model.
    private final Map<String, ModelIndex> indexes;

    // Class of the model this schema will represent
    private final Class<? extends Model> modelClass;

    private ModelSchema(Builder builder) {
        this.name = builder.name;
        this.pluralName = builder.pluralName;
        this.authRules = builder.authRules;
        this.fields = builder.fields;
        this.associations = builder.associations;
        this.indexes = builder.indexes;
        this.modelClass = builder.modelClass;
    }

    /**
     * Return the builder object.
     * @return the builder object.
     */
    @NonNull
    public static Builder builder() {
        return new Builder();
    }

    /**
     * Construct the ModelSchema from the {@link Model} class.
     *
     * @param clazz the instance of a model class
     * @return the ModelSchema object.
     * @throws AmplifyException If the conversion fails
     */
    @NonNull
    public static ModelSchema fromModelClass(@NonNull Class<? extends Model> clazz) throws AmplifyException {
        try {
            final List<Field> classFields = FieldFinder.findModelFieldsIn(clazz);
            final TreeMap<String, ModelField> fields = new TreeMap<>();
            final TreeMap<String, ModelAssociation> associations = new TreeMap<>();
            final TreeMap<String, ModelIndex> indexes = new TreeMap<>();
            final List<AuthRule> authRules = new ArrayList<>();

            // Set the model name and plural name (null if not provided)
            ModelConfig modelConfig = clazz.getAnnotation(ModelConfig.class);
            final String modelName = clazz.getSimpleName();
            final String modelPluralName = modelConfig != null && !modelConfig.pluralName().isEmpty()
                    ? modelConfig.pluralName()
                    : null;

            if (modelConfig != null) {
                for (com.amplifyframework.core.model.annotations.AuthRule ruleAnnotation : modelConfig.authRules()) {
                    authRules.add(new AuthRule(ruleAnnotation));
                }
            }

            for (Annotation annotation : clazz.getAnnotations()) {
                if (annotation.annotationType().isAssignableFrom(Indexes.class)) {
                    Indexes indexesAnnotation = (Indexes) annotation;
                    for (Index indexAnnotation : indexesAnnotation.value()) {
                        ModelIndex modelIndex = createModelIndex(indexAnnotation);
                        indexes.put(modelIndex.getIndexName(), modelIndex);
                    }
                } else if (annotation.annotationType().isAssignableFrom(Index.class)) {
                    ModelIndex modelIndex = createModelIndex((Index) annotation);
                    indexes.put(modelIndex.getIndexName(), modelIndex);
                }
            }

            for (Field field : classFields) {
                final ModelField modelField = createModelField(field);
                if (modelField != null) {
                    fields.put(field.getName(), modelField);
                }
                final ModelAssociation modelAssociation = createModelAssociation(field);
                if (modelAssociation != null) {
                    associations.put(field.getName(), modelAssociation);
                }
            }

            return ModelSchema.builder()
                    .name(modelName)
                    .pluralName(modelPluralName)
                    .authRules(authRules)
                    .fields(fields)
                    .associations(associations)
                    .indexes(indexes)
                    .modelClass(clazz)
                    .build();
        } catch (Exception exception) {
            throw new AmplifyException(
                    "Error in constructing a ModelSchema.",
                    exception,
                    AmplifyException.TODO_RECOVERY_SUGGESTION
            );
        }
    }

    /**
     * Returns the applicable auth rules for a given operation.
<<<<<<< HEAD
     * @param operationType The desired operation type (read, create, update, delete).
     * @return A list of {@link AuthRule}s for the given operation.
     */
    public List<AuthRule> getApplicableRules(ModelOperation operationType) {
        List<AuthRule> result = new ArrayList<>();
        for (AuthRule rule : authRules) {
            if (rule.getOperationsOrDefault().contains(operationType)) {
                result.add(rule);
            }
=======
     * @param modelOperation The desired operation type (read, create, update, delete).
     * @return A list of {@link AuthRule}s for the given operation.
     */
    public List<AuthRule> getApplicableRules(ModelOperation modelOperation) {
        List<AuthRule> result = new ArrayList<>();
        Consumer<List<AuthRule>> filterAuthRules = authRules -> {
            for (AuthRule rule : authRules) {
                if (rule.getOperationsOrDefault().contains(modelOperation)) {
                    result.add(rule);
                }
            }
        };
        filterAuthRules.accept(authRules);
        for (ModelField field : getFields().values()) {
            filterAuthRules.accept(field.getAuthRules());
>>>>>>> 956f8c00
        }
        return result;
    }

<<<<<<< HEAD
=======
    /**
     * Indicates whether this model has any auth rules at the model level. This should be
     * used to assert whether the API's default auth provider should be used.
     * @return True if there are no model-level auth rules; false otherwise.
     */
    public boolean hasModelLevelRules() {
        return this.authRules.size() > 0;
    }

>>>>>>> 956f8c00
    // Utility method to extract field metadata
    private static ModelField createModelField(Field field) {
        com.amplifyframework.core.model.annotations.ModelField annotation =
                field.getAnnotation(com.amplifyframework.core.model.annotations.ModelField.class);
        if (annotation != null) {
            final String fieldName = field.getName();
            final Class<?> fieldType = field.getType();
            final String targetType = annotation.targetType();
            final List<AuthRule> authRules = new ArrayList<>();
            for (com.amplifyframework.core.model.annotations.AuthRule ruleAnnotation : annotation.authRules()) {
                authRules.add(new AuthRule(ruleAnnotation));
            }
            return ModelField.builder()
                    .name(fieldName)
                    .javaClassForValue(fieldType)
                    .targetType(targetType.isEmpty() ? fieldType.getSimpleName() : targetType)
                    .isReadOnly(annotation.isReadOnly())
                    .isRequired(annotation.isRequired())
                    .isArray(Collection.class.isAssignableFrom(field.getType()))
                    .isEnum(Enum.class.isAssignableFrom(field.getType()))
                    .isModel(Model.class.isAssignableFrom(field.getType()))
                    .authRules(authRules)
                    .build();
        }
        return null;
    }

    // Utility method to extract association metadata from a field
    private static ModelAssociation createModelAssociation(Field field) {
        if (field.isAnnotationPresent(BelongsTo.class)) {
            BelongsTo association = Objects.requireNonNull(field.getAnnotation(BelongsTo.class));
            return ModelAssociation.builder()
                    .name(BelongsTo.class.getSimpleName())
                    .targetName(association.targetName())
                    .associatedType(association.type().getSimpleName())
                    .build();
        }
        if (field.isAnnotationPresent(HasOne.class)) {
            HasOne association = Objects.requireNonNull(field.getAnnotation(HasOne.class));
            return ModelAssociation.builder()
                    .name(HasOne.class.getSimpleName())
                    .associatedName(association.associatedWith())
                    .associatedType(association.type().getSimpleName())
                    .build();
        }
        if (field.isAnnotationPresent(HasMany.class)) {
            HasMany association = Objects.requireNonNull(field.getAnnotation(HasMany.class));
            return ModelAssociation.builder()
                    .name(HasMany.class.getSimpleName())
                    .associatedName(association.associatedWith())
                    .associatedType(association.type().getSimpleName())
                    .build();
        }
        return null;
    }

    // Utility method to extract model index metadata
    private static ModelIndex createModelIndex(Index indexAnnotation) {
        return ModelIndex.builder()
                .indexName(indexAnnotation.name())
                .indexFieldNames(Arrays.asList(indexAnnotation.fields()))
                .build();
    }

    /**
     * Returns the name of the Model class.
     *
     * @return the name of the Model class.
     */
    @NonNull
    public String getName() {
        return name;
    }

    /**
     * Returns the plural name of the Model in the target.
     * Null if not explicitly annotated in ModelConfig.
     *
     * @return the plural name of the Model in the target
     *         if explicitly provided.
     */
    @Nullable
    public String getPluralName() {
        return pluralName;
    }

    /**
     * Returns list of rules defining which users can access or operate against an object.
     * e.g. @auth(rules: [{allow: owner}]) on the model in the GraphQL Schema.
     *
     * @return List of {@link AuthRule}s for this Model
     */
    public List<AuthRule> getAuthRules() {
        return authRules;
    }

    /**
     * Returns the map of fieldName and the fieldObject
     * of all the fields of the model.
     *
     * @return map of fieldName and the fieldObject
     *         of all the fields of the model.
     */
    @NonNull
    public Map<String, ModelField> getFields() {
        return fields;
    }

    /**
     * Returns a map of field to associations of the model.
     *
     * @return a map of field to associations of the model.
     */
    @NonNull
    public Map<String, ModelAssociation> getAssociations() {
        return Immutable.of(associations);
    }

    /**
     * Returns the map of indexes of a {@link Model}.
     *
     * @return the map of indexes of a {@link Model}.
     */
    @NonNull
    public Map<String, ModelIndex> getIndexes() {
        return indexes;
    }

    /**
     * Returns the list of fields that make up the primary key for the {@link Model}.
     * @return the list of fields that make up the primary key for the {@link Model}.
     */
    @NonNull
    public List<String> getPrimaryIndexFields() {
        ModelIndex customPrimaryIndex = indexes.get("undefined");
        if (customPrimaryIndex != null && customPrimaryIndex.getIndexFieldNames().size() >= 1) {
            return customPrimaryIndex.getIndexFieldNames();
        } else {
            return Arrays.asList(PrimaryKey.fieldName());
        }
    }

    /**
      * Returns the hash key for the {@link Model}, which should be used as the unique identifier.
      * @return the hash key for the {@link Model}, which should be used as the unique identifier.
     */
    @NonNull
    public String getPrimaryKeyName() {
        return getPrimaryIndexFields().get(0);
    }

    /**
     * Returns the class of {@link Model}.
     *
     * @return the class of {@link Model}.
     */
    @NonNull
    public Class<? extends Model> getModelClass() {
        return modelClass;
    }

    @Override
    public boolean equals(Object obj) {
        if (this == obj) {
            return true;
        } else if (obj == null || getClass() != obj.getClass()) {
            return false;
        } else {
            ModelSchema that = (ModelSchema) obj;
            return ObjectsCompat.equals(getName(), that.getName()) &&
                ObjectsCompat.equals(getPluralName(), that.getPluralName()) &&
                ObjectsCompat.equals(getAuthRules(), that.getAuthRules()) &&
                ObjectsCompat.equals(getFields(), that.getFields()) &&
                ObjectsCompat.equals(getAssociations(), that.getAssociations()) &&
                ObjectsCompat.equals(getIndexes(), that.getIndexes()) &&
                ObjectsCompat.equals(getModelClass(), that.getModelClass());
        }
    }

    @Override
    public int hashCode() {
        return ObjectsCompat.hash(
                getName(),
                getPluralName(),
                getAuthRules(),
                getFields(),
                getAssociations(),
                getIndexes(),
                getModelClass()
        );
    }

    @Override
    public String toString() {
        return "ModelSchema{" +
            "name='" + name + '\'' +
            ", pluralName='" + pluralName + '\'' +
            ", authRules=" + authRules +
            ", fields=" + fields +
            ", associations=" + associations +
            ", indexes=" + indexes +
            ", modelClass=" + modelClass +
            '}';
    }

    /**
     * The Builder to build the {@link ModelSchema} object.
     */
    @SuppressWarnings("WeakerAccess")
    public static final class Builder {
        private final Map<String, ModelField> fields;
        private final Map<String, ModelAssociation> associations;
        private final Map<String, ModelIndex> indexes;
        private Class<? extends Model> modelClass;
        private String name;
        private String pluralName;
        private final List<AuthRule> authRules;

        Builder() {
            this.authRules = new ArrayList<>();
            this.fields = new TreeMap<>();
            this.associations = new TreeMap<>();
            this.indexes = new TreeMap<>();
        }

        /**
         * Set the name of the Model class.
         * @param name the name of the Model class.
         * @return the builder object
         */
        @NonNull
        public Builder name(@NonNull String name) {
            this.name = Objects.requireNonNull(name);
            return this;
        }

        /**
         * The plural version of the name of the Model.
         * If null, a default plural version name will be generated.
         * @param pluralName the plural version of model name.
         * @return the builder object
         */
        @NonNull
        public Builder pluralName(@Nullable String pluralName) {
            this.pluralName = pluralName;
            return this;
        }

        /**
         * Denotes authorization rules for this model defined by the @auth directive.
         * e.g. @auth(rules: [{allow: owner}]) on the model in the GraphQL Schema
         *
         * @param authRules list of {@link AuthRule}s for this {@link Model}
         * @return the builder object
         */
        @NonNull
        public Builder authRules(@NonNull List<AuthRule> authRules) {
            Objects.requireNonNull(authRules);
            this.authRules.clear();
            this.authRules.addAll(authRules);
            return this;
        }

        /**
         * Set the map of fieldName and the fieldObject of all the fields of the model.
         * @param fields the map of fieldName and the fieldObject of all the fields of the model.
         * @return the builder object.
         */
        @NonNull
        public Builder fields(@NonNull Map<String, ModelField> fields) {
            Objects.requireNonNull(fields);
            this.fields.clear();
            this.fields.putAll(fields);
            return this;
        }

        /**
         * Set the map of fieldName and the association of all the associated fields of the model.
         * @param associations the map of fieldName and the association metadata.
         * @return the builder object.
         */
        @NonNull
        public Builder associations(@NonNull Map<String, ModelAssociation> associations) {
            Objects.requireNonNull(associations);
            this.associations.clear();
            this.associations.putAll(associations);
            return this;
        }

        /**
         * Set the map of indexes of a model.
         * @param indexes the indexes of the model.
         * @return the builder object.
         */
        @NonNull
        public Builder indexes(@NonNull Map<String, ModelIndex> indexes) {
            Objects.requireNonNull(indexes);
            this.indexes.clear();
            this.indexes.putAll(indexes);
            return this;
        }

        /**
         * The class of the Model this schema represents.
         * @param modelClass the class of the model.
         * @return the builder object
         */
        @NonNull
        public Builder modelClass(@NonNull Class<? extends Model> modelClass) {
            this.modelClass = modelClass;
            return this;
        }

        /**
         * Return the ModelSchema object.
         * @return the ModelSchema object.
         */
        @SuppressLint("SyntheticAccessor")
        @NonNull
        public ModelSchema build() {
            Objects.requireNonNull(name);
            return new ModelSchema(Builder.this);
        }
    }
}<|MERGE_RESOLUTION|>--- conflicted
+++ resolved
@@ -164,17 +164,6 @@
 
     /**
      * Returns the applicable auth rules for a given operation.
-<<<<<<< HEAD
-     * @param operationType The desired operation type (read, create, update, delete).
-     * @return A list of {@link AuthRule}s for the given operation.
-     */
-    public List<AuthRule> getApplicableRules(ModelOperation operationType) {
-        List<AuthRule> result = new ArrayList<>();
-        for (AuthRule rule : authRules) {
-            if (rule.getOperationsOrDefault().contains(operationType)) {
-                result.add(rule);
-            }
-=======
      * @param modelOperation The desired operation type (read, create, update, delete).
      * @return A list of {@link AuthRule}s for the given operation.
      */
@@ -190,13 +179,10 @@
         filterAuthRules.accept(authRules);
         for (ModelField field : getFields().values()) {
             filterAuthRules.accept(field.getAuthRules());
->>>>>>> 956f8c00
         }
         return result;
     }
 
-<<<<<<< HEAD
-=======
     /**
      * Indicates whether this model has any auth rules at the model level. This should be
      * used to assert whether the API's default auth provider should be used.
@@ -206,7 +192,6 @@
         return this.authRules.size() > 0;
     }
 
->>>>>>> 956f8c00
     // Utility method to extract field metadata
     private static ModelField createModelField(Field field) {
         com.amplifyframework.core.model.annotations.ModelField annotation =
