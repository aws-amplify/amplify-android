--- conflicted
+++ resolved
@@ -82,10 +82,10 @@
      * {@inheritDoc}
      */
     @Override
-<<<<<<< HEAD
-    public <T extends Model> void delete(@NonNull T object,
-                                         @NonNull QueryPredicate predicate,
-                                         @NonNull ResultListener<DataStoreItemChange<T>> deleteItemListener) {
+    public <T extends Model> void delete(
+            @NonNull T object,
+            @NonNull QueryPredicate predicate,
+            @NonNull ResultListener<DataStoreItemChange<T>, DataStoreException> deleteItemListener) {
         getSelectedPlugin().delete(object, predicate, deleteItemListener);
     }
 
@@ -93,13 +93,9 @@
      * {@inheritDoc}
      */
     @Override
-    public <T extends Model> void query(@NonNull Class<T> itemClass,
-                                        @NonNull ResultListener<Iterator<T>> queryResultsListener) {
-=======
     public <T extends Model> void query(
             @NonNull Class<T> itemClass,
             @NonNull ResultListener<Iterator<T>, DataStoreException> queryResultsListener) {
->>>>>>> a213c0e2
         getSelectedPlugin().query(itemClass, queryResultsListener);
     }
 
