/*
 * Copyright 2020 Amazon.com, Inc. or its affiliates. All Rights Reserved.
 *
 * Licensed under the Apache License, Version 2.0 (the "License").
 * You may not use this file except in compliance with the License.
 * A copy of the License is located at
 *
 *  http://aws.amazon.com/apache2.0
 *
 * or in the "license" file accompanying this file. This file is distributed
 * on an "AS IS" BASIS, WITHOUT WARRANTIES OR CONDITIONS OF ANY KIND, either
 * express or implied. See the License for the specific language governing
 * permissions and limitations under the License.
 */

package com.amplifyframework.predictions.options;

<<<<<<< HEAD
import androidx.annotation.NonNull;

import com.amplifyframework.core.async.Options;

=======
>>>>>>> cd1404e6
/**
 * Options for image identification operation.
 */
public final class IdentifyOptions {

    private IdentifyOptions() {
        // TODO: Add options
    }

    /**
     * Creates an instance of options with default values assigned.
     * @return Default instance of options
     */
    @NonNull
    public static IdentifyOptions defaults() {
        return new IdentifyOptions();
    }
}<|MERGE_RESOLUTION|>--- conflicted
+++ resolved
@@ -15,13 +15,8 @@
 
 package com.amplifyframework.predictions.options;
 
-<<<<<<< HEAD
 import androidx.annotation.NonNull;
 
-import com.amplifyframework.core.async.Options;
-
-=======
->>>>>>> cd1404e6
 /**
  * Options for image identification operation.
  */
