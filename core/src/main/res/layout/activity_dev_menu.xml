<?xml version="1.0" encoding="utf-8"?>
<!--
   Copyright 2020 Amazon.com, Inc. or its affiliates. All Rights Reserved.

   Licensed under the Apache License, Version 2.0 (the "License").
   You may not use this file except in compliance with the License.
   A copy of the License is located at

    http://aws.amazon.com/apache2.0

   or in the "license" file accompanying this file. This file is distributed
   on an "AS IS" BASIS, WITHOUT WARRANTIES OR CONDITIONS OF ANY KIND, either
   express or implied. See the License for the specific language governing
   permissions and limitations under the License.
-->

<RelativeLayout xmlns:android="http://schemas.android.com/apk/res/android"
    xmlns:app="http://schemas.android.com/apk/res-auto"
    xmlns:tools="http://schemas.android.com/tools"
    android:id="@+id/dev_layout"
    android:layout_width="match_parent"
    android:layout_height="match_parent"
    android:background="@android:color/transparent">

    <LinearLayout
        android:layout_width="match_parent"
        android:layout_height="wrap_content"
        android:background="@android:color/background_light"
        android:orientation="vertical"
        android:layout_alignParentBottom="true">

        <androidx.appcompat.widget.Toolbar
            android:id="@+id/toolbar"
            android:layout_width="match_parent"
            android:layout_height="?android:attr/actionBarSize"
            android:minHeight="?android:attr/actionBarSize"
            android:layout_marginBottom="15dp"
            android:theme="@android:style/Widget.DeviceDefault.ActionBar.Solid"
<<<<<<< HEAD
            android:paddingStart="20dp"
            android:paddingLeft="20dp"
            android:paddingRight="0dp"
            android:paddingEnd="0dp">

            <TextView
                android:id="@+id/toolbar_title"
                android:layout_width="wrap_content"
                android:layout_height="wrap_content"
                android:layout_gravity="center"
                android:textColor="@android:color/white"
                android:textSize="17sp"
                android:paddingRight="20dp"
                android:paddingEnd="20dp"
                android:paddingLeft="0dp"
                android:paddingStart="0dp" />
=======
            app:titleTextAppearance="@style/TextAppearance.AppCompat.Widget.ActionBar.Title">
>>>>>>> 3bac16c4
        </androidx.appcompat.widget.Toolbar>

        <fragment
            android:id="@+id/nav_host_fragment"
            android:name="androidx.navigation.fragment.NavHostFragment"
            android:layout_width="match_parent"
            android:layout_height="wrap_content"
            app:defaultNavHost="true"
            app:navGraph="@navigation/dev_menu_nav_graph"
            tools:ignore="FragmentTagUsage" />
    </LinearLayout>
</RelativeLayout><|MERGE_RESOLUTION|>--- conflicted
+++ resolved
@@ -1,13 +1,10 @@
 <?xml version="1.0" encoding="utf-8"?>
 <!--
    Copyright 2020 Amazon.com, Inc. or its affiliates. All Rights Reserved.
-
    Licensed under the Apache License, Version 2.0 (the "License").
    You may not use this file except in compliance with the License.
    A copy of the License is located at
-
     http://aws.amazon.com/apache2.0
-
    or in the "license" file accompanying this file. This file is distributed
    on an "AS IS" BASIS, WITHOUT WARRANTIES OR CONDITIONS OF ANY KIND, either
    express or implied. See the License for the specific language governing
@@ -36,26 +33,7 @@
             android:minHeight="?android:attr/actionBarSize"
             android:layout_marginBottom="15dp"
             android:theme="@android:style/Widget.DeviceDefault.ActionBar.Solid"
-<<<<<<< HEAD
-            android:paddingStart="20dp"
-            android:paddingLeft="20dp"
-            android:paddingRight="0dp"
-            android:paddingEnd="0dp">
-
-            <TextView
-                android:id="@+id/toolbar_title"
-                android:layout_width="wrap_content"
-                android:layout_height="wrap_content"
-                android:layout_gravity="center"
-                android:textColor="@android:color/white"
-                android:textSize="17sp"
-                android:paddingRight="20dp"
-                android:paddingEnd="20dp"
-                android:paddingLeft="0dp"
-                android:paddingStart="0dp" />
-=======
             app:titleTextAppearance="@style/TextAppearance.AppCompat.Widget.ActionBar.Title">
->>>>>>> 3bac16c4
         </androidx.appcompat.widget.Toolbar>
 
         <fragment
