/*
 * Copyright 2019 Amazon.com, Inc. or its affiliates. All Rights Reserved.
 *
 * Licensed under the Apache License, Version 2.0 (the "License").
 * You may not use this file except in compliance with the License.
 * A copy of the License is located at
 *
 *  http://aws.amazon.com/apache2.0
 *
 * or in the "license" file accompanying this file. This file is distributed
 * on an "AS IS" BASIS, WITHOUT WARRANTIES OR CONDITIONS OF ANY KIND, either
 * express or implied. See the License for the specific language governing
 * permissions and limitations under the License.
 */

package com.amplifyframework.core.model;

import com.amplifyframework.core.model.types.JavaFieldType;
import com.amplifyframework.testmodels.Person;

import org.junit.Test;

import java.util.Arrays;
import java.util.Collections;
import java.util.HashMap;
import java.util.HashSet;
import java.util.Map;
import java.util.Set;

import static org.junit.Assert.assertEquals;
import static org.junit.Assert.assertSame;

/**
 * Tests the {@link ModelSchema}.
 */
public final class ModelSchemaTest {

    /**
     * The factory {@link ModelSchema#fromModelClass(Class)} will produce
     * an {@link ModelSchema} that meets our expectations for the {@link Person} model.
     */
    @Test
    public void modelSchemaIsGeneratedForPersonModel() {
        Map<String, ModelField> expectedFields = new HashMap<>();
        expectedFields.put("id", ModelField.builder()
            .targetName("id")
            .targetType("ID")
            .name("id")
            .type(JavaFieldType.STRING.stringValue())
            .isRequired(true)
            .build());
        expectedFields.put("first_name", ModelField.builder()
            .targetName("first_name")
            .targetType("String")
            .name("first_name")
            .type(JavaFieldType.STRING.stringValue())
            .isRequired(true)
            .build());
        expectedFields.put("last_name", ModelField.builder()
            .targetName("last_name")
            .targetType("String")
            .name("last_name")
            .type(JavaFieldType.STRING.stringValue())
            .isRequired(true)
            .build());
        expectedFields.put("dob", ModelField.builder()
            .targetName("dob")
            .targetType("AWSDate")
            .name("dob")
            .type(JavaFieldType.DATE.stringValue())
            .build());
        expectedFields.put("age", ModelField.builder()
            .targetName("age")
            .targetType("Int")
            .name("age")
            .type(JavaFieldType.INTEGER.stringValue())
            .build());
        expectedFields.put("relationship", ModelField.builder()
            .name("relationship")
            .type("MaritalStatus")
            .targetType("MaritalStatus")
            .targetName("relationship")
            .isEnum(true)
            .build());

        ModelIndex expectedModelIndex = ModelIndex.builder()
                .indexName("first_name_and_age_based_index")
                .indexFieldNames(Arrays.asList("first_name", "age"))
                .build();

        ModelSchema expectedModelSchema = ModelSchema.builder()
            .targetModelName("Person")
            .fields(expectedFields)
<<<<<<< HEAD
            .indices(Collections.singletonMap("first_name_and_age_based_index", expectedModelIndex))
=======
            .indexes(Collections.singletonMap("first_name_and_age_based_index", expectedModelIndex))
>>>>>>> 30b14fbd
            .name("Person")
            .build();
        ModelSchema actualModelSchema = ModelSchema.fromModelClass(Person.class);
        assertEquals(expectedModelSchema, actualModelSchema);

        // Sneaking in a cheeky lil' hashCode() test here, while we have two equals()
        // ModelSchema in scope....
        Set<ModelSchema> modelSchemaSet = new HashSet<>();
        modelSchemaSet.add(actualModelSchema);
        modelSchemaSet.add(expectedModelSchema);
        assertEquals(1, modelSchemaSet.size());

        // The object reference is the first one that was put into map
        // (actualModelSchema was first call).
        // The call to add expectedModelSchema was a no-op since hashCode()
        // showed that the object was already in the collection.
        assertSame(actualModelSchema, modelSchemaSet.iterator().next());
    }
}<|MERGE_RESOLUTION|>--- conflicted
+++ resolved
@@ -91,11 +91,7 @@
         ModelSchema expectedModelSchema = ModelSchema.builder()
             .targetModelName("Person")
             .fields(expectedFields)
-<<<<<<< HEAD
-            .indices(Collections.singletonMap("first_name_and_age_based_index", expectedModelIndex))
-=======
             .indexes(Collections.singletonMap("first_name_and_age_based_index", expectedModelIndex))
->>>>>>> 30b14fbd
             .name("Person")
             .build();
         ModelSchema actualModelSchema = ModelSchema.fromModelClass(Person.class);
