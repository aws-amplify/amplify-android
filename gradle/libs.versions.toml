[versions]
androidx-activity = "1.2.0"
androidx-annotation = "1.1.0"
androidx-appcompat = "1.2.0"
androidx-browser = "1.4.0"
androidx-concurrent = "1.1.0"
androidx-core = "1.5.0"
androidx-fragment = "1.3.1"
androidx-legacy = "1.0.0"
androidx-lifecycle = "2.4.1"
androidx-security = "1.0.0"
androidx-sqlite = "2.2.0"
androidx-test-core = "1.3.0"
androidx-test-junit = "1.1.2"
androidx-test-orchestrator = "1.3.0"
androidx-test-runner = "1.3.0"
androidx-workmanager = "2.7.1"
aws-kotlin = "1.0.44" # ensure proper aws-smithy version also set
aws-sdk = "2.62.2"
<<<<<<< HEAD
aws-smithy = "0.28.1" # ensure proper aws-kotlin version also set
binary-compatibility-validator = "0.14.0"
=======
aws-smithy = "1.0.11" # ensure proper aws-kotlin version also set
>>>>>>> 4f3e54b5
coroutines = "1.7.3"
desugar = "1.2.0"
espresso = "3.3.0"
fcm = "23.1.0"
gson = "2.8.9"
json = "20210307"
jsonassert = "1.5.0"
junit = "4.13.2"
kotest = "5.6.2"
kotlin = "1.9.10"
kotlin-serialization = "1.6.0"
maplibre = "9.6.0"
maplibre-annotations = "1.0.0"
material = "1.8.0"
mockito = "3.9.0"
mockito-inline = "3.11.2"
mockk = "1.13.8"
mockwebserver = "5.0.0-alpha.11"
navigation = "2.3.4"
oauth2 = "0.26.0"
okhttp = "5.0.0-alpha.11"
robolectric = "4.7"
rxjava = "3.0.6"
slf4j = "2.0.6"
sqlcipher = "4.5.4"
tensorflow = "2.0.0"
uuid = "4.0.1"
totp = "1.0.1"

[libraries]
android-desugartools = { module = "com.android.tools:desugar_jdk_libs", version.ref = "desugar" }
androidx-activity = { module = "androidx.activity:activity", version.ref = "androidx-activity" }
androidx-annotation = { module = "androidx.annotation:annotation", version.ref = "androidx-annotation" }
androidx-appcompat = { module = "androidx.appcompat:appcompat", version.ref="androidx-appcompat" }
androidx-browser = { module = "androidx.browser:browser", version.ref = "androidx-browser" }
androidx-core = { module = "androidx.core:core", version.ref = "androidx-core" }
androidx-core-ktx = { module = "androidx.core:core-ktx", version.ref = "androidx-core" }
androidx-lifecycle-runtime = { module = "androidx.lifecycle:lifecycle-runtime", version.ref = "androidx-lifecycle" }
androidx-nav-fragment = { module = "androidx.navigation:navigation-fragment", version.ref = "navigation" }
androidx-nav-ui = { module = "androidx.navigation:navigation-ui", version.ref = "navigation" }
androidx-security = { module = "androidx.security:security-crypto", version.ref = "androidx-security" }
androidx-sqlite = { module = "androidx.sqlite:sqlite", version.ref = "androidx-sqlite" }
androidx-v4support = { module = "androidx.legacy:legacy-support-v4", version.ref = "androidx-legacy" }
androidx-workmanager = { module = "androidx.work:work-runtime-ktx", version.ref = "androidx-workmanager" }
aws-cloudwatchlogs = { module = "aws.sdk.kotlin:cloudwatchlogs", version.ref = "aws-kotlin" }
aws-cognitoidentity = { module = "aws.sdk.kotlin:cognitoidentity", version.ref = "aws-kotlin" }
aws-cognitoidentityprovider = { module = "aws.sdk.kotlin:cognitoidentityprovider", version.ref= "aws-kotlin" }
aws-comprehend = { module = "aws.sdk.kotlin:comprehend", version.ref = "aws-kotlin" }
aws-credentials = { module = "aws.smithy.kotlin:aws-credentials", version.ref = "aws-smithy" }
aws-http = { module = "aws.sdk.kotlin:aws-http", version.ref = "aws-kotlin" }
aws-location = { module = "aws.sdk.kotlin:location", version.ref = "aws-kotlin" }
aws-pinpoint = { module = "aws.sdk.kotlin:pinpoint", version.ref = "aws-kotlin" }
aws-polly = { module = "aws.sdk.kotlin:polly", version.ref = "aws-kotlin" }
aws-rekognition = { module = "aws.sdk.kotlin:rekognition", version.ref = "aws-kotlin" }
aws-s3 = { module = "aws.sdk.kotlin:s3", version.ref = "aws-kotlin" }
aws-signing = { module = "aws.smithy.kotlin:aws-signing-default", version.ref = "aws-smithy" }
aws-textract = { module = "aws.sdk.kotlin:textract", version.ref = "aws-kotlin" }
aws-translate = { module = "aws.sdk.kotlin:translate", version.ref = "aws-kotlin" }
firebasemessaging = { module = "com.google.firebase:firebase-messaging-ktx", version.ref = "fcm" }
google-material = { module = "com.google.android.material:material", version.ref = "material" }
gson = { module = "com.google.code.gson:gson", version.ref = "gson" }
kotlin-coroutines = { module = "org.jetbrains.kotlinx:kotlinx-coroutines-core", version.ref = "coroutines" }
kotlin-coroutines-android = { module = "org.jetbrains.kotlinx:kotlinx-coroutines-android", version.ref = "coroutines" }
kotlin-coroutines-rx3 = { module = "org.jetbrains.kotlinx:kotlinx-coroutines-rx3", version.ref = "coroutines" }
kotlin-futures = { module = "androidx.concurrent:concurrent-futures-ktx", version.ref = "androidx-concurrent" }
kotlin-serializationJson = { module = "org.jetbrains.kotlinx:kotlinx-serialization-json", version.ref = "kotlin-serialization" }
kotlin-stdlib = { module = "org.jetbrains.kotlin:kotlin-stdlib", version.ref="kotlin" }
maplibre-annotations = { module = "org.maplibre.gl:android-plugin-annotation-v9", version.ref = "maplibre-annotations" }
maplibre-sdk = { module = "org.maplibre.gl:android-sdk", version.ref = "maplibre" }
oauth2 = { module = "com.google.auth:google-auth-library-oauth2-http", version.ref = "oauth2" }
okhttp = { module = "com.squareup.okhttp3:okhttp", version.ref = "okhttp" }
rxjava = { module = "io.reactivex.rxjava3:rxjava", version.ref = "rxjava" }
slf4j = { module = "org.slf4j:slf4j-api", version.ref = "slf4j"}
sqlcipher= { module = "net.zetetic:android-database-sqlcipher", version.ref = "sqlcipher" }
tensorflow = { module = "org.tensorflow:tensorflow-lite", version.ref="tensorflow" }
uuidgen = { module = "com.fasterxml.uuid:java-uuid-generator", version.ref="uuid" }

# Testing libraries
test-androidx-core = { module = "androidx.test:core", version.ref="androidx-test-core" }
test-androidx-core-ktx = { module = "androidx.test:core-ktx", version.ref="androidx-test-core" }
test-androidx-espresso = { module = "androidx.test.espresso:espresso-core", version.ref="espresso" }
test-androidx-fragment = { module = "androidx.fragment:fragment-testing", version.ref="androidx-fragment" }
test-androidx-junit = { module = "androidx.test.ext:junit", version.ref="androidx-test-junit" }
test-androidx-navigation = { module = "androidx.navigation:navigation-testing", version.ref = "navigation" }
test-androidx-orchestrator = { module = "androidx.test:orchestrator", version.ref="androidx-test-orchestrator" }
test-androidx-runner = { module = "androidx.test:runner", version.ref="androidx-test-runner" }
test-androidx-workmanager = { module = "androidx.work:work-testing", version.ref="androidx-workmanager" }
test-aws-sdk-core = { module = "com.amazonaws:aws-android-sdk-core", version.ref="aws-sdk" }
test-json = { module = "org.json:json", version.ref = "json" }
test-jsonassert = { module = "org.skyscreamer:jsonassert", version.ref="jsonassert" }
test-junit = { module = "junit:junit", version.ref = "junit" }
test-kotest-assertions = { module = "io.kotest:kotest-assertions-core", version.ref = "kotest" }
test-kotlin-coroutines = { module = "org.jetbrains.kotlinx:kotlinx-coroutines-test", version.ref="coroutines" }
test-kotlin-junit = { module = "org.jetbrains.kotlin:kotlin-test-junit", version.ref="kotlin" }
test-kotlin-kotlinTest = { module = "org.jetbrains.kotlin:kotlin-test", version.ref="kotlin" }
test-kotlin-reflection = { module = "org.jetbrains.kotlin:kotlin-reflect", version.ref="kotlin" }
test-mockito-core = { module = "org.mockito:mockito-core", version.ref = "mockito" }
test-mockito-inline = { module = "org.mockito:mockito-inline", version.ref = "mockito-inline" }
test-mockk = { module = "io.mockk:mockk", version.ref = "mockk" }
test-mockk-android = { module = "io.mockk:mockk-android", version.ref = "mockk" }
test-mockwebserver = { module = "com.squareup.okhttp3:mockwebserver", version.ref = "mockwebserver" }
test-robolectric = { module = "org.robolectric:robolectric", version.ref="robolectric" }
test-totp = { module = "dev.robinohs:totp-kt", version.ref="totp" }

[plugins]
binary-compatibility-validator = { id = "org.jetbrains.kotlinx.binary-compatibility-validator", version.ref = "binary-compatibility-validator" }<|MERGE_RESOLUTION|>--- conflicted
+++ resolved
@@ -17,12 +17,8 @@
 androidx-workmanager = "2.7.1"
 aws-kotlin = "1.0.44" # ensure proper aws-smithy version also set
 aws-sdk = "2.62.2"
-<<<<<<< HEAD
-aws-smithy = "0.28.1" # ensure proper aws-kotlin version also set
+aws-smithy = "1.0.11" # ensure proper aws-kotlin version also set
 binary-compatibility-validator = "0.14.0"
-=======
-aws-smithy = "1.0.11" # ensure proper aws-kotlin version also set
->>>>>>> 4f3e54b5
 coroutines = "1.7.3"
 desugar = "1.2.0"
 espresso = "3.3.0"
