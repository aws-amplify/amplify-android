[versions]
androidx-activity = "1.2.0"
androidx-annotation = "1.1.0"
androidx-appcompat = "1.2.0"
androidx-browser = "1.4.0"
androidx-concurrent = "1.1.0"
androidx-core = "1.5.0"
androidx-fragment = "1.3.1"
androidx-legacy = "1.0.0"
androidx-lifecycle = "2.4.1"
androidx-security = "1.0.0"
androidx-sqlite = "2.2.0"
androidx-test-core = "1.3.0"
androidx-test-junit = "1.1.2"
androidx-test-orchestrator = "1.4.2"
<<<<<<< HEAD
androidx-test-runner = "1.5.2"
=======
androidx-test-runner = "1.3.0"
>>>>>>> 497e19a5
androidx-workmanager = "2.7.1"
aws-kotlin = "1.2.8" # ensure proper aws-smithy version also set
aws-sdk = "2.62.2"
aws-smithy = "1.2.2" # ensure proper aws-kotlin version also set
binary-compatibility-validator = "0.14.0"
coroutines = "1.7.3"
desugar = "1.2.0"
espresso = "3.3.0"
fcm = "23.1.0"
gson = "2.8.9"
json = "20210307"
jsonassert = "1.5.0"
junit = "4.13.2"
kotest = "5.6.2"
kotlin = "1.9.10"
kotlin-serialization = "1.6.0"
maplibre = "9.6.0"
maplibre-annotations = "1.0.0"
material = "1.8.0"
mockito = "3.9.0"
mockito-inline = "3.11.2"
mockk = "1.13.8"
mockwebserver = "5.0.0-alpha.11"
navigation = "2.3.4"
oauth2 = "0.26.0"
okhttp = "5.0.0-alpha.11"
robolectric = "4.7"
rxjava = "3.0.6"
slf4j = "2.0.6"
sqlcipher = "4.5.4"
tensorflow = "2.0.0"
uuid = "4.0.1"
totp = "1.0.1"

[libraries]
android-desugartools = { module = "com.android.tools:desugar_jdk_libs", version.ref = "desugar" }
androidx-activity = { module = "androidx.activity:activity", version.ref = "androidx-activity" }
androidx-annotation = { module = "androidx.annotation:annotation", version.ref = "androidx-annotation" }
androidx-appcompat = { module = "androidx.appcompat:appcompat", version.ref="androidx-appcompat" }
androidx-browser = { module = "androidx.browser:browser", version.ref = "androidx-browser" }
androidx-core = { module = "androidx.core:core", version.ref = "androidx-core" }
androidx-core-ktx = { module = "androidx.core:core-ktx", version.ref = "androidx-core" }
androidx-lifecycle-runtime = { module = "androidx.lifecycle:lifecycle-runtime", version.ref = "androidx-lifecycle" }
androidx-nav-fragment = { module = "androidx.navigation:navigation-fragment", version.ref = "navigation" }
androidx-nav-ui = { module = "androidx.navigation:navigation-ui", version.ref = "navigation" }
androidx-security = { module = "androidx.security:security-crypto", version.ref = "androidx-security" }
androidx-sqlite = { module = "androidx.sqlite:sqlite", version.ref = "androidx-sqlite" }
androidx-v4support = { module = "androidx.legacy:legacy-support-v4", version.ref = "androidx-legacy" }
androidx-workmanager = { module = "androidx.work:work-runtime-ktx", version.ref = "androidx-workmanager" }
aws-cloudwatchlogs = { module = "aws.sdk.kotlin:cloudwatchlogs", version.ref = "aws-kotlin" }
aws-cognitoidentity = { module = "aws.sdk.kotlin:cognitoidentity", version.ref = "aws-kotlin" }
aws-cognitoidentityprovider = { module = "aws.sdk.kotlin:cognitoidentityprovider", version.ref= "aws-kotlin" }
aws-comprehend = { module = "aws.sdk.kotlin:comprehend", version.ref = "aws-kotlin" }
aws-credentials = { module = "aws.smithy.kotlin:aws-credentials", version.ref = "aws-smithy" }
aws-http = { module = "aws.sdk.kotlin:aws-http", version.ref = "aws-kotlin" }
aws-location = { module = "aws.sdk.kotlin:location", version.ref = "aws-kotlin" }
aws-pinpoint = { module = "aws.sdk.kotlin:pinpoint", version.ref = "aws-kotlin" }
aws-polly = { module = "aws.sdk.kotlin:polly", version.ref = "aws-kotlin" }
aws-rekognition = { module = "aws.sdk.kotlin:rekognition", version.ref = "aws-kotlin" }
aws-s3 = { module = "aws.sdk.kotlin:s3", version.ref = "aws-kotlin" }
aws-signing = { module = "aws.smithy.kotlin:aws-signing-default", version.ref = "aws-smithy" }
aws-textract = { module = "aws.sdk.kotlin:textract", version.ref = "aws-kotlin" }
aws-translate = { module = "aws.sdk.kotlin:translate", version.ref = "aws-kotlin" }
firebasemessaging = { module = "com.google.firebase:firebase-messaging-ktx", version.ref = "fcm" }
google-material = { module = "com.google.android.material:material", version.ref = "material" }
gson = { module = "com.google.code.gson:gson", version.ref = "gson" }
kotlin-coroutines = { module = "org.jetbrains.kotlinx:kotlinx-coroutines-core", version.ref = "coroutines" }
kotlin-coroutines-android = { module = "org.jetbrains.kotlinx:kotlinx-coroutines-android", version.ref = "coroutines" }
kotlin-coroutines-rx3 = { module = "org.jetbrains.kotlinx:kotlinx-coroutines-rx3", version.ref = "coroutines" }
kotlin-futures = { module = "androidx.concurrent:concurrent-futures-ktx", version.ref = "androidx-concurrent" }
kotlin-serializationJson = { module = "org.jetbrains.kotlinx:kotlinx-serialization-json", version.ref = "kotlin-serialization" }
kotlin-stdlib = { module = "org.jetbrains.kotlin:kotlin-stdlib", version.ref="kotlin" }
maplibre-annotations = { module = "org.maplibre.gl:android-plugin-annotation-v9", version.ref = "maplibre-annotations" }
maplibre-sdk = { module = "org.maplibre.gl:android-sdk", version.ref = "maplibre" }
oauth2 = { module = "com.google.auth:google-auth-library-oauth2-http", version.ref = "oauth2" }
okhttp = { module = "com.squareup.okhttp3:okhttp", version.ref = "okhttp" }
rxjava = { module = "io.reactivex.rxjava3:rxjava", version.ref = "rxjava" }
slf4j = { module = "org.slf4j:slf4j-api", version.ref = "slf4j"}
sqlcipher= { module = "net.zetetic:android-database-sqlcipher", version.ref = "sqlcipher" }
tensorflow = { module = "org.tensorflow:tensorflow-lite", version.ref="tensorflow" }
uuidgen = { module = "com.fasterxml.uuid:java-uuid-generator", version.ref="uuid" }

# Testing libraries
test-androidx-core = { module = "androidx.test:core", version.ref="androidx-test-core" }
test-androidx-core-ktx = { module = "androidx.test:core-ktx", version.ref="androidx-test-core" }
test-androidx-espresso = { module = "androidx.test.espresso:espresso-core", version.ref="espresso" }
test-androidx-fragment = { module = "androidx.fragment:fragment-testing", version.ref="androidx-fragment" }
test-androidx-junit = { module = "androidx.test.ext:junit", version.ref="androidx-test-junit" }
test-androidx-navigation = { module = "androidx.navigation:navigation-testing", version.ref = "navigation" }
test-androidx-orchestrator = { module = "androidx.test:orchestrator", version.ref="androidx-test-orchestrator" }
test-androidx-runner = { module = "androidx.test:runner", version.ref="androidx-test-runner" }
test-androidx-workmanager = { module = "androidx.work:work-testing", version.ref="androidx-workmanager" }
test-aws-sdk-core = { module = "com.amazonaws:aws-android-sdk-core", version.ref="aws-sdk" }
test-json = { module = "org.json:json", version.ref = "json" }
test-jsonassert = { module = "org.skyscreamer:jsonassert", version.ref="jsonassert" }
test-junit = { module = "junit:junit", version.ref = "junit" }
test-kotest-assertions = { module = "io.kotest:kotest-assertions-core", version.ref = "kotest" }
test-kotlin-coroutines = { module = "org.jetbrains.kotlinx:kotlinx-coroutines-test", version.ref="coroutines" }
test-kotlin-junit = { module = "org.jetbrains.kotlin:kotlin-test-junit", version.ref="kotlin" }
test-kotlin-kotlinTest = { module = "org.jetbrains.kotlin:kotlin-test", version.ref="kotlin" }
test-kotlin-reflection = { module = "org.jetbrains.kotlin:kotlin-reflect", version.ref="kotlin" }
test-mockito-core = { module = "org.mockito:mockito-core", version.ref = "mockito" }
test-mockito-inline = { module = "org.mockito:mockito-inline", version.ref = "mockito-inline" }
test-mockk = { module = "io.mockk:mockk", version.ref = "mockk" }
test-mockk-android = { module = "io.mockk:mockk-android", version.ref = "mockk" }
test-mockwebserver = { module = "com.squareup.okhttp3:mockwebserver", version.ref = "mockwebserver" }
test-robolectric = { module = "org.robolectric:robolectric", version.ref="robolectric" }
test-totp = { module = "dev.robinohs:totp-kt", version.ref="totp" }

[plugins]
binary-compatibility-validator = { id = "org.jetbrains.kotlinx.binary-compatibility-validator", version.ref = "binary-compatibility-validator" }
kotlin-serialization = { id = "org.jetbrains.kotlin.plugin.serialization", version.ref = "kotlin" }<|MERGE_RESOLUTION|>--- conflicted
+++ resolved
@@ -13,11 +13,7 @@
 androidx-test-core = "1.3.0"
 androidx-test-junit = "1.1.2"
 androidx-test-orchestrator = "1.4.2"
-<<<<<<< HEAD
 androidx-test-runner = "1.5.2"
-=======
-androidx-test-runner = "1.3.0"
->>>>>>> 497e19a5
 androidx-workmanager = "2.7.1"
 aws-kotlin = "1.2.8" # ensure proper aws-smithy version also set
 aws-sdk = "2.62.2"
