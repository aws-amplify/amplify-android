/*
 * Copyright 2021 Amazon.com, Inc. or its affiliates. All Rights Reserved.
 *
 * Licensed under the Apache License, Version 2.0 (the "License").
 * You may not use this file except in compliance with the License.
 * A copy of the License is located at
 *
 *  http://aws.amazon.com/apache2.0
 *
 * or in the "license" file accompanying this file. This file is distributed
 * on an "AS IS" BASIS, WITHOUT WARRANTIES OR CONDITIONS OF ANY KIND, either
 * express or implied. See the License for the specific language governing
 * permissions and limitations under the License.
 */

package com.amplifyframework.geo.maplibre.view

import android.annotation.SuppressLint
import android.content.Context
import android.graphics.BitmapFactory
import android.util.AttributeSet
import androidx.annotation.UiThread
import androidx.appcompat.content.res.AppCompatResources
import androidx.core.content.ContextCompat
import androidx.lifecycle.*
import com.amplifyframework.core.Amplify
import com.amplifyframework.geo.GeoCategory
import com.amplifyframework.geo.maplibre.AmplifyMapLibreAdapter
<<<<<<< HEAD
import com.amplifyframework.geo.maplibre.R
import com.amplifyframework.geo.models.MapStyle
import com.mapbox.mapboxsdk.maps.Style
import com.mapbox.mapboxsdk.plugins.annotation.ClusterOptions
import com.mapbox.mapboxsdk.plugins.annotation.SymbolManager
import com.mapbox.mapboxsdk.style.layers.Property.ICON_ROTATION_ALIGNMENT_VIEWPORT
import com.mapbox.mapboxsdk.utils.BitmapUtils
import android.graphics.Bitmap
import android.graphics.Canvas
import android.graphics.Color

import android.graphics.drawable.VectorDrawable
import androidx.core.util.Pair
import com.mapbox.mapboxsdk.maps.MapboxMap
import com.mapbox.mapboxsdk.style.expressions.Expression
import com.mapbox.mapboxsdk.style.layers.Layer
import com.mapbox.mapboxsdk.style.layers.PropertyFactory.iconImage
import com.mapbox.mapboxsdk.style.layers.SymbolLayer

=======
import com.amplifyframework.geo.models.MapStyle
import com.mapbox.mapboxsdk.maps.MapView
import com.mapbox.mapboxsdk.maps.MapboxMap
import com.mapbox.mapboxsdk.maps.Style
>>>>>>> 216f94d5

typealias MapLibreOptions = com.mapbox.mapboxsdk.maps.MapboxMapOptions

/**
 * The MapLibreView encapsulates the MapBox map integration with `Amplify.Geo` and
 * serves as the foundation of map components.
 *
 * The requests of map tiles and features are routed to the Amazon Location Services,
 * check the documentation at [https://docs.amplify.aws/lib/geo/getting-started/q/platform/android]
 */
class MapLibreView
@JvmOverloads @UiThread constructor(
    context: Context,
    attrs: AttributeSet? = null,
    defStyleAttr: Int = 0,
    options: MapLibreOptions = MapLibreOptions
        .createFromAttributes(context, attrs)
        .logoEnabled(false)
        .attributionEnabled(false),
    private val geo: GeoCategory = Amplify.Geo
) : MapView(context, attrs, defStyleAttr) {

    companion object {
        private val log = Amplify.Logging.forNamespace("amplify:maplibre-adapter")

        val PLACE_ICON_NAME = "place"
    }

    private val adapter: AmplifyMapLibreAdapter by lazy {
        AmplifyMapLibreAdapter(context, geo)
    }

//    private var ready: Boolean = false
//        set(value) {
//            field = value
//            onMapReadyListener?.onReady(this.map)
//        }

    lateinit var style: Style

    lateinit var symbolManager: SymbolManager

//    var onMapReadyListener: OnMapReadyListener? = null

    var defaultPlaceIcon =
        AppCompatResources.getDrawable(context, R.drawable.place)!!

    var defaultPlaceIconColor = ContextCompat.getColor(context, R.color.search_placeIconColor)

    var clusterOptions: ClusterOptions = ClusterOptions()
//        .withCircleRadius(
//            Expre
//        )
        .withCircleRadius(Expression.literal(25))
        .withColorLevels(arrayOf(
            Pair(0, Color.GRAY),
            Pair(25, Color.BLUE),
            Pair(50, Color.YELLOW),
            Pair(75, Color.RED),
            Pair(100, Color.MAGENTA),
        ))

    init {
        setup(context, options)
    }

    @SuppressLint("MissingSuperCall")
    override fun initialize(context: Context, options: MapLibreOptions) {
        // defer the execution after the Adapter is initialized
        // see setup() where the superclass initialize is called
    }

<<<<<<< HEAD
//    fun onMapReady(listener: (MapboxMap, Style) -> Unit) {
//        this.onMapReadyListener = object : OnMapReadyListener {
//            override fun onReady(map: MapboxMap, style: Style) {
//                listener(map, style)
//            }
//        }
//    }

    fun setStyle(style: MapStyle? = null) {
        getMapAsync { map ->
            adapter.setStyle(map, style) {
                log.verbose("Amazon Location styles applied to MapView")
                this.style = it.apply {
                    addImage(
                        PLACE_ICON_NAME,
                        BitmapFactory.decodeResource(resources, R.drawable.place)
//                        BitmapUtils.getBitmapFromDrawable(defaultPlaceIcon)!!,
//                        ,true
                    )
                    addLayer(SymbolLayer("places", "places").apply {
                        setProperties(
                            iconImage(PLACE_ICON_NAME)
                        )
                    })
                    println("**************************")
                    println(layers.joinToString(", ") { layer -> layer.id })
                    println("**************************")
//                    addLayer(SymbolLayer())
                }
//                this.symbolManager = SymbolManager(this, map, it, null, clusterOptions).apply {
//                this.symbolManager = SymbolManager(this, map, it, "places", clusterOptions).apply {
//                this.symbolManager = SymbolManager(this, map, it, "places", clusterOptions).apply {
                this.symbolManager = SymbolManager(this, map, it).apply {
                    iconAllowOverlap = true
                    iconRotationAlignment = ICON_ROTATION_ALIGNMENT_VIEWPORT
                }
            }
=======
    /**
     * Get the both the map and its style asynchronously.
     *
     * @param callback the event listener
     */
    fun getStyle(callback: OnStyleLoaded) {
        getMapAsync { map ->
            map.getStyle { style ->
                callback.onLoad(map, style)
            }
        }
    }

    /**
     * Get the both the map and its style asynchronously.
     *
     * **Implementation notes:** This is a shortcut to the existing nested callback solution:
     *
     * ```
     * getMapAsync { map ->
     *   map.getStyle { style ->
     *     // use APIs that depend on both map and its style
     *   }
     * }
     * ```
     *
     * @param callback the onLoad lambda
     */
    fun getStyle(callback: (MapboxMap, Style) -> Unit) {
        getStyle(object : OnStyleLoaded {
            override fun onLoad(map: MapboxMap, style: Style) {
                callback(map, style)
            }
        })
    }

    /**
     * Update the map using the passed style. If no style is style is set, the default
     * configured using the Amplify CLI is used.
     *
     * @param style the map style object
     * @param callback the function called when the style is done loaded
     */
    fun setStyle(style: MapStyle? = null, callback: Style.OnStyleLoaded) {
        getMapAsync { map ->
            adapter.setStyle(map, style, callback)
>>>>>>> 216f94d5
        }
    }

    private fun setup(context: Context, options: MapLibreOptions) {
        if (context is LifecycleOwner) {
            context.lifecycle.addObserver(LifecycleHandler())
        }
        adapter.initialize()
        super.initialize(context, options)
    }

    internal fun loadDefaultStyle() {
<<<<<<< HEAD
        setStyle(null)
=======
        setStyle { log.verbose("Amazon Location default styles loaded") }
>>>>>>> 216f94d5
    }

    inner class LifecycleHandler : DefaultLifecycleObserver {
        override fun onCreate(owner: LifecycleOwner) {
            this@MapLibreView.onCreate(null)
            this@MapLibreView.loadDefaultStyle()
        }

        override fun onStart(owner: LifecycleOwner) {
            this@MapLibreView.onStart()
        }

        override fun onStop(owner: LifecycleOwner) {
            this@MapLibreView.onStop()
        }

        override fun onPause(owner: LifecycleOwner) {
            this@MapLibreView.onPause()
        }

        override fun onResume(owner: LifecycleOwner) {
            this@MapLibreView.onResume()
        }

        override fun onDestroy(owner: LifecycleOwner) {
            this@MapLibreView.onDestroy()
        }
    }

<<<<<<< HEAD
//    interface OnMapReadyListener {
//        fun onReady(map: MapboxMap, style: Style)
//    }
=======
    /**
     * Callback interface that is invoked when both the map and its style are fully loaded.
     */
    interface OnStyleLoaded {
        fun onLoad(map: MapboxMap, style: Style)
    }
>>>>>>> 216f94d5

}<|MERGE_RESOLUTION|>--- conflicted
+++ resolved
@@ -26,7 +26,10 @@
 import com.amplifyframework.core.Amplify
 import com.amplifyframework.geo.GeoCategory
 import com.amplifyframework.geo.maplibre.AmplifyMapLibreAdapter
-<<<<<<< HEAD
+import com.amplifyframework.geo.models.MapStyle
+import com.mapbox.mapboxsdk.maps.MapView
+import com.mapbox.mapboxsdk.maps.MapboxMap
+import com.mapbox.mapboxsdk.maps.Style
 import com.amplifyframework.geo.maplibre.R
 import com.amplifyframework.geo.models.MapStyle
 import com.mapbox.mapboxsdk.maps.Style
@@ -46,12 +49,6 @@
 import com.mapbox.mapboxsdk.style.layers.PropertyFactory.iconImage
 import com.mapbox.mapboxsdk.style.layers.SymbolLayer
 
-=======
-import com.amplifyframework.geo.models.MapStyle
-import com.mapbox.mapboxsdk.maps.MapView
-import com.mapbox.mapboxsdk.maps.MapboxMap
-import com.mapbox.mapboxsdk.maps.Style
->>>>>>> 216f94d5
 
 typealias MapLibreOptions = com.mapbox.mapboxsdk.maps.MapboxMapOptions
 
@@ -124,45 +121,6 @@
         // see setup() where the superclass initialize is called
     }
 
-<<<<<<< HEAD
-//    fun onMapReady(listener: (MapboxMap, Style) -> Unit) {
-//        this.onMapReadyListener = object : OnMapReadyListener {
-//            override fun onReady(map: MapboxMap, style: Style) {
-//                listener(map, style)
-//            }
-//        }
-//    }
-
-    fun setStyle(style: MapStyle? = null) {
-        getMapAsync { map ->
-            adapter.setStyle(map, style) {
-                log.verbose("Amazon Location styles applied to MapView")
-                this.style = it.apply {
-                    addImage(
-                        PLACE_ICON_NAME,
-                        BitmapFactory.decodeResource(resources, R.drawable.place)
-//                        BitmapUtils.getBitmapFromDrawable(defaultPlaceIcon)!!,
-//                        ,true
-                    )
-                    addLayer(SymbolLayer("places", "places").apply {
-                        setProperties(
-                            iconImage(PLACE_ICON_NAME)
-                        )
-                    })
-                    println("**************************")
-                    println(layers.joinToString(", ") { layer -> layer.id })
-                    println("**************************")
-//                    addLayer(SymbolLayer())
-                }
-//                this.symbolManager = SymbolManager(this, map, it, null, clusterOptions).apply {
-//                this.symbolManager = SymbolManager(this, map, it, "places", clusterOptions).apply {
-//                this.symbolManager = SymbolManager(this, map, it, "places", clusterOptions).apply {
-                this.symbolManager = SymbolManager(this, map, it).apply {
-                    iconAllowOverlap = true
-                    iconRotationAlignment = ICON_ROTATION_ALIGNMENT_VIEWPORT
-                }
-            }
-=======
     /**
      * Get the both the map and its style asynchronously.
      *
@@ -209,7 +167,6 @@
     fun setStyle(style: MapStyle? = null, callback: Style.OnStyleLoaded) {
         getMapAsync { map ->
             adapter.setStyle(map, style, callback)
->>>>>>> 216f94d5
         }
     }
 
@@ -222,11 +179,7 @@
     }
 
     internal fun loadDefaultStyle() {
-<<<<<<< HEAD
-        setStyle(null)
-=======
         setStyle { log.verbose("Amazon Location default styles loaded") }
->>>>>>> 216f94d5
     }
 
     inner class LifecycleHandler : DefaultLifecycleObserver {
@@ -256,17 +209,11 @@
         }
     }
 
-<<<<<<< HEAD
-//    interface OnMapReadyListener {
-//        fun onReady(map: MapboxMap, style: Style)
-//    }
-=======
     /**
      * Callback interface that is invoked when both the map and its style are fully loaded.
      */
     interface OnStyleLoaded {
         fun onLoad(map: MapboxMap, style: Style)
     }
->>>>>>> 216f94d5
 
 }