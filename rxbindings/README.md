# Rx Bindings

The Rx Bindings provide a facade to the Amplify library.  Instead of
using Amplify's native callback interface, you can interact with Amplify
APIs by means of RxJava3
[`Observable`](http://reactivex.io/RxJava/3.x/javadoc/io/reactivex/rxjava3/core/Observable.html),
[`Single`](http://reactivex.io/RxJava/3.x/javadoc/io/reactivex/rxjava3/core/Single.html), and
[`Completable`](http://reactivex.io/RxJava/3.x/javadoc/io/reactivex/rxjava3/core/Completable.html).

For more information see [the public documentation](https://docs.amplify.aws/lib/project-setup/rxjava/q/platform/android)
and [this blog post](https://aws.amazon.com/blogs/mobile/using-rxjava-with-aws-amplify-android-library/).

## Usage

### Pre-requisites

All of the pre-requisites in the [Getting
Started guide](https://docs.amplify.aws/start/q/integration/android) apply
as normal.

### Gradle
To start using the Rx APIs, take an `implementation` dependency on this
library. In your module's `build.gradle`:
```gradle
dependencies {
    // Add this line.
<<<<<<< HEAD
    implementation 'com.amplifyframework:rxbindings:1.36.6-dev-preview.0'
=======
    implementation 'com.amplifyframework:rxbindings:1.37.0'
>>>>>>> 63083d10
}
```

### Initialization
Initialize Amplify through the `RxAmplify` facade instead of through
`Amplify` directly. The `RxAmplify` facade exposes the same
functionalities as the core `Amplify` facade:

```java
RxAmplify.addPlugin(new AWSAPIPlugin());
RxAmplify.configure(getApplicationContext());
```

### Basic Example
This example will query a GraphQL API for models of type `Person`.  If
the query returns a successful response with data, each one will be
printed out.

```java
RxAmplify.API.query(Person.class)
    .map(response -> response.data())
    .flatMapObservable(results -> Observable.fromIterable(results))
    .subscribe(person -> {
        Log.i(TAG, "Found a person named " + person.getFirstName());
    });
```
<|MERGE_RESOLUTION|>--- conflicted
+++ resolved
@@ -24,11 +24,7 @@
 ```gradle
 dependencies {
     // Add this line.
-<<<<<<< HEAD
-    implementation 'com.amplifyframework:rxbindings:1.36.6-dev-preview.0'
-=======
-    implementation 'com.amplifyframework:rxbindings:1.37.0'
->>>>>>> 63083d10
+    implementation 'com.amplifyframework:rxbindings:1.37.0-dev-preview.0'
 }
 ```
 
