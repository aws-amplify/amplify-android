--- conflicted
+++ resolved
@@ -44,11 +44,8 @@
 import org.junit.Test;
 
 import java.util.Collections;
-<<<<<<< HEAD
+import java.util.List;
 import java.util.concurrent.TimeUnit;
-=======
-import java.util.List;
->>>>>>> 5abb4ca7
 
 import io.reactivex.rxjava3.observers.TestObserver;
 
@@ -151,12 +148,7 @@
      * @throws InterruptedException If test observer is interrupted while awaiting terminal event
      */
     @Test
-<<<<<<< HEAD
     public void testResendSignUpCodeSucceeds() throws InterruptedException {
-        String userId = RandomString.string();
-=======
-    public void testResendSignUpCodeSucceeds() {
->>>>>>> 5abb4ca7
         String username = RandomString.string();
 
         // Arrange a result on the result consumer
@@ -710,7 +702,7 @@
      * back through the binding.
      */
     @Test
-    public void testRememberDevice() {
+    public void testRememberDevice() throws InterruptedException {
         // Arrange an invocation of the success Action
         doAnswer(invocation -> {
             // 0 = onComplete, 1 = onFailure
@@ -723,7 +715,7 @@
         TestObserver<Void> observer = auth.rememberDevice().test();
 
         // Assert: Completable completes with success
-        observer.awaitTerminalEvent();
+        observer.await(TIMEOUT_SECONDS, TimeUnit.SECONDS);
         observer.assertNoErrors()
                 .assertComplete();
     }
@@ -746,7 +738,7 @@
         TestObserver<Void> observer = auth.forgetDevice().test();
 
         // Assert: Completable completes with success
-        observer.awaitTerminalEvent();
+        observer.await(TIMEOUT_SECONDS, TimeUnit.SECONDS);
         observer.assertNoErrors()
                 .assertComplete();
     }
@@ -754,9 +746,10 @@
     /**
      * Tests that a successful request to forget a specific auth device will propagate a completion
      * back through the binding.
-     */
-    @Test
-    public void testForgetSpecificDevice() {
+     * @throws InterruptedException If test observer is interrupted while awaiting terminal event
+     */
+    @Test
+    public void testForgetSpecificDevice() throws InterruptedException {
         // Arrange an invocation of the success Action
         doAnswer(invocation -> {
             // 0 = deviceToForget, 1 = onComplete, 2 = onFailure
@@ -770,7 +763,7 @@
         TestObserver<Void> observer = auth.forgetDevice(deviceToForget).test();
 
         // Assert: Completable completes with success
-        observer.awaitTerminalEvent();
+        observer.await(TIMEOUT_SECONDS, TimeUnit.SECONDS);
         observer.assertNoErrors()
                 .assertComplete();
     }
@@ -778,9 +771,10 @@
     /**
      * Tests that a successful request to fetch remembered auth devices will propagate a completion
      * back through the binding.
-     */
-    @Test
-    public void testFetchDevices() {
+     * @throws InterruptedException If test observer is interrupted while awaiting terminal event
+     */
+    @Test
+    public void testFetchDevices() throws InterruptedException {
         // Arrange delegate to furnish a result
         AuthDevice device = AuthDevice.fromId(RandomString.string());
         List<AuthDevice> expected = Collections.singletonList(device);
@@ -795,7 +789,7 @@
         TestObserver<List<AuthDevice>> observer = auth.fetchDevices().test();
 
         // Assert: result was furnished via Rx Single
-        observer.awaitTerminalEvent();
+        observer.await(TIMEOUT_SECONDS, TimeUnit.SECONDS);
         observer.assertNoErrors()
                 .assertValue(expected);
     }
