--- conflicted
+++ resolved
@@ -56,15 +56,11 @@
     internal fun <T> toRealAuthState(): T {
         return when (type) {
             "AuthState.Configured" -> AuthState.Configured(authNState, authZState) as T
-<<<<<<< HEAD
             "AuthenticationState.SignedOut" -> signedOutData?.let { AuthenticationState.SignedOut(it) } as T
-            "AuthenticationState.SignedIn" -> signedInData?.let { AuthenticationState.SignedIn(it) } as T
-            "AuthorizationState.Configured" -> AuthorizationState.Configured() as T
-=======
             "AuthenticationState.SignedIn" -> signedInData?.let {
                 AuthenticationState.SignedIn(it, DeviceMetadata.Empty)
             } as T
->>>>>>> 76c9b2db
+            "AuthorizationState.Configured" -> AuthorizationState.Configured() as T
             "AuthorizationState.SessionEstablished" -> amplifyCredential?.let {
                 AuthorizationState.SessionEstablished(it)
             } as T
