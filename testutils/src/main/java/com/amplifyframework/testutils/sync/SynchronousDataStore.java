--- conflicted
+++ resolved
@@ -81,14 +81,7 @@
      */
     @NonNull
     public <T extends Model> T get(@NonNull Class<T> clazz, @NonNull String itemId) throws DataStoreException {
-<<<<<<< HEAD
-        final Iterator<T> iterator = query(clazz);
-
-        while (iterator.hasNext()) {
-            T value = iterator.next();
-=======
         for (T value : list(clazz)) {
->>>>>>> 557baae6
             if (value.getId().equals(itemId)) {
                 return value;
             }
@@ -97,32 +90,6 @@
     }
 
     /**
-<<<<<<< HEAD
-     * Search for an item in the DataStore by its class type.
-     * @param clazz Class of item being accessed
-     * @param <T> The type of item being accessed
-     * @return An item with the provided class and ID, if present in DataStore
-     * @throws NoSuchElementException If there is no matching item in the DataStore
-     * @throws DataStoreException On failure querying data store
-     */
-    @NonNull
-    public <T extends Model> Iterator<T> query(@NonNull Class<T> clazz) throws DataStoreException {
-        final Iterator<T> iterator = awaitIterator((onResult, onError) ->
-            asyncDelegate.query(clazz, onResult, onError));
-        return iterator;
-    }
-
-    /**
-     * Call the clear method of the underlying DataStore implementation.
-     */
-    @SuppressLint("CheckResult")
-    public void clear() {
-        Completable.fromSingle(single -> {
-            asyncDelegate.clear(() -> {
-                single.onSuccess(true);
-            }, single::onError);
-        }).blockingAwait(TIMEOUT_MS, TimeUnit.MILLISECONDS);
-=======
      * Lists all DataStore items of a given class.
      * @param clazz Class of item being listed
      * @param <T> The type of item being listed
@@ -138,7 +105,18 @@
             items.add(iterator.next());
         }
         return Immutable.of(items);
->>>>>>> 557baae6
+    }
+
+    /**
+     * Call the clear method of the underlying DataStore implementation.
+     */
+    @SuppressLint("CheckResult")
+    public void clear() {
+        Completable.fromSingle(single -> {
+            asyncDelegate.clear(() -> {
+                single.onSuccess(true);
+            }, single::onError);
+        }).blockingAwait(TIMEOUT_MS, TimeUnit.MILLISECONDS);
     }
 
     // Syntax fluff to get rid of type bounds at location of call
